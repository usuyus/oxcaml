--- conflicted
+++ resolved
@@ -104,150 +104,6 @@
 let gen_array_kind =
   if Config.flat_float_array then Pgenarray else Paddrarray
 
-<<<<<<< HEAD
-let primitives_table = create_hashtable 57 [
-  "%identity", Primitive Pidentity;
-  "%bytes_to_string", Primitive Pbytes_to_string;
-  "%bytes_of_string", Primitive Pbytes_of_string;
-  "%ignore", Primitive Pignore;
-  "%revapply", Primitive Prevapply;
-  "%apply", Primitive Pdirapply;
-  "%loc_LOC", Loc Loc_LOC;
-  "%loc_FILE", Loc Loc_FILE;
-  "%loc_LINE", Loc Loc_LINE;
-  "%loc_POS", Loc Loc_POS;
-  "%loc_MODULE", Loc Loc_MODULE;
-  "%field0", Primitive (Pfield(0, Pointer, Mutable));
-  "%field1", Primitive (Pfield(1, Pointer, Mutable));
-  "%setfield0", Primitive (Psetfield(0, Pointer, Assignment));
-  "%makeblock", Primitive (Pmakeblock(0, Immutable, None));
-  "%makemutable", Primitive (Pmakeblock(0, Mutable, None));
-  "%raise", Raise Raise_regular;
-  "%reraise", Raise Raise_reraise;
-  "%raise_notrace", Raise Raise_notrace;
-  "%raise_with_backtrace", Raise_with_backtrace;
-  "%sequand", Primitive Psequand;
-  "%sequor", Primitive Psequor;
-  "%boolnot", Primitive Pnot;
-  "%big_endian", Primitive (Pctconst Big_endian);
-  "%backend_type", Primitive (Pctconst Backend_type);
-  "%word_size", Primitive (Pctconst Word_size);
-  "%int_size", Primitive (Pctconst Int_size);
-  "%max_wosize", Primitive (Pctconst Max_wosize);
-  "%ostype_unix", Primitive (Pctconst Ostype_unix);
-  "%ostype_win32", Primitive (Pctconst Ostype_win32);
-  "%ostype_cygwin", Primitive (Pctconst Ostype_cygwin);
-  "%negint", Primitive Pnegint;
-  "%succint", Primitive (Poffsetint 1);
-  "%predint", Primitive (Poffsetint(-1));
-  "%addint", Primitive Paddint;
-  "%subint", Primitive Psubint;
-  "%mulint", Primitive Pmulint;
-  "%divint", Primitive (Pdivint Safe);
-  "%modint", Primitive (Pmodint Safe);
-  "%andint", Primitive Pandint;
-  "%orint", Primitive Porint;
-  "%xorint", Primitive Pxorint;
-  "%lslint", Primitive Plslint;
-  "%lsrint", Primitive Plsrint;
-  "%asrint", Primitive Pasrint;
-  "%eq", Primitive (Pintcomp Ceq);
-  "%noteq", Primitive (Pintcomp Cne);
-  "%ltint", Primitive (Pintcomp Clt);
-  "%leint", Primitive (Pintcomp Cle);
-  "%gtint", Primitive (Pintcomp Cgt);
-  "%geint", Primitive (Pintcomp Cge);
-  "%incr", Primitive (Poffsetref(1));
-  "%decr", Primitive (Poffsetref(-1));
-  "%intoffloat", Primitive Pintoffloat;
-  "%floatofint", Primitive Pfloatofint;
-  "%negfloat", Primitive Pnegfloat;
-  "%absfloat", Primitive Pabsfloat;
-  "%addfloat", Primitive Paddfloat;
-  "%subfloat", Primitive Psubfloat;
-  "%mulfloat", Primitive Pmulfloat;
-  "%divfloat", Primitive Pdivfloat;
-  "%eqfloat", Primitive (Pfloatcomp CFeq);
-  "%noteqfloat", Primitive (Pfloatcomp CFneq);
-  "%ltfloat", Primitive (Pfloatcomp CFlt);
-  "%lefloat", Primitive (Pfloatcomp CFle);
-  "%gtfloat", Primitive (Pfloatcomp CFgt);
-  "%gefloat", Primitive (Pfloatcomp CFge);
-  "%string_length", Primitive Pstringlength;
-  "%string_safe_get", Primitive Pstringrefs;
-  "%string_safe_set", Primitive Pbytessets;
-  "%string_unsafe_get", Primitive Pstringrefu;
-  "%string_unsafe_set", Primitive Pbytessetu;
-  "%bytes_length", Primitive Pbyteslength;
-  "%bytes_safe_get", Primitive Pbytesrefs;
-  "%bytes_safe_set", Primitive Pbytessets;
-  "%bytes_unsafe_get", Primitive Pbytesrefu;
-  "%bytes_unsafe_set", Primitive Pbytessetu;
-  "%array_length", Primitive (Parraylength gen_array_kind);
-  "%array_safe_get", Primitive (Parrayrefs gen_array_kind);
-  "%array_safe_set", Primitive (Parraysets gen_array_kind);
-  "%array_unsafe_get", Primitive (Parrayrefu gen_array_kind);
-  "%array_unsafe_set", Primitive (Parraysetu gen_array_kind);
-  "%obj_size", Primitive (Parraylength gen_array_kind);
-  "%obj_field", Primitive (Parrayrefu gen_array_kind);
-  "%obj_set_field", Primitive (Parraysetu gen_array_kind);
-  "%floatarray_length", Primitive (Parraylength Pfloatarray);
-  "%floatarray_safe_get", Primitive (Parrayrefs Pfloatarray);
-  "%floatarray_safe_set", Primitive (Parraysets Pfloatarray);
-  "%floatarray_unsafe_get", Primitive (Parrayrefu Pfloatarray);
-  "%floatarray_unsafe_set", Primitive (Parraysetu Pfloatarray);
-  "%obj_is_int", Primitive Pisint;
-  "%lazy_force", Lazy_force;
-  "%nativeint_of_int", Primitive (Pbintofint Pnativeint);
-  "%nativeint_to_int", Primitive (Pintofbint Pnativeint);
-  "%nativeint_neg", Primitive (Pnegbint Pnativeint);
-  "%nativeint_add", Primitive (Paddbint Pnativeint);
-  "%nativeint_sub", Primitive (Psubbint Pnativeint);
-  "%nativeint_mul", Primitive (Pmulbint Pnativeint);
-  "%nativeint_div", Primitive (Pdivbint { size = Pnativeint; is_safe = Safe });
-  "%nativeint_mod", Primitive (Pmodbint { size = Pnativeint; is_safe = Safe });
-  "%nativeint_and", Primitive (Pandbint Pnativeint);
-  "%nativeint_or", Primitive  (Porbint Pnativeint);
-  "%nativeint_xor", Primitive (Pxorbint Pnativeint);
-  "%nativeint_lsl", Primitive (Plslbint Pnativeint);
-  "%nativeint_lsr", Primitive (Plsrbint Pnativeint);
-  "%nativeint_asr", Primitive (Pasrbint Pnativeint);
-  "%int32_of_int", Primitive (Pbintofint Pint32);
-  "%int32_to_int", Primitive (Pintofbint Pint32);
-  "%int32_neg", Primitive (Pnegbint Pint32);
-  "%int32_add", Primitive (Paddbint Pint32);
-  "%int32_sub", Primitive (Psubbint Pint32);
-  "%int32_mul", Primitive (Pmulbint Pint32);
-  "%int32_div", Primitive (Pdivbint { size = Pint32; is_safe = Safe });
-  "%int32_mod", Primitive (Pmodbint { size = Pint32; is_safe = Safe });
-  "%int32_and", Primitive (Pandbint Pint32);
-  "%int32_or", Primitive  (Porbint Pint32);
-  "%int32_xor", Primitive (Pxorbint Pint32);
-  "%int32_lsl", Primitive (Plslbint Pint32);
-  "%int32_lsr", Primitive (Plsrbint Pint32);
-  "%int32_asr", Primitive (Pasrbint Pint32);
-  "%int64_of_int", Primitive (Pbintofint Pint64);
-  "%int64_to_int", Primitive (Pintofbint Pint64);
-  "%int64_neg", Primitive (Pnegbint Pint64);
-  "%int64_add", Primitive (Paddbint Pint64);
-  "%int64_sub", Primitive (Psubbint Pint64);
-  "%int64_mul", Primitive (Pmulbint Pint64);
-  "%int64_div", Primitive (Pdivbint { size = Pint64; is_safe = Safe });
-  "%int64_mod", Primitive (Pmodbint { size = Pint64; is_safe = Safe });
-  "%int64_and", Primitive (Pandbint Pint64);
-  "%int64_or", Primitive  (Porbint Pint64);
-  "%int64_xor", Primitive (Pxorbint Pint64);
-  "%int64_lsl", Primitive (Plslbint Pint64);
-  "%int64_lsr", Primitive (Plsrbint Pint64);
-  "%int64_asr", Primitive (Pasrbint Pint64);
-  "%nativeint_of_int32", Primitive (Pcvtbint(Pint32, Pnativeint));
-  "%nativeint_to_int32", Primitive (Pcvtbint(Pnativeint, Pint32));
-  "%int64_of_int32", Primitive (Pcvtbint(Pint32, Pint64));
-  "%int64_to_int32", Primitive (Pcvtbint(Pint64, Pint32));
-  "%int64_of_nativeint", Primitive (Pcvtbint(Pnativeint, Pint64));
-  "%int64_to_nativeint", Primitive (Pcvtbint(Pint64, Pnativeint));
-  "%caml_ba_ref_1",
-=======
 let primitives_table =
   create_hashtable 57 [
     "%identity", Primitive (Pidentity, 1);
@@ -261,8 +117,8 @@
     "%loc_LINE", Loc Loc_LINE;
     "%loc_POS", Loc Loc_POS;
     "%loc_MODULE", Loc Loc_MODULE;
-    "%field0", Primitive ((Pfield 0), 1);
-    "%field1", Primitive ((Pfield 1), 1);
+    "%field0", Primitive (Pfield(0, Pointer, Mutable), 1);
+    "%field1", Primitive (Pfield(1, Pointer, Mutable), 1);
     "%setfield0", Primitive ((Psetfield(0, Pointer, Assignment)), 2);
     "%makeblock", Primitive ((Pmakeblock(0, Immutable, None)), 1);
     "%makemutable", Primitive ((Pmakeblock(0, Mutable, None)), 1);
@@ -393,7 +249,6 @@
     "%int64_of_nativeint", Primitive ((Pcvtbint(Pnativeint, Pint64)), 1);
     "%int64_to_nativeint", Primitive ((Pcvtbint(Pint64, Pnativeint)), 1);
     "%caml_ba_ref_1",
->>>>>>> bf948148
     Primitive
       ((Pbigarrayref(false, 1, Pbigarray_unknown, Pbigarray_unknown_layout)),
        2);
@@ -439,74 +294,6 @@
        4);
     "%caml_ba_unsafe_set_3",
     Primitive
-<<<<<<< HEAD
-      (Pbigarrayset(true, 3, Pbigarray_unknown, Pbigarray_unknown_layout));
-  "%caml_ba_dim_1", Primitive (Pbigarraydim(1));
-  "%caml_ba_dim_2", Primitive (Pbigarraydim(2));
-  "%caml_ba_dim_3", Primitive (Pbigarraydim(3));
-  "%caml_string_get16", Primitive (Pstring_load_16(false));
-  "%caml_string_get16u", Primitive (Pstring_load_16(true));
-  "%caml_string_get32", Primitive (Pstring_load_32(false));
-  "%caml_string_get32u", Primitive (Pstring_load_32(true));
-  "%caml_string_get64", Primitive (Pstring_load_64(false));
-  "%caml_string_get64u", Primitive (Pstring_load_64(true));
-  "%caml_string_set16", Primitive (Pbytes_set_16(false));
-  "%caml_string_set16u", Primitive (Pbytes_set_16(true));
-  "%caml_string_set32", Primitive (Pbytes_set_32(false));
-  "%caml_string_set32u", Primitive (Pbytes_set_32(true));
-  "%caml_string_set64", Primitive (Pbytes_set_64(false));
-  "%caml_string_set64u", Primitive (Pbytes_set_64(true));
-  "%caml_bytes_get16", Primitive (Pbytes_load_16(false));
-  "%caml_bytes_get16u", Primitive (Pbytes_load_16(true));
-  "%caml_bytes_get32", Primitive (Pbytes_load_32(false));
-  "%caml_bytes_get32u", Primitive (Pbytes_load_32(true));
-  "%caml_bytes_get64", Primitive (Pbytes_load_64(false));
-  "%caml_bytes_get64u", Primitive (Pbytes_load_64(true));
-  "%caml_bytes_set16", Primitive (Pbytes_set_16(false));
-  "%caml_bytes_set16u", Primitive (Pbytes_set_16(true));
-  "%caml_bytes_set32", Primitive (Pbytes_set_32(false));
-  "%caml_bytes_set32u", Primitive (Pbytes_set_32(true));
-  "%caml_bytes_set64", Primitive (Pbytes_set_64(false));
-  "%caml_bytes_set64u", Primitive (Pbytes_set_64(true));
-  "%caml_bigstring_get16", Primitive (Pbigstring_load_16(false));
-  "%caml_bigstring_get16u", Primitive (Pbigstring_load_16(true));
-  "%caml_bigstring_get32", Primitive (Pbigstring_load_32(false));
-  "%caml_bigstring_get32u", Primitive (Pbigstring_load_32(true));
-  "%caml_bigstring_get64", Primitive (Pbigstring_load_64(false));
-  "%caml_bigstring_get64u", Primitive (Pbigstring_load_64(true));
-  "%caml_bigstring_set16", Primitive (Pbigstring_set_16(false));
-  "%caml_bigstring_set16u", Primitive (Pbigstring_set_16(true));
-  "%caml_bigstring_set32", Primitive (Pbigstring_set_32(false));
-  "%caml_bigstring_set32u", Primitive (Pbigstring_set_32(true));
-  "%caml_bigstring_set64", Primitive (Pbigstring_set_64(false));
-  "%caml_bigstring_set64u", Primitive (Pbigstring_set_64(true));
-  "%bswap16", Primitive Pbswap16;
-  "%bswap_int32", Primitive (Pbbswap(Pint32));
-  "%bswap_int64", Primitive (Pbbswap(Pint64));
-  "%bswap_native", Primitive (Pbbswap(Pnativeint));
-  "%int_as_pointer", Primitive Pint_as_pointer;
-  "%opaque", Primitive Popaque;
-  "%send", Send;
-  "%sendself", Send_self;
-  "%sendcache", Send_cache;
-  "%equal", Comparison(Equal, Compare_generic);
-  "%notequal", Comparison(Not_equal, Compare_generic);
-  "%lessequal", Comparison(Less_equal, Compare_generic);
-  "%lessthan", Comparison(Less_than, Compare_generic);
-  "%greaterequal", Comparison(Greater_equal, Compare_generic);
-  "%greaterthan", Comparison(Greater_than, Compare_generic);
-  "%compare", Comparison(Compare, Compare_generic);
-  "%atomic_load", Primitive (Patomic_load {immediate_or_pointer=Pointer});
-  "%atomic_exchange", Primitive Patomic_exchange;
-  "%atomic_cas", Primitive Patomic_cas;
-  "%atomic_fetch_add", Primitive Patomic_fetch_add;
-  "%perform", Primitive Pperform;
-  "%resume", Primitive Presume;
-  "%poll", Primitive Ppoll;
-]
-
-let lookup_primitive loc p env path =
-=======
       ((Pbigarrayset(true, 3, Pbigarray_unknown, Pbigarray_unknown_layout)),
        5);
     "%caml_ba_dim_1", Primitive ((Pbigarraydim(1)), 1);
@@ -564,11 +351,17 @@
     "%greaterequal", Comparison(Greater_equal, Compare_generic);
     "%greaterthan", Comparison(Greater_than, Compare_generic);
     "%compare", Comparison(Compare, Compare_generic);
+    "%atomic_load", Primitive ((Patomic_load {immediate_or_pointer=Pointer}), 1);
+    "%atomic_exchange", Primitive (Patomic_exchange, 2);
+    "%atomic_cas", Primitive (Patomic_cas, 3);
+    "%atomic_fetch_add", Primitive (Patomic_fetch_add, 2);
+    "%perform", Primitive (Pperform, 1);
+    "%resume", Primitive (Presume, 3);
+    "%poll", Primitive (Ppoll, 1);
   ]
 
 
 let lookup_primitive loc p =
->>>>>>> bf948148
   match Hashtbl.find primitives_table p.prim_name with
   | prim -> prim
   | exception Not_found ->
@@ -629,17 +422,13 @@
       | Pointer -> None
       | Immediate -> Some (Primitive (Psetfield(n, Immediate, init), arity))
     end
-<<<<<<< HEAD
-  | Primitive (Pfield (n, Pointer, mut)), _ ->
+  | Primitive (Pfield (n, Pointer, mut), arity), _ ->
       (* try strength reduction based on the *result type* *)
       let is_int = match is_function_type env ty with
         | None -> Pointer
         | Some (_p1, rhs) -> maybe_pointer_type env rhs in
-      Some (Primitive (Pfield (n, is_int, mut)))
-  | Primitive (Parraylength t), [p] -> begin
-=======
+      Some (Primitive (Pfield (n, is_int, mut), arity))
   | Primitive (Parraylength t, arity), [p] -> begin
->>>>>>> bf948148
       let array_type = glb_array_type t (array_type_kind env p) in
       if t = array_type then None
       else Some (Primitive (Parraylength array_type, arity))
@@ -684,11 +473,11 @@
       if useful then Some (Primitive (Pmakeblock(tag, mut, Some shape), arity))
       else None
     end
-  | Primitive (Patomic_load { immediate_or_pointer = Pointer }), _ -> begin
+  | Primitive (Patomic_load { immediate_or_pointer = Pointer }, arity), _ -> begin
       let is_int = match is_function_type env ty with
         | None -> Pointer
         | Some (_p1, rhs) -> maybe_pointer_type env rhs in
-      Some (Primitive (Patomic_load {immediate_or_pointer = is_int}))
+      Some (Primitive (Patomic_load {immediate_or_pointer = is_int}, arity))
     end
   | Comparison(comp, Compare_generic), p1 :: _ ->
     if (has_constant_constructor
