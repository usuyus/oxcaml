;**************************************************************************
;*                                                                        *
;*                                 OCaml                                  *
;*                                                                        *
;*            Thomas Refis and Mark Shinwell, Jane Street Europe          *
;*                                                                        *
;*   Copyright 2018--2020 Jane Street Group LLC                           *
;*                                                                        *
;*   All rights reserved.  This file is distributed under the terms of    *
;*   the GNU Lesser General Public License version 2.1, with the          *
;*   special exception on linking described in the file LICENSE.          *
;*                                                                        *
;**************************************************************************


; set warning as error in release profile
(env
<<<<<<< HEAD
 (dev     (flags (:standard -w +a-4-9-40-41-42-44-45-48)))
 (release (flags (:standard -w +a-4-9-40-41-42-44-45-48)))
=======
 (dev     (flags (:standard -w +a-4-9-40-41-42-44-45-48-66-67-70)))
 (release (flags (:standard -w +a-4-9-40-41-42-44-45-48-66-67-70))))
>>>>>>> 679b5001

 (main
  (flags
   (:standard -warn-error +A))
  (ocamlopt_flags
   ;; CR gyorsh: it is not clear what the ":standard" flags are, and they
   ;; may change depending on the version of dune.
   ;; Consider hard-coded flags, such as -O3.
   (:standard -alloc-check)))
 (boot
  (flags
   (:standard -warn-error +A))))

(copy_files# utils/*.ml{,i})
(copy_files# parsing/*.ml{,i})
(copy_files# typing/*.ml{,i})
(copy_files# bytecomp/*.ml{,i})
(copy_files# driver/*.ml{,i})
<<<<<<< HEAD
;(copy_files# asmcomp/*.ml{,i})
;(copy_files# asmcomp/debug/*.ml{,i})
=======
(copy_files# asmcomp/*.ml{,i})
>>>>>>> 679b5001
(copy_files# file_formats/*.ml{,i})
(copy_files# lambda/*.ml{,i})
;(copy_files# middle_end/*.ml{,i})
;(copy_files# middle_end/closure/*.ml{,i})
;(copy_files# middle_end/flambda/*.ml{,i})
;(copy_files# middle_end/flambda/base_types/*.ml{,i})

(library
 (name ocamlcommon)
 (wrapped false)
<<<<<<< HEAD
 (flags (
   -strict-sequence -principal -absname -w +a-4-9-40-41-42-44-45-48-66
   -warn-error A -bin-annot -safe-string -strict-formats
   -w -67
   ; remove -w -67 by adding the camlinternalMenhirLib hack like the Makefile
 ))
 (ocamlopt_flags (:include %{project_root}/ocamlopt_flags.sexp))
 (library_flags -linkall)
=======
 (flags (:standard -principal -nostdlib \ -short-paths))
 (libraries stdlib)
>>>>>>> 679b5001
 (modules_without_implementation
   annot asttypes cmo_format outcometree parsetree debug_event)
 (modules
   ;; UTILS
   config build_path_prefix_map misc identifiable numbers arg_helper clflags
   profile terminfo ccomp warnings consistbl strongly_connected_components
<<<<<<< HEAD
   targetint load_path int_replace_polymorphic_compare domainstate binutils
   local_store target_system compilation_unit linkage_name symbol
=======
   targetint load_path int_replace_polymorphic_compare binutils local_store
   lazy_backtrack diffing diffing_with_keys
>>>>>>> 679b5001

   ;; PARSING
   location longident docstrings syntaxerr ast_helper camlinternalMenhirLib
   parser lexer parse printast pprintast ast_mapper ast_iterator attr_helper
   builtin_attributes ast_invariants depend extensions
   ; manual update: mli only files
   asttypes parsetree

   ;; TYPING
   ident path primitive shape types btype oprint subst predef datarepr
   cmi_format persistent_env env type_immediacy errortrace
   typedtree printtyped ctype printtyp includeclass mtype envaux includecore
   tast_iterator tast_mapper signature_group cmt_format untypeast
   includemod includemod_errorprinter
   typetexp patterns printpat parmatch stypes typedecl typeopt rec_check
   typecore
   typeclass typemod typedecl_variance typedecl_properties typedecl_immediacy
   typedecl_unboxed typedecl_separability cmt2annot
   ; manual update: mli only files
   annot outcometree

   ;; lambda/
<<<<<<< HEAD
   debuginfo lambda matching printlambda runtimedef simplif switch
   translattribute translclass translcomprehension translcore translmod
   translobj translprim
=======
   debuginfo lambda matching printlambda runtimedef tmc simplif switch
   translattribute translclass translcore translmod translobj translprim
>>>>>>> 679b5001

   ;; bytecomp/
   debug_event meta opcodes bytesections dll symtable

   ;; some of COMP
   pparse main_args compenv compmisc makedepend compile_common
   ; manual update: mli only files
   annot asttypes cmo_format outcometree parsetree debug_event
 ))

(library
 (name ocamlbytecomp)
 (wrapped false)
 (flags (
   -strict-sequence -principal -absname -w +a-4-9-40-41-42-44-45-48-66
   -warn-error A -bin-annot -safe-string -strict-formats
 ))
 (ocamlopt_flags (:include %{project_root}/ocamlopt_flags.sexp))
 (libraries ocamlcommon)
 (modules
    ;; bytecomp/
    bytegen bytelibrarian bytelink bytepackager emitcode printinstr
    instruct

    ;; driver/
    errors compile maindriver
 ))

<<<<<<< HEAD
=======
(library
 (name ocamlmiddleend)
 (wrapped false)
 (flags (:standard -principal -nostdlib))
 (libraries stdlib ocamlcommon)
 (modules_without_implementation
   cmx_format cmxs_format backend_intf inlining_decision_intf
   simplify_boxed_integer_ops_intf)
 (modules
   ;; file_formats/
   cmx_format cmxs_format

   ;; middle_end/
   backend_intf backend_var backend_var clambda clambda_primitives
   compilation_unit compilenv convert_primitives internal_variable_names
   linkage_name printclambda printclambda_primitives semantics_of_primitives
   symbol variable

   ;; middle_end/closure/
   closure closure_middle_end

   ;; middle_end/flambda/base_types/
   closure_element closure_id closure_origin export_id id_types mutable_variable
   set_of_closures_id set_of_closures_origin static_exception tag
   var_within_closure

   ;; middle_end/flambda/
   alias_analysis allocated_const augment_specialised_args build_export_info
   closure_conversion closure_conversion_aux closure_offsets effect_analysis
   export_info export_info_for_pack extract_projections find_recursive_functions
   flambda flambda_invariants flambda_iterators flambda_middle_end
   flambda_to_clambda flambda_utils freshening import_approx inconstant_idents
   initialize_symbol_to_let_symbol inline_and_simplify inline_and_simplify_aux
   inlining_cost inlining_decision inlining_decision_intf inlining_stats
   inlining_stats_types inlining_transforms invariant_params lift_code
   lift_constants lift_let_to_initialize_symbol parameter pass_wrapper
   projection ref_to_variables remove_free_vars_equal_to_args
   remove_unused_arguments remove_unused_closure_vars
   remove_unused_program_constructs share_constants simple_value_approx
   simplify_boxed_integer_ops simplify_boxed_integer_ops_intf simplify_common
   simplify_primitives traverse_for_exported_symbols un_anf unbox_closures
   unbox_free_vars_of_closures unbox_specialised_args
 )
)

(library
 (name ocamloptcomp)
 (wrapped false)
 (flags (:standard -principal -nostdlib))
 (libraries stdlib ocamlcommon ocamlmiddleend)
 (modules_without_implementation x86_ast emitenv)
 (modules
   ;; asmcomp/
   afl_instrument arch asmgen asmlibrarian asmlink asmpackager branch_relaxation
   branch_relaxation_intf cmm_helpers cmm cmmgen cmmgen_state coloring comballoc
   cmm_invariants
   CSE CSEgen
   dataflow deadcode domainstate
   emit emitaux emitenv
   interf interval
   linear linearize linscan
   liveness mach
   polling printcmm printlinear printmach proc
   reg reload reloadgen
   schedgen scheduling selectgen selection spill split
   strmatch x86_ast x86_dsl x86_gas x86_masm x86_proc

   ;; file_formats/
   linear_format

   ;; driver/
   optcompile opterrors optmaindriver
 )
)

;;;;;;;;;;;;;;
;;; ocamlc ;;;
;;;;;;;;;;;;;;

>>>>>>> 679b5001
(executable
 (name main)
 (modes byte)
 (flags (
   -strict-sequence -principal -absname -w +a-4-9-40-41-42-44-45-48-66
   -warn-error A -bin-annot -safe-string -strict-formats
 ))
 (libraries ocamlbytecomp ocamlcommon)
 (modules main))

(executable
 (name main_native)
 (modes native)
 (flags (
   -strict-sequence -principal -absname -w +a-4-9-40-41-42-44-45-48-66
   -warn-error A -bin-annot -safe-string -strict-formats
 ))
 (libraries ocamlbytecomp ocamlcommon)
 (modules main_native))

; Disabled since there can be only one (data_only_dirs) declaration
;(data_only_dirs yacc)
(include duneconf/dirs-to-ignore.inc)
(include duneconf/jst-extra.inc)

(rule
 (deps (source_tree yacc))
 (targets ocamlyacc)
 (action
 (no-infer
  (progn
   (chdir yacc (run make -sj8 OCAMLYACC_INCLUDE_PATH=%{ocaml_where}))
   (copy yacc/ocamlyacc ocamlyacc)))))

(install
  (files
    ocamlyacc
  )
  (section bin)
  (package ocaml))

(alias
 (name world)
 (deps ocamlc_byte.bc
       debugger/ocamldebug.byte
       ocamldoc/ocamldoc.byte
       ocamltest/ocamltest.byte
       toplevel/byte
       toplevel/expunge.exe
       ))

(install
  (files
    (main.bc as ocamlc.byte)
    (main_native.exe as ocamlc.opt)
  )
  (section bin)
  (package ocaml))

; For the moment we don't install optmain.{cmo,cmx,o} and opttopstart.{cmx,o}.
; When built with Dune, these have the "dune exe" module prefixes, so won't
; be named as a client would expect.  There should also be a patch upstream
; now that moves the content of these files e.g. optmain -> optmaindriver,
; the latter being normal library files, which would not suffer from this
; "dune exe" prefix problem.

(install
  (files
    (ocamlbytecomp.a as compiler-libs/ocamlbytecomp.a)
    (ocamlcommon.a as compiler-libs/ocamlcommon.a)

    (ocamlbytecomp.cmxa as compiler-libs/ocamlbytecomp.cmxa)
    (ocamlcommon.cmxa as compiler-libs/ocamlcommon.cmxa)

    (ocamlbytecomp.cma as compiler-libs/ocamlbytecomp.cma)
    (ocamlcommon.cma as compiler-libs/ocamlcommon.cma)
  )
  (section lib)
  (package ocaml))

(install
  (files
    Makefile.build_config
    Makefile.config_if_required
    Makefile.config
    VERSION
  )
  (section lib)
  (package ocaml))

(install
  (section lib)
  (package ocaml)
  (files
    (bytegen.mli as compiler-libs/bytegen.mli)
    (bytelibrarian.mli as compiler-libs/bytelibrarian.mli)
    (bytelink.mli as compiler-libs/bytelink.mli)
    (bytepackager.mli as compiler-libs/bytepackager.mli)
    (emitcode.mli as compiler-libs/emitcode.mli)
    (compile.mli as compiler-libs/compile.mli)
    (errors.mli as compiler-libs/errors.mli)
    (printinstr.mli as compiler-libs/printinstr.mli)
    (instruct.mli as compiler-libs/instruct.mli)
    (opcodes.mli as compiler-libs/opcodes.mli)
  ))

(install
  (section lib)
  (package ocaml)
  (files
    (config.mli as compiler-libs/config.mli)
    (build_path_prefix_map.mli as compiler-libs/build_path_prefix_map.mli)
    (misc.mli as compiler-libs/misc.mli)
    (identifiable.mli as compiler-libs/identifiable.mli)
    (numbers.mli as compiler-libs/numbers.mli)
    (arg_helper.mli as compiler-libs/arg_helper.mli)
    (clflags.mli as compiler-libs/clflags.mli)
    (profile.mli as compiler-libs/profile.mli)
    (terminfo.mli as compiler-libs/terminfo.mli)
    (ccomp.mli as compiler-libs/ccomp.mli)
    (warnings.mli as compiler-libs/warnings.mli)
    (consistbl.mli as compiler-libs/consistbl.mli)
    (strongly_connected_components.mli as compiler-libs/strongly_connected_components.mli)
    (targetint.mli as compiler-libs/targetint.mli)
    (target_system.mli as compiler-libs/target_system.mli)
    (load_path.mli as compiler-libs/load_path.mli)
    (int_replace_polymorphic_compare.mli as compiler-libs/int_replace_polymorphic_compare.mli)
    (location.mli as compiler-libs/location.mli)
    (longident.mli as compiler-libs/longident.mli)
    (docstrings.mli as compiler-libs/docstrings.mli)
    (syntaxerr.mli as compiler-libs/syntaxerr.mli)
    (ast_helper.mli as compiler-libs/ast_helper.mli)
    (camlinternalMenhirLib.mli as compiler-libs/camlinternalMenhirLib.mli)
    (parser.mli as compiler-libs/parser.mli)
    (lexer.mli as compiler-libs/lexer.mli)
    (parse.mli as compiler-libs/parse.mli)
    (printast.mli as compiler-libs/printast.mli)
    (pprintast.mli as compiler-libs/pprintast.mli)
    (ast_mapper.mli as compiler-libs/ast_mapper.mli)
    (ast_iterator.mli as compiler-libs/ast_iterator.mli)
    (attr_helper.mli as compiler-libs/attr_helper.mli)
    (builtin_attributes.mli as compiler-libs/builtin_attributes.mli)
    (ast_invariants.mli as compiler-libs/ast_invariants.mli)
    (depend.mli as compiler-libs/depend.mli)
    (asttypes.mli as compiler-libs/asttypes.mli)
    (parsetree.mli as compiler-libs/parsetree.mli)
    (ident.mli as compiler-libs/ident.mli)
    (path.mli as compiler-libs/path.mli)
    (primitive.mli as compiler-libs/primitive.mli)
    (types.mli as compiler-libs/types.mli)
    (btype.mli as compiler-libs/btype.mli)
    (binutils.mli as compiler-libs/binutils.mli)
    (local_store.mli as compiler-libs/local_store.mli)
    (patterns.mli as compiler-libs/patterns.mli)
    (oprint.mli as compiler-libs/oprint.mli)
    (subst.mli as compiler-libs/subst.mli)
    (predef.mli as compiler-libs/predef.mli)
    (datarepr.mli as compiler-libs/datarepr.mli)
    (cmi_format.mli as compiler-libs/cmi_format.mli)
    (persistent_env.mli as compiler-libs/persistent_env.mli)
    (env.mli as compiler-libs/env.mli)
    (type_immediacy.mli as compiler-libs/type_immediacy.mli)
    (typedtree.mli as compiler-libs/typedtree.mli)
    (printtyped.mli as compiler-libs/printtyped.mli)
    (ctype.mli as compiler-libs/ctype.mli)
    (printtyp.mli as compiler-libs/printtyp.mli)
    (includeclass.mli as compiler-libs/includeclass.mli)
    (mtype.mli as compiler-libs/mtype.mli)
    (envaux.mli as compiler-libs/envaux.mli)
    (includecore.mli as compiler-libs/includecore.mli)
    (tast_iterator.mli as compiler-libs/tast_iterator.mli)
    (tast_mapper.mli as compiler-libs/tast_mapper.mli)
    (cmt_format.mli as compiler-libs/cmt_format.mli)
    (untypeast.mli as compiler-libs/untypeast.mli)
    (includemod.mli as compiler-libs/includemod.mli)
    (typetexp.mli as compiler-libs/typetexp.mli)
    (printpat.mli as compiler-libs/printpat.mli)
    (parmatch.mli as compiler-libs/parmatch.mli)
    (stypes.mli as compiler-libs/stypes.mli)
    (typedecl.mli as compiler-libs/typedecl.mli)
    (typeopt.mli as compiler-libs/typeopt.mli)
    (rec_check.mli as compiler-libs/rec_check.mli)
    (typecore.mli as compiler-libs/typecore.mli)
    (typeclass.mli as compiler-libs/typeclass.mli)
    (typemod.mli as compiler-libs/typemod.mli)
    (typedecl_variance.mli as compiler-libs/typedecl_variance.mli)
    (typedecl_properties.mli as compiler-libs/typedecl_properties.mli)
    (typedecl_immediacy.mli as compiler-libs/typedecl_immediacy.mli)
    (typedecl_unboxed.mli as compiler-libs/typedecl_unboxed.mli)
    (typedecl_separability.mli as compiler-libs/typedecl_separability.mli)
    (annot.mli as compiler-libs/annot.mli)
    (outcometree.mli as compiler-libs/outcometree.mli)
    (debuginfo.mli as compiler-libs/debuginfo.mli)
    (lambda.mli as compiler-libs/lambda.mli)
    (matching.mli as compiler-libs/matching.mli)
    (printlambda.mli as compiler-libs/printlambda.mli)
    (runtimedef.mli as compiler-libs/runtimedef.mli)
    (simplif.mli as compiler-libs/simplif.mli)
    (switch.mli as compiler-libs/switch.mli)
    (translattribute.mli as compiler-libs/translattribute.mli)
    (translclass.mli as compiler-libs/translclass.mli)
    (translcore.mli as compiler-libs/translcore.mli)
    (translmod.mli as compiler-libs/translmod.mli)
    (translobj.mli as compiler-libs/translobj.mli)
    (translprim.mli as compiler-libs/translprim.mli)
    (meta.mli as compiler-libs/meta.mli)
    (bytesections.mli as compiler-libs/bytesections.mli)
    (dll.mli as compiler-libs/dll.mli)
    (symtable.mli as compiler-libs/symtable.mli)
    (pparse.mli as compiler-libs/pparse.mli)
    (main_args.mli as compiler-libs/main_args.mli)
    (compenv.mli as compiler-libs/compenv.mli)
    (compmisc.mli as compiler-libs/compmisc.mli)
    (makedepend.mli as compiler-libs/makedepend.mli)
    (compile_common.mli as compiler-libs/compile_common.mli)
    (cmo_format.mli as compiler-libs/cmo_format.mli)
    (debug_event.mli as compiler-libs/debug_event.mli)
    (domainstate.mli as compiler-libs/domainstate.mli)
    (compilation_unit.mli as compiler-libs/compilation_unit.mli)
    (linkage_name.mli as compiler-libs/linkage_name.mli)
    (symbol.mli as compiler-libs/symbol.mli)

  ))<|MERGE_RESOLUTION|>--- conflicted
+++ resolved
@@ -15,13 +15,8 @@
 
 ; set warning as error in release profile
 (env
-<<<<<<< HEAD
- (dev     (flags (:standard -w +a-4-9-40-41-42-44-45-48)))
- (release (flags (:standard -w +a-4-9-40-41-42-44-45-48)))
-=======
  (dev     (flags (:standard -w +a-4-9-40-41-42-44-45-48-66-67-70)))
- (release (flags (:standard -w +a-4-9-40-41-42-44-45-48-66-67-70))))
->>>>>>> 679b5001
+ (release (flags (:standard -w +a-4-9-40-41-42-44-45-48-66-67-70)))
 
  (main
   (flags
@@ -40,12 +35,8 @@
 (copy_files# typing/*.ml{,i})
 (copy_files# bytecomp/*.ml{,i})
 (copy_files# driver/*.ml{,i})
-<<<<<<< HEAD
 ;(copy_files# asmcomp/*.ml{,i})
 ;(copy_files# asmcomp/debug/*.ml{,i})
-=======
-(copy_files# asmcomp/*.ml{,i})
->>>>>>> 679b5001
 (copy_files# file_formats/*.ml{,i})
 (copy_files# lambda/*.ml{,i})
 ;(copy_files# middle_end/*.ml{,i})
@@ -56,7 +47,6 @@
 (library
  (name ocamlcommon)
  (wrapped false)
-<<<<<<< HEAD
  (flags (
    -strict-sequence -principal -absname -w +a-4-9-40-41-42-44-45-48-66
    -warn-error A -bin-annot -safe-string -strict-formats
@@ -65,23 +55,15 @@
  ))
  (ocamlopt_flags (:include %{project_root}/ocamlopt_flags.sexp))
  (library_flags -linkall)
-=======
- (flags (:standard -principal -nostdlib \ -short-paths))
- (libraries stdlib)
->>>>>>> 679b5001
  (modules_without_implementation
    annot asttypes cmo_format outcometree parsetree debug_event)
  (modules
    ;; UTILS
    config build_path_prefix_map misc identifiable numbers arg_helper clflags
    profile terminfo ccomp warnings consistbl strongly_connected_components
-<<<<<<< HEAD
    targetint load_path int_replace_polymorphic_compare domainstate binutils
    local_store target_system compilation_unit linkage_name symbol
-=======
-   targetint load_path int_replace_polymorphic_compare binutils local_store
    lazy_backtrack diffing diffing_with_keys
->>>>>>> 679b5001
 
    ;; PARSING
    location longident docstrings syntaxerr ast_helper camlinternalMenhirLib
@@ -104,14 +86,9 @@
    annot outcometree
 
    ;; lambda/
-<<<<<<< HEAD
-   debuginfo lambda matching printlambda runtimedef simplif switch
+   debuginfo lambda matching printlambda runtimedef tmc simplif switch
    translattribute translclass translcomprehension translcore translmod
    translobj translprim
-=======
-   debuginfo lambda matching printlambda runtimedef tmc simplif switch
-   translattribute translclass translcore translmod translobj translprim
->>>>>>> 679b5001
 
    ;; bytecomp/
    debug_event meta opcodes bytesections dll symtable
@@ -140,88 +117,6 @@
     errors compile maindriver
  ))
 
-<<<<<<< HEAD
-=======
-(library
- (name ocamlmiddleend)
- (wrapped false)
- (flags (:standard -principal -nostdlib))
- (libraries stdlib ocamlcommon)
- (modules_without_implementation
-   cmx_format cmxs_format backend_intf inlining_decision_intf
-   simplify_boxed_integer_ops_intf)
- (modules
-   ;; file_formats/
-   cmx_format cmxs_format
-
-   ;; middle_end/
-   backend_intf backend_var backend_var clambda clambda_primitives
-   compilation_unit compilenv convert_primitives internal_variable_names
-   linkage_name printclambda printclambda_primitives semantics_of_primitives
-   symbol variable
-
-   ;; middle_end/closure/
-   closure closure_middle_end
-
-   ;; middle_end/flambda/base_types/
-   closure_element closure_id closure_origin export_id id_types mutable_variable
-   set_of_closures_id set_of_closures_origin static_exception tag
-   var_within_closure
-
-   ;; middle_end/flambda/
-   alias_analysis allocated_const augment_specialised_args build_export_info
-   closure_conversion closure_conversion_aux closure_offsets effect_analysis
-   export_info export_info_for_pack extract_projections find_recursive_functions
-   flambda flambda_invariants flambda_iterators flambda_middle_end
-   flambda_to_clambda flambda_utils freshening import_approx inconstant_idents
-   initialize_symbol_to_let_symbol inline_and_simplify inline_and_simplify_aux
-   inlining_cost inlining_decision inlining_decision_intf inlining_stats
-   inlining_stats_types inlining_transforms invariant_params lift_code
-   lift_constants lift_let_to_initialize_symbol parameter pass_wrapper
-   projection ref_to_variables remove_free_vars_equal_to_args
-   remove_unused_arguments remove_unused_closure_vars
-   remove_unused_program_constructs share_constants simple_value_approx
-   simplify_boxed_integer_ops simplify_boxed_integer_ops_intf simplify_common
-   simplify_primitives traverse_for_exported_symbols un_anf unbox_closures
-   unbox_free_vars_of_closures unbox_specialised_args
- )
-)
-
-(library
- (name ocamloptcomp)
- (wrapped false)
- (flags (:standard -principal -nostdlib))
- (libraries stdlib ocamlcommon ocamlmiddleend)
- (modules_without_implementation x86_ast emitenv)
- (modules
-   ;; asmcomp/
-   afl_instrument arch asmgen asmlibrarian asmlink asmpackager branch_relaxation
-   branch_relaxation_intf cmm_helpers cmm cmmgen cmmgen_state coloring comballoc
-   cmm_invariants
-   CSE CSEgen
-   dataflow deadcode domainstate
-   emit emitaux emitenv
-   interf interval
-   linear linearize linscan
-   liveness mach
-   polling printcmm printlinear printmach proc
-   reg reload reloadgen
-   schedgen scheduling selectgen selection spill split
-   strmatch x86_ast x86_dsl x86_gas x86_masm x86_proc
-
-   ;; file_formats/
-   linear_format
-
-   ;; driver/
-   optcompile opterrors optmaindriver
- )
-)
-
-;;;;;;;;;;;;;;
-;;; ocamlc ;;;
-;;;;;;;;;;;;;;
-
->>>>>>> 679b5001
 (executable
  (name main)
  (modes byte)
