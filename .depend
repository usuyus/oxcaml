utils/arg_helper.cmo : \
    utils/arg_helper.cmi
utils/arg_helper.cmx : \
    utils/arg_helper.cmi
utils/arg_helper.cmi :
utils/build_path_prefix_map.cmo : \
    utils/build_path_prefix_map.cmi
utils/build_path_prefix_map.cmx : \
    utils/build_path_prefix_map.cmi
utils/build_path_prefix_map.cmi :
utils/ccomp.cmo : \
    utils/misc.cmi \
    utils/load_path.cmi \
    utils/config.cmi \
    utils/clflags.cmi \
    utils/ccomp.cmi
utils/ccomp.cmx : \
    utils/misc.cmx \
    utils/load_path.cmx \
    utils/config.cmx \
    utils/clflags.cmx \
    utils/ccomp.cmi
utils/ccomp.cmi :
utils/clflags.cmo : \
    utils/profile.cmi \
    utils/numbers.cmi \
    utils/misc.cmi \
    utils/config.cmi \
    utils/arg_helper.cmi \
    utils/clflags.cmi
utils/clflags.cmx : \
    utils/profile.cmx \
    utils/numbers.cmx \
    utils/misc.cmx \
    utils/config.cmx \
    utils/arg_helper.cmx \
    utils/clflags.cmi
utils/clflags.cmi : \
    utils/profile.cmi \
    utils/misc.cmi
utils/config.cmo : \
    utils/config.cmi
utils/config.cmx : \
    utils/config.cmi
utils/config.cmi :
utils/consistbl.cmo : \
    utils/misc.cmi \
    utils/consistbl.cmi
utils/consistbl.cmx : \
    utils/misc.cmx \
    utils/consistbl.cmi
<<<<<<< HEAD
utils/consistbl.cmi :
utils/domainstate.cmo : \
    utils/domainstate.cmi
utils/domainstate.cmx : \
    utils/domainstate.cmi
utils/domainstate.cmi :
=======
utils/consistbl.cmi : \
    utils/misc.cmi
>>>>>>> 6fb33f71
utils/identifiable.cmo : \
    utils/misc.cmi \
    utils/identifiable.cmi
utils/identifiable.cmx : \
    utils/misc.cmx \
    utils/identifiable.cmi
utils/identifiable.cmi :
utils/load_path.cmo : \
    utils/misc.cmi \
    utils/load_path.cmi
utils/load_path.cmx : \
    utils/misc.cmx \
    utils/load_path.cmi
utils/load_path.cmi :
utils/misc.cmo : \
    utils/config.cmi \
    utils/build_path_prefix_map.cmi \
    utils/misc.cmi
utils/misc.cmx : \
    utils/config.cmx \
    utils/build_path_prefix_map.cmx \
    utils/misc.cmi
utils/misc.cmi : \
    utils/build_path_prefix_map.cmi
utils/numbers.cmo : \
    utils/misc.cmi \
    utils/identifiable.cmi \
    utils/numbers.cmi
utils/numbers.cmx : \
    utils/misc.cmx \
    utils/identifiable.cmx \
    utils/numbers.cmi
utils/numbers.cmi : \
    utils/identifiable.cmi
utils/profile.cmo : \
    utils/misc.cmi \
    utils/profile.cmi
utils/profile.cmx : \
    utils/misc.cmx \
    utils/profile.cmi
utils/profile.cmi :
utils/strongly_connected_components.cmo : \
    utils/numbers.cmi \
    utils/misc.cmi \
    utils/identifiable.cmi \
    utils/strongly_connected_components.cmi
utils/strongly_connected_components.cmx : \
    utils/numbers.cmx \
    utils/misc.cmx \
    utils/identifiable.cmx \
    utils/strongly_connected_components.cmi
utils/strongly_connected_components.cmi : \
    utils/identifiable.cmi
utils/targetint.cmo : \
    utils/misc.cmi \
    utils/targetint.cmi
utils/targetint.cmx : \
    utils/misc.cmx \
    utils/targetint.cmi
utils/targetint.cmi :
utils/terminfo.cmo : \
    utils/terminfo.cmi
utils/terminfo.cmx : \
    utils/terminfo.cmi
utils/terminfo.cmi :
utils/warnings.cmo : \
    utils/misc.cmi \
    utils/warnings.cmi
utils/warnings.cmx : \
    utils/misc.cmx \
    utils/warnings.cmi
utils/warnings.cmi :
parsing/ast_helper.cmo : \
    parsing/syntaxerr.cmi \
    parsing/parsetree.cmi \
    utils/misc.cmi \
    parsing/longident.cmi \
    parsing/location.cmi \
    parsing/docstrings.cmi \
    parsing/asttypes.cmi \
    parsing/ast_helper.cmi
parsing/ast_helper.cmx : \
    parsing/syntaxerr.cmx \
    parsing/parsetree.cmi \
    utils/misc.cmx \
    parsing/longident.cmx \
    parsing/location.cmx \
    parsing/docstrings.cmx \
    parsing/asttypes.cmi \
    parsing/ast_helper.cmi
parsing/ast_helper.cmi : \
    parsing/parsetree.cmi \
    parsing/longident.cmi \
    parsing/location.cmi \
    parsing/docstrings.cmi \
    parsing/asttypes.cmi
parsing/ast_invariants.cmo : \
    parsing/syntaxerr.cmi \
    parsing/parsetree.cmi \
    parsing/longident.cmi \
    parsing/builtin_attributes.cmi \
    parsing/asttypes.cmi \
    parsing/ast_iterator.cmi \
    parsing/ast_invariants.cmi
parsing/ast_invariants.cmx : \
    parsing/syntaxerr.cmx \
    parsing/parsetree.cmi \
    parsing/longident.cmx \
    parsing/builtin_attributes.cmx \
    parsing/asttypes.cmi \
    parsing/ast_iterator.cmx \
    parsing/ast_invariants.cmi
parsing/ast_invariants.cmi : \
    parsing/parsetree.cmi
parsing/ast_iterator.cmo : \
    parsing/parsetree.cmi \
    parsing/location.cmi \
    parsing/ast_iterator.cmi
parsing/ast_iterator.cmx : \
    parsing/parsetree.cmi \
    parsing/location.cmx \
    parsing/ast_iterator.cmi
parsing/ast_iterator.cmi : \
    parsing/parsetree.cmi \
    parsing/location.cmi
parsing/ast_mapper.cmo : \
    parsing/parsetree.cmi \
    utils/misc.cmi \
    parsing/longident.cmi \
    parsing/location.cmi \
    utils/load_path.cmi \
    utils/config.cmi \
    utils/clflags.cmi \
    parsing/asttypes.cmi \
    parsing/ast_helper.cmi \
    parsing/ast_mapper.cmi
parsing/ast_mapper.cmx : \
    parsing/parsetree.cmi \
    utils/misc.cmx \
    parsing/longident.cmx \
    parsing/location.cmx \
    utils/load_path.cmx \
    utils/config.cmx \
    utils/clflags.cmx \
    parsing/asttypes.cmi \
    parsing/ast_helper.cmx \
    parsing/ast_mapper.cmi
parsing/ast_mapper.cmi : \
    parsing/parsetree.cmi \
    parsing/location.cmi
parsing/asttypes.cmi : \
    parsing/location.cmi
parsing/attr_helper.cmo : \
    parsing/parsetree.cmi \
    parsing/location.cmi \
    parsing/asttypes.cmi \
    parsing/attr_helper.cmi
parsing/attr_helper.cmx : \
    parsing/parsetree.cmi \
    parsing/location.cmx \
    parsing/asttypes.cmi \
    parsing/attr_helper.cmi
parsing/attr_helper.cmi : \
    parsing/parsetree.cmi \
    parsing/location.cmi \
    parsing/asttypes.cmi
parsing/builtin_attributes.cmo : \
    utils/warnings.cmi \
    parsing/parsetree.cmi \
    utils/misc.cmi \
    parsing/longident.cmi \
    parsing/location.cmi \
    parsing/asttypes.cmi \
    parsing/builtin_attributes.cmi
parsing/builtin_attributes.cmx : \
    utils/warnings.cmx \
    parsing/parsetree.cmi \
    utils/misc.cmx \
    parsing/longident.cmx \
    parsing/location.cmx \
    parsing/asttypes.cmi \
    parsing/builtin_attributes.cmi
parsing/builtin_attributes.cmi : \
    parsing/parsetree.cmi \
    utils/misc.cmi \
    parsing/location.cmi
parsing/camlinternalMenhirLib.cmo :
parsing/camlinternalMenhirLib.cmx :
parsing/depend.cmo : \
    parsing/parsetree.cmi \
    utils/misc.cmi \
    parsing/longident.cmi \
    parsing/location.cmi \
    utils/clflags.cmi \
    parsing/builtin_attributes.cmi \
    parsing/asttypes.cmi \
    parsing/depend.cmi
parsing/depend.cmx : \
    parsing/parsetree.cmi \
    utils/misc.cmx \
    parsing/longident.cmx \
    parsing/location.cmx \
    utils/clflags.cmx \
    parsing/builtin_attributes.cmx \
    parsing/asttypes.cmi \
    parsing/depend.cmi
parsing/depend.cmi : \
    parsing/parsetree.cmi \
    utils/misc.cmi \
    parsing/longident.cmi
parsing/docstrings.cmo : \
    utils/warnings.cmi \
    parsing/parsetree.cmi \
    parsing/location.cmi \
    parsing/docstrings.cmi
parsing/docstrings.cmx : \
    utils/warnings.cmx \
    parsing/parsetree.cmi \
    parsing/location.cmx \
    parsing/docstrings.cmi
parsing/docstrings.cmi : \
    parsing/parsetree.cmi \
    parsing/location.cmi
parsing/lexer.cmo : \
    utils/warnings.cmi \
    parsing/parser.cmi \
    utils/misc.cmi \
    parsing/location.cmi \
    parsing/docstrings.cmi \
    parsing/lexer.cmi
parsing/lexer.cmx : \
    utils/warnings.cmx \
    parsing/parser.cmx \
    utils/misc.cmx \
    parsing/location.cmx \
    parsing/docstrings.cmx \
    parsing/lexer.cmi
parsing/lexer.cmi : \
    parsing/parser.cmi \
    parsing/location.cmi
parsing/location.cmo : \
    utils/warnings.cmi \
    utils/terminfo.cmi \
    utils/misc.cmi \
    utils/clflags.cmi \
    utils/build_path_prefix_map.cmi \
    parsing/location.cmi
parsing/location.cmx : \
    utils/warnings.cmx \
    utils/terminfo.cmx \
    utils/misc.cmx \
    utils/clflags.cmx \
    utils/build_path_prefix_map.cmx \
    parsing/location.cmi
parsing/location.cmi : \
    utils/warnings.cmi
parsing/longident.cmo : \
    utils/misc.cmi \
    parsing/longident.cmi
parsing/longident.cmx : \
    utils/misc.cmx \
    parsing/longident.cmi
parsing/longident.cmi :
parsing/parse.cmo : \
    parsing/syntaxerr.cmi \
    parsing/pprintast.cmi \
    parsing/parser.cmi \
    parsing/location.cmi \
    parsing/lexer.cmi \
    parsing/docstrings.cmi \
    parsing/parse.cmi
parsing/parse.cmx : \
    parsing/syntaxerr.cmx \
    parsing/pprintast.cmx \
    parsing/parser.cmx \
    parsing/location.cmx \
    parsing/lexer.cmx \
    parsing/docstrings.cmx \
    parsing/parse.cmi
parsing/parse.cmi : \
    parsing/parsetree.cmi
parsing/parser.cmo : \
    parsing/syntaxerr.cmi \
    parsing/parsetree.cmi \
    parsing/longident.cmi \
    parsing/location.cmi \
    parsing/docstrings.cmi \
    utils/clflags.cmi \
    parsing/camlinternalMenhirLib.cmo \
    parsing/asttypes.cmi \
    parsing/ast_helper.cmi \
    parsing/parser.cmi
parsing/parser.cmx : \
    parsing/syntaxerr.cmx \
    parsing/parsetree.cmi \
    parsing/longident.cmx \
    parsing/location.cmx \
    parsing/docstrings.cmx \
    utils/clflags.cmx \
    parsing/camlinternalMenhirLib.cmx \
    parsing/asttypes.cmi \
    parsing/ast_helper.cmx \
    parsing/parser.cmi
parsing/parser.cmi : \
    parsing/parsetree.cmi \
    parsing/location.cmi \
    parsing/docstrings.cmi \
    parsing/camlinternalMenhirLib.cmo
parsing/parsetree.cmi : \
    parsing/longident.cmi \
    parsing/location.cmi \
    parsing/asttypes.cmi
parsing/pprintast.cmo : \
    parsing/parsetree.cmi \
    utils/misc.cmi \
    parsing/longident.cmi \
    parsing/location.cmi \
    parsing/asttypes.cmi \
    parsing/ast_helper.cmi \
    parsing/pprintast.cmi
parsing/pprintast.cmx : \
    parsing/parsetree.cmi \
    utils/misc.cmx \
    parsing/longident.cmx \
    parsing/location.cmx \
    parsing/asttypes.cmi \
    parsing/ast_helper.cmx \
    parsing/pprintast.cmi
parsing/pprintast.cmi : \
    parsing/parsetree.cmi \
    parsing/longident.cmi
parsing/printast.cmo : \
    parsing/pprintast.cmi \
    parsing/parsetree.cmi \
    utils/misc.cmi \
    parsing/longident.cmi \
    parsing/location.cmi \
    parsing/asttypes.cmi \
    parsing/printast.cmi
parsing/printast.cmx : \
    parsing/pprintast.cmx \
    parsing/parsetree.cmi \
    utils/misc.cmx \
    parsing/longident.cmx \
    parsing/location.cmx \
    parsing/asttypes.cmi \
    parsing/printast.cmi
parsing/printast.cmi : \
    parsing/parsetree.cmi
parsing/syntaxerr.cmo : \
    parsing/location.cmi \
    parsing/syntaxerr.cmi
parsing/syntaxerr.cmx : \
    parsing/location.cmx \
    parsing/syntaxerr.cmi
parsing/syntaxerr.cmi : \
    parsing/location.cmi
typing/annot.cmi : \
    parsing/location.cmi
typing/btype.cmo : \
    typing/types.cmi \
    typing/path.cmi \
    utils/misc.cmi \
    typing/ident.cmi \
    parsing/asttypes.cmi \
    typing/btype.cmi
typing/btype.cmx : \
    typing/types.cmx \
    typing/path.cmx \
    utils/misc.cmx \
    typing/ident.cmx \
    parsing/asttypes.cmi \
    typing/btype.cmi
typing/btype.cmi : \
    typing/types.cmi \
    typing/path.cmi \
    parsing/asttypes.cmi
typing/cmi_format.cmo : \
    typing/types.cmi \
    utils/misc.cmi \
    parsing/location.cmi \
    utils/config.cmi \
    typing/cmi_format.cmi
typing/cmi_format.cmx : \
    typing/types.cmx \
    utils/misc.cmx \
    parsing/location.cmx \
    utils/config.cmx \
    typing/cmi_format.cmi
typing/cmi_format.cmi : \
    typing/types.cmi \
    utils/misc.cmi
typing/cmt_format.cmo : \
    typing/types.cmi \
    typing/typedtree.cmi \
    typing/tast_mapper.cmi \
    utils/misc.cmi \
    parsing/location.cmi \
    utils/load_path.cmi \
    parsing/lexer.cmi \
    typing/env.cmi \
    utils/config.cmi \
    typing/cmi_format.cmi \
    utils/clflags.cmi \
    typing/cmt_format.cmi
typing/cmt_format.cmx : \
    typing/types.cmx \
    typing/typedtree.cmx \
    typing/tast_mapper.cmx \
    utils/misc.cmx \
    parsing/location.cmx \
    utils/load_path.cmx \
    parsing/lexer.cmx \
    typing/env.cmx \
    utils/config.cmx \
    typing/cmi_format.cmx \
    utils/clflags.cmx \
    typing/cmt_format.cmi
typing/cmt_format.cmi : \
    typing/types.cmi \
    typing/typedtree.cmi \
    utils/misc.cmi \
    parsing/location.cmi \
    typing/env.cmi \
    typing/cmi_format.cmi
typing/ctype.cmo : \
    typing/types.cmi \
    typing/subst.cmi \
    typing/predef.cmi \
    typing/path.cmi \
    utils/misc.cmi \
    parsing/longident.cmi \
    parsing/location.cmi \
    typing/ident.cmi \
    typing/env.cmi \
    utils/clflags.cmi \
    typing/btype.cmi \
    parsing/asttypes.cmi \
    typing/ctype.cmi
typing/ctype.cmx : \
    typing/types.cmx \
    typing/subst.cmx \
    typing/predef.cmx \
    typing/path.cmx \
    utils/misc.cmx \
    parsing/longident.cmx \
    parsing/location.cmx \
    typing/ident.cmx \
    typing/env.cmx \
    utils/clflags.cmx \
    typing/btype.cmx \
    parsing/asttypes.cmi \
    typing/ctype.cmi
typing/ctype.cmi : \
    typing/types.cmi \
    typing/path.cmi \
    parsing/longident.cmi \
    typing/ident.cmi \
    typing/env.cmi \
    parsing/asttypes.cmi
typing/datarepr.cmo : \
    typing/types.cmi \
    typing/path.cmi \
    parsing/location.cmi \
    typing/ident.cmi \
    typing/btype.cmi \
    parsing/asttypes.cmi \
    typing/datarepr.cmi
typing/datarepr.cmx : \
    typing/types.cmx \
    typing/path.cmx \
    parsing/location.cmx \
    typing/ident.cmx \
    typing/btype.cmx \
    parsing/asttypes.cmi \
    typing/datarepr.cmi
typing/datarepr.cmi : \
    typing/types.cmi \
    typing/path.cmi \
    typing/ident.cmi
typing/env.cmo : \
    utils/warnings.cmi \
    typing/types.cmi \
    typing/subst.cmi \
    typing/predef.cmi \
    typing/path.cmi \
    utils/misc.cmi \
    parsing/longident.cmi \
    parsing/location.cmi \
    utils/load_path.cmi \
    typing/ident.cmi \
    typing/datarepr.cmi \
    utils/consistbl.cmi \
    utils/config.cmi \
    typing/cmi_format.cmi \
    utils/clflags.cmi \
    parsing/builtin_attributes.cmi \
    typing/btype.cmi \
    parsing/asttypes.cmi \
    typing/env.cmi
typing/env.cmx : \
    utils/warnings.cmx \
    typing/types.cmx \
    typing/subst.cmx \
    typing/predef.cmx \
    typing/path.cmx \
    utils/misc.cmx \
    parsing/longident.cmx \
    parsing/location.cmx \
    utils/load_path.cmx \
    typing/ident.cmx \
    typing/datarepr.cmx \
    utils/consistbl.cmx \
    utils/config.cmx \
    typing/cmi_format.cmx \
    utils/clflags.cmx \
    parsing/builtin_attributes.cmx \
    typing/btype.cmx \
    parsing/asttypes.cmi \
    typing/env.cmi
typing/env.cmi : \
    utils/warnings.cmi \
    typing/types.cmi \
    typing/subst.cmi \
    typing/path.cmi \
    utils/misc.cmi \
    parsing/longident.cmi \
    parsing/location.cmi \
    utils/load_path.cmi \
    typing/ident.cmi \
    utils/consistbl.cmi \
    typing/cmi_format.cmi \
    parsing/asttypes.cmi
typing/envaux.cmo : \
    typing/subst.cmi \
    typing/printtyp.cmi \
    typing/path.cmi \
    typing/ident.cmi \
    typing/env.cmi \
    parsing/asttypes.cmi \
    typing/envaux.cmi
typing/envaux.cmx : \
    typing/subst.cmx \
    typing/printtyp.cmx \
    typing/path.cmx \
    typing/ident.cmx \
    typing/env.cmx \
    parsing/asttypes.cmi \
    typing/envaux.cmi
typing/envaux.cmi : \
    typing/subst.cmi \
    typing/path.cmi \
    typing/env.cmi
typing/ident.cmo : \
    utils/misc.cmi \
    utils/identifiable.cmi \
    utils/clflags.cmi \
    typing/ident.cmi
typing/ident.cmx : \
    utils/misc.cmx \
    utils/identifiable.cmx \
    utils/clflags.cmx \
    typing/ident.cmi
typing/ident.cmi : \
    utils/identifiable.cmi
typing/includeclass.cmo : \
    typing/types.cmi \
    typing/printtyp.cmi \
    typing/path.cmi \
    typing/ctype.cmi \
    parsing/builtin_attributes.cmi \
    typing/includeclass.cmi
typing/includeclass.cmx : \
    typing/types.cmx \
    typing/printtyp.cmx \
    typing/path.cmx \
    typing/ctype.cmx \
    parsing/builtin_attributes.cmx \
    typing/includeclass.cmi
typing/includeclass.cmi : \
    typing/types.cmi \
    parsing/location.cmi \
    typing/env.cmi \
    typing/ctype.cmi
typing/includecore.cmo : \
    typing/types.cmi \
    typing/typedtree.cmi \
    typing/path.cmi \
    typing/ident.cmi \
    typing/env.cmi \
    typing/ctype.cmi \
    parsing/builtin_attributes.cmi \
    typing/btype.cmi \
    parsing/asttypes.cmi \
    typing/includecore.cmi
typing/includecore.cmx : \
    typing/types.cmx \
    typing/typedtree.cmx \
    typing/path.cmx \
    typing/ident.cmx \
    typing/env.cmx \
    typing/ctype.cmx \
    parsing/builtin_attributes.cmx \
    typing/btype.cmx \
    parsing/asttypes.cmi \
    typing/includecore.cmi
typing/includecore.cmi : \
    typing/types.cmi \
    typing/typedtree.cmi \
    parsing/location.cmi \
    typing/ident.cmi \
    typing/env.cmi
typing/includemod.cmo : \
    typing/types.cmi \
    typing/typedtree.cmi \
    typing/subst.cmi \
    typing/printtyp.cmi \
    typing/primitive.cmi \
    typing/path.cmi \
    typing/oprint.cmi \
    typing/mtype.cmi \
    utils/misc.cmi \
    parsing/location.cmi \
    typing/includecore.cmi \
    typing/includeclass.cmi \
    typing/ident.cmi \
    typing/env.cmi \
    typing/ctype.cmi \
    typing/cmt_format.cmi \
    utils/clflags.cmi \
    parsing/builtin_attributes.cmi \
    typing/btype.cmi \
    typing/includemod.cmi
typing/includemod.cmx : \
    typing/types.cmx \
    typing/typedtree.cmx \
    typing/subst.cmx \
    typing/printtyp.cmx \
    typing/primitive.cmx \
    typing/path.cmx \
    typing/oprint.cmx \
    typing/mtype.cmx \
    utils/misc.cmx \
    parsing/location.cmx \
    typing/includecore.cmx \
    typing/includeclass.cmx \
    typing/ident.cmx \
    typing/env.cmx \
    typing/ctype.cmx \
    typing/cmt_format.cmx \
    utils/clflags.cmx \
    parsing/builtin_attributes.cmx \
    typing/btype.cmx \
    typing/includemod.cmi
typing/includemod.cmi : \
    typing/types.cmi \
    typing/typedtree.cmi \
    typing/path.cmi \
    parsing/location.cmi \
    typing/includecore.cmi \
    typing/ident.cmi \
    typing/env.cmi \
    typing/ctype.cmi
typing/mtype.cmo : \
    typing/types.cmi \
    typing/subst.cmi \
    typing/path.cmi \
    utils/misc.cmi \
    parsing/location.cmi \
    typing/ident.cmi \
    typing/env.cmi \
    typing/ctype.cmi \
    utils/clflags.cmi \
    typing/btype.cmi \
    parsing/asttypes.cmi \
    typing/mtype.cmi
typing/mtype.cmx : \
    typing/types.cmx \
    typing/subst.cmx \
    typing/path.cmx \
    utils/misc.cmx \
    parsing/location.cmx \
    typing/ident.cmx \
    typing/env.cmx \
    typing/ctype.cmx \
    utils/clflags.cmx \
    typing/btype.cmx \
    parsing/asttypes.cmi \
    typing/mtype.cmi
typing/mtype.cmi : \
    typing/types.cmi \
    typing/path.cmi \
    typing/ident.cmi \
    typing/env.cmi
typing/oprint.cmo : \
    parsing/pprintast.cmi \
    typing/outcometree.cmi \
    parsing/asttypes.cmi \
    typing/oprint.cmi
typing/oprint.cmx : \
    parsing/pprintast.cmx \
    typing/outcometree.cmi \
    parsing/asttypes.cmi \
    typing/oprint.cmi
typing/oprint.cmi : \
    typing/outcometree.cmi
typing/outcometree.cmi : \
    parsing/asttypes.cmi
typing/parmatch.cmo : \
    utils/warnings.cmi \
    typing/untypeast.cmi \
    typing/types.cmi \
    typing/typedtreeIter.cmi \
    typing/typedtree.cmi \
    typing/subst.cmi \
    typing/printpat.cmi \
    typing/predef.cmi \
    typing/path.cmi \
    parsing/parsetree.cmi \
    utils/misc.cmi \
    parsing/longident.cmi \
    parsing/location.cmi \
    typing/ident.cmi \
    typing/env.cmi \
    typing/ctype.cmi \
    utils/config.cmi \
    typing/btype.cmi \
    parsing/asttypes.cmi \
    parsing/ast_helper.cmi \
    typing/parmatch.cmi
typing/parmatch.cmx : \
    utils/warnings.cmx \
    typing/untypeast.cmx \
    typing/types.cmx \
    typing/typedtreeIter.cmx \
    typing/typedtree.cmx \
    typing/subst.cmx \
    typing/printpat.cmx \
    typing/predef.cmx \
    typing/path.cmx \
    parsing/parsetree.cmi \
    utils/misc.cmx \
    parsing/longident.cmx \
    parsing/location.cmx \
    typing/ident.cmx \
    typing/env.cmx \
    typing/ctype.cmx \
    utils/config.cmx \
    typing/btype.cmx \
    parsing/asttypes.cmi \
    parsing/ast_helper.cmx \
    typing/parmatch.cmi
typing/parmatch.cmi : \
    typing/types.cmi \
    typing/typedtree.cmi \
    parsing/parsetree.cmi \
    parsing/location.cmi \
    typing/env.cmi \
    parsing/asttypes.cmi
typing/path.cmo : \
    typing/ident.cmi \
    typing/path.cmi
typing/path.cmx : \
    typing/ident.cmx \
    typing/path.cmi
typing/path.cmi : \
    typing/ident.cmi
typing/predef.cmo : \
    typing/types.cmi \
    typing/path.cmi \
    parsing/parsetree.cmi \
    parsing/location.cmi \
    typing/ident.cmi \
    typing/btype.cmi \
    parsing/asttypes.cmi \
    parsing/ast_helper.cmi \
    typing/predef.cmi
typing/predef.cmx : \
    typing/types.cmx \
    typing/path.cmx \
    parsing/parsetree.cmi \
    parsing/location.cmx \
    typing/ident.cmx \
    typing/btype.cmx \
    parsing/asttypes.cmi \
    parsing/ast_helper.cmx \
    typing/predef.cmi
typing/predef.cmi : \
    typing/types.cmi \
    typing/path.cmi \
    typing/ident.cmi
typing/primitive.cmo : \
    parsing/parsetree.cmi \
    typing/outcometree.cmi \
    utils/misc.cmi \
    parsing/location.cmi \
    parsing/attr_helper.cmi \
    typing/primitive.cmi
typing/primitive.cmx : \
    parsing/parsetree.cmi \
    typing/outcometree.cmi \
    utils/misc.cmx \
    parsing/location.cmx \
    parsing/attr_helper.cmx \
    typing/primitive.cmi
typing/primitive.cmi : \
    parsing/parsetree.cmi \
    typing/outcometree.cmi \
    parsing/location.cmi
typing/printpat.cmo : \
    typing/types.cmi \
    typing/typedtree.cmi \
    typing/ident.cmi \
    parsing/asttypes.cmi \
    typing/printpat.cmi
typing/printpat.cmx : \
    typing/types.cmx \
    typing/typedtree.cmx \
    typing/ident.cmx \
    parsing/asttypes.cmi \
    typing/printpat.cmi
typing/printpat.cmi : \
    typing/typedtree.cmi \
    parsing/asttypes.cmi
typing/printtyp.cmo : \
    utils/warnings.cmi \
    typing/types.cmi \
    typing/primitive.cmi \
    typing/predef.cmi \
    typing/path.cmi \
    parsing/parsetree.cmi \
    typing/outcometree.cmi \
    typing/oprint.cmi \
    utils/misc.cmi \
    parsing/longident.cmi \
    parsing/location.cmi \
    typing/ident.cmi \
    typing/env.cmi \
    typing/ctype.cmi \
    utils/clflags.cmi \
    parsing/builtin_attributes.cmi \
    typing/btype.cmi \
    parsing/asttypes.cmi \
    typing/printtyp.cmi
typing/printtyp.cmx : \
    utils/warnings.cmx \
    typing/types.cmx \
    typing/primitive.cmx \
    typing/predef.cmx \
    typing/path.cmx \
    parsing/parsetree.cmi \
    typing/outcometree.cmi \
    typing/oprint.cmx \
    utils/misc.cmx \
    parsing/longident.cmx \
    parsing/location.cmx \
    typing/ident.cmx \
    typing/env.cmx \
    typing/ctype.cmx \
    utils/clflags.cmx \
    parsing/builtin_attributes.cmx \
    typing/btype.cmx \
    parsing/asttypes.cmi \
    typing/printtyp.cmi
typing/printtyp.cmi : \
    typing/types.cmi \
    typing/path.cmi \
    typing/outcometree.cmi \
    parsing/longident.cmi \
    parsing/location.cmi \
    typing/ident.cmi \
    typing/env.cmi \
    typing/ctype.cmi \
    parsing/asttypes.cmi
typing/printtyped.cmo : \
    typing/types.cmi \
    typing/typedtree.cmi \
    parsing/printast.cmi \
    typing/path.cmi \
    parsing/parsetree.cmi \
    utils/misc.cmi \
    parsing/longident.cmi \
    parsing/location.cmi \
    typing/ident.cmi \
    parsing/asttypes.cmi \
    typing/printtyped.cmi
typing/printtyped.cmx : \
    typing/types.cmx \
    typing/typedtree.cmx \
    parsing/printast.cmx \
    typing/path.cmx \
    parsing/parsetree.cmi \
    utils/misc.cmx \
    parsing/longident.cmx \
    parsing/location.cmx \
    typing/ident.cmx \
    parsing/asttypes.cmi \
    typing/printtyped.cmi
typing/printtyped.cmi : \
    typing/typedtree.cmi
typing/rec_check.cmo : \
    typing/types.cmi \
    typing/typeopt.cmi \
    typing/typedtree.cmi \
    typing/primitive.cmi \
    typing/path.cmi \
    bytecomp/lambda.cmi \
    typing/ident.cmi \
    parsing/asttypes.cmi \
    typing/rec_check.cmi
typing/rec_check.cmx : \
    typing/types.cmx \
    typing/typeopt.cmx \
    typing/typedtree.cmx \
    typing/primitive.cmx \
    typing/path.cmx \
    bytecomp/lambda.cmx \
    typing/ident.cmx \
    parsing/asttypes.cmi \
    typing/rec_check.cmi
typing/rec_check.cmi : \
    typing/typedtree.cmi \
    typing/ident.cmi
typing/stypes.cmo : \
    typing/typedtree.cmi \
    typing/printtyp.cmi \
    utils/misc.cmi \
    parsing/location.cmi \
    utils/clflags.cmi \
    typing/annot.cmi \
    typing/stypes.cmi
typing/stypes.cmx : \
    typing/typedtree.cmx \
    typing/printtyp.cmx \
    utils/misc.cmx \
    parsing/location.cmx \
    utils/clflags.cmx \
    typing/annot.cmi \
    typing/stypes.cmi
typing/stypes.cmi : \
    typing/typedtree.cmi \
    parsing/location.cmi \
    typing/annot.cmi
typing/subst.cmo : \
    typing/types.cmi \
    typing/path.cmi \
    parsing/parsetree.cmi \
    utils/misc.cmi \
    parsing/location.cmi \
    typing/ident.cmi \
    utils/clflags.cmi \
    typing/btype.cmi \
    parsing/ast_mapper.cmi \
    typing/subst.cmi
typing/subst.cmx : \
    typing/types.cmx \
    typing/path.cmx \
    parsing/parsetree.cmi \
    utils/misc.cmx \
    parsing/location.cmx \
    typing/ident.cmx \
    utils/clflags.cmx \
    typing/btype.cmx \
    parsing/ast_mapper.cmx \
    typing/subst.cmi
typing/subst.cmi : \
    typing/types.cmi \
    typing/path.cmi \
    typing/ident.cmi
typing/tast_mapper.cmo : \
    typing/typedtree.cmi \
    typing/env.cmi \
    parsing/asttypes.cmi \
    typing/tast_mapper.cmi
typing/tast_mapper.cmx : \
    typing/typedtree.cmx \
    typing/env.cmx \
    parsing/asttypes.cmi \
    typing/tast_mapper.cmi
typing/tast_mapper.cmi : \
    typing/typedtree.cmi \
    typing/env.cmi \
    parsing/asttypes.cmi
typing/typeclass.cmo : \
    utils/warnings.cmi \
    typing/typetexp.cmi \
    typing/types.cmi \
    typing/typedtree.cmi \
    typing/typedecl_variance.cmi \
    typing/typedecl.cmi \
    typing/typecore.cmi \
    typing/subst.cmi \
    typing/stypes.cmi \
    typing/printtyp.cmi \
    typing/predef.cmi \
    typing/path.cmi \
    parsing/parsetree.cmi \
    typing/oprint.cmi \
    utils/misc.cmi \
    parsing/longident.cmi \
    parsing/location.cmi \
    typing/includeclass.cmi \
    typing/ident.cmi \
    typing/env.cmi \
    typing/ctype.cmi \
    typing/cmt_format.cmi \
    utils/clflags.cmi \
    parsing/builtin_attributes.cmi \
    typing/btype.cmi \
    parsing/asttypes.cmi \
    parsing/ast_helper.cmi \
    typing/typeclass.cmi
typing/typeclass.cmx : \
    utils/warnings.cmx \
    typing/typetexp.cmx \
    typing/types.cmx \
    typing/typedtree.cmx \
    typing/typedecl_variance.cmx \
    typing/typedecl.cmx \
    typing/typecore.cmx \
    typing/subst.cmx \
    typing/stypes.cmx \
    typing/printtyp.cmx \
    typing/predef.cmx \
    typing/path.cmx \
    parsing/parsetree.cmi \
    typing/oprint.cmx \
    utils/misc.cmx \
    parsing/longident.cmx \
    parsing/location.cmx \
    typing/includeclass.cmx \
    typing/ident.cmx \
    typing/env.cmx \
    typing/ctype.cmx \
    typing/cmt_format.cmx \
    utils/clflags.cmx \
    parsing/builtin_attributes.cmx \
    typing/btype.cmx \
    parsing/asttypes.cmi \
    parsing/ast_helper.cmx \
    typing/typeclass.cmi
typing/typeclass.cmi : \
    typing/types.cmi \
    typing/typedtree.cmi \
    parsing/parsetree.cmi \
    parsing/longident.cmi \
    parsing/location.cmi \
    typing/ident.cmi \
    typing/env.cmi \
    typing/ctype.cmi \
    parsing/asttypes.cmi
typing/typecore.cmo : \
    utils/warnings.cmi \
    typing/typetexp.cmi \
    typing/types.cmi \
    typing/typedtree.cmi \
    typing/typedecl.cmi \
    typing/subst.cmi \
    typing/stypes.cmi \
    typing/rec_check.cmi \
    typing/printtyp.cmi \
    typing/printpat.cmi \
    typing/primitive.cmi \
    typing/predef.cmi \
    typing/path.cmi \
    parsing/parsetree.cmi \
    typing/parmatch.cmi \
    typing/oprint.cmi \
    typing/mtype.cmi \
    utils/misc.cmi \
    parsing/longident.cmi \
    parsing/location.cmi \
    typing/ident.cmi \
    typing/env.cmi \
    typing/ctype.cmi \
    typing/cmt_format.cmi \
    utils/clflags.cmi \
    parsing/builtin_attributes.cmi \
    typing/btype.cmi \
    parsing/asttypes.cmi \
    parsing/ast_helper.cmi \
    typing/annot.cmi \
    typing/typecore.cmi
typing/typecore.cmx : \
    utils/warnings.cmx \
    typing/typetexp.cmx \
    typing/types.cmx \
    typing/typedtree.cmx \
    typing/typedecl.cmx \
    typing/subst.cmx \
    typing/stypes.cmx \
    typing/rec_check.cmx \
    typing/printtyp.cmx \
    typing/printpat.cmx \
    typing/primitive.cmx \
    typing/predef.cmx \
    typing/path.cmx \
    parsing/parsetree.cmi \
    typing/parmatch.cmx \
    typing/oprint.cmx \
    typing/mtype.cmx \
    utils/misc.cmx \
    parsing/longident.cmx \
    parsing/location.cmx \
    typing/ident.cmx \
    typing/env.cmx \
    typing/ctype.cmx \
    typing/cmt_format.cmx \
    utils/clflags.cmx \
    parsing/builtin_attributes.cmx \
    typing/btype.cmx \
    parsing/asttypes.cmi \
    parsing/ast_helper.cmx \
    typing/annot.cmi \
    typing/typecore.cmi
typing/typecore.cmi : \
    typing/types.cmi \
    typing/typedtree.cmi \
    typing/path.cmi \
    parsing/parsetree.cmi \
    parsing/longident.cmi \
    parsing/location.cmi \
    typing/ident.cmi \
    typing/env.cmi \
    typing/ctype.cmi \
    parsing/asttypes.cmi \
    typing/annot.cmi
typing/typedecl.cmo : \
    utils/warnings.cmi \
    typing/typetexp.cmi \
    typing/types.cmi \
    typing/typedtree.cmi \
    typing/typedecl_variance.cmi \
    typing/typedecl_unboxed.cmi \
    typing/typedecl_immediacy.cmi \
    typing/subst.cmi \
    typing/printtyp.cmi \
    typing/primitive.cmi \
    typing/predef.cmi \
    typing/path.cmi \
    parsing/parsetree.cmi \
    typing/oprint.cmi \
    utils/misc.cmi \
    parsing/longident.cmi \
    parsing/location.cmi \
    typing/includecore.cmi \
    typing/ident.cmi \
    typing/env.cmi \
    typing/datarepr.cmi \
    typing/ctype.cmi \
    utils/config.cmi \
    utils/clflags.cmi \
    parsing/builtin_attributes.cmi \
    typing/btype.cmi \
    parsing/attr_helper.cmi \
    parsing/asttypes.cmi \
    parsing/ast_iterator.cmi \
    parsing/ast_helper.cmi \
    typing/typedecl.cmi
typing/typedecl.cmx : \
    utils/warnings.cmx \
    typing/typetexp.cmx \
    typing/types.cmx \
    typing/typedtree.cmx \
    typing/typedecl_variance.cmx \
    typing/typedecl_unboxed.cmx \
    typing/typedecl_immediacy.cmx \
    typing/subst.cmx \
    typing/printtyp.cmx \
    typing/primitive.cmx \
    typing/predef.cmx \
    typing/path.cmx \
    parsing/parsetree.cmi \
    typing/oprint.cmx \
    utils/misc.cmx \
    parsing/longident.cmx \
    parsing/location.cmx \
    typing/includecore.cmx \
    typing/ident.cmx \
    typing/env.cmx \
    typing/datarepr.cmx \
    typing/ctype.cmx \
    utils/config.cmx \
    utils/clflags.cmx \
    parsing/builtin_attributes.cmx \
    typing/btype.cmx \
    parsing/attr_helper.cmx \
    parsing/asttypes.cmi \
    parsing/ast_iterator.cmx \
    parsing/ast_helper.cmx \
    typing/typedecl.cmi
typing/typedecl.cmi : \
    typing/types.cmi \
    typing/typedtree.cmi \
    typing/typedecl_variance.cmi \
    typing/typedecl_immediacy.cmi \
    typing/path.cmi \
    parsing/parsetree.cmi \
    parsing/longident.cmi \
    parsing/location.cmi \
    typing/includecore.cmi \
    typing/ident.cmi \
    typing/env.cmi \
    typing/ctype.cmi \
    parsing/asttypes.cmi
typing/typedecl_immediacy.cmo : \
    typing/types.cmi \
    typing/typedecl_unboxed.cmi \
    typing/typedecl_properties.cmi \
    parsing/location.cmi \
    typing/ctype.cmi \
    parsing/builtin_attributes.cmi \
    typing/typedecl_immediacy.cmi
typing/typedecl_immediacy.cmx : \
    typing/types.cmx \
    typing/typedecl_unboxed.cmx \
    typing/typedecl_properties.cmx \
    parsing/location.cmx \
    typing/ctype.cmx \
    parsing/builtin_attributes.cmx \
    typing/typedecl_immediacy.cmi
typing/typedecl_immediacy.cmi : \
    typing/types.cmi \
    typing/typedecl_properties.cmi \
    parsing/location.cmi \
    typing/ident.cmi \
    typing/env.cmi
typing/typedecl_properties.cmo : \
    typing/types.cmi \
    typing/ident.cmi \
    typing/env.cmi \
    parsing/builtin_attributes.cmi \
    typing/typedecl_properties.cmi
typing/typedecl_properties.cmx : \
    typing/types.cmx \
    typing/ident.cmx \
    typing/env.cmx \
    parsing/builtin_attributes.cmx \
    typing/typedecl_properties.cmi
typing/typedecl_properties.cmi : \
    typing/types.cmi \
    typing/ident.cmi \
    typing/env.cmi
typing/typedecl_unboxed.cmo : \
    typing/types.cmi \
    typing/predef.cmi \
    typing/env.cmi \
    typing/ctype.cmi \
    typing/typedecl_unboxed.cmi
typing/typedecl_unboxed.cmx : \
    typing/types.cmx \
    typing/predef.cmx \
    typing/env.cmx \
    typing/ctype.cmx \
    typing/typedecl_unboxed.cmi
typing/typedecl_unboxed.cmi : \
    typing/types.cmi \
    typing/env.cmi
typing/typedecl_variance.cmo : \
    typing/types.cmi \
    typing/typedtree.cmi \
    typing/typedecl_properties.cmi \
    parsing/parsetree.cmi \
    parsing/location.cmi \
    typing/ident.cmi \
    typing/env.cmi \
    typing/ctype.cmi \
    typing/btype.cmi \
    parsing/asttypes.cmi \
    typing/typedecl_variance.cmi
typing/typedecl_variance.cmx : \
    typing/types.cmx \
    typing/typedtree.cmx \
    typing/typedecl_properties.cmx \
    parsing/parsetree.cmi \
    parsing/location.cmx \
    typing/ident.cmx \
    typing/env.cmx \
    typing/ctype.cmx \
    typing/btype.cmx \
    parsing/asttypes.cmi \
    typing/typedecl_variance.cmi
typing/typedecl_variance.cmi : \
    typing/types.cmi \
    typing/typedtree.cmi \
    typing/typedecl_properties.cmi \
    parsing/parsetree.cmi \
    parsing/location.cmi \
    typing/ident.cmi \
    typing/env.cmi \
    parsing/asttypes.cmi
typing/typedtree.cmo : \
    typing/types.cmi \
    typing/primitive.cmi \
    typing/path.cmi \
    parsing/parsetree.cmi \
    utils/misc.cmi \
    parsing/longident.cmi \
    parsing/location.cmi \
    typing/ident.cmi \
    typing/env.cmi \
    parsing/asttypes.cmi \
    typing/typedtree.cmi
typing/typedtree.cmx : \
    typing/types.cmx \
    typing/primitive.cmx \
    typing/path.cmx \
    parsing/parsetree.cmi \
    utils/misc.cmx \
    parsing/longident.cmx \
    parsing/location.cmx \
    typing/ident.cmx \
    typing/env.cmx \
    parsing/asttypes.cmi \
    typing/typedtree.cmi
typing/typedtree.cmi : \
    typing/types.cmi \
    typing/primitive.cmi \
    typing/path.cmi \
    parsing/parsetree.cmi \
    parsing/longident.cmi \
    parsing/location.cmi \
    typing/ident.cmi \
    typing/env.cmi \
    parsing/asttypes.cmi
typing/typedtreeIter.cmo : \
    typing/typedtree.cmi \
    utils/misc.cmi \
    parsing/asttypes.cmi \
    typing/typedtreeIter.cmi
typing/typedtreeIter.cmx : \
    typing/typedtree.cmx \
    utils/misc.cmx \
    parsing/asttypes.cmi \
    typing/typedtreeIter.cmi
typing/typedtreeIter.cmi : \
    typing/typedtree.cmi \
    parsing/asttypes.cmi
typing/typemod.cmo : \
    utils/warnings.cmi \
    typing/typetexp.cmi \
    typing/types.cmi \
    typing/typedtree.cmi \
    typing/typedecl.cmi \
    typing/typecore.cmi \
    typing/typeclass.cmi \
    typing/subst.cmi \
    typing/stypes.cmi \
    typing/printtyp.cmi \
    typing/path.cmi \
    parsing/parsetree.cmi \
    typing/mtype.cmi \
    utils/misc.cmi \
    parsing/longident.cmi \
    parsing/location.cmi \
    utils/load_path.cmi \
    typing/includemod.cmi \
    typing/ident.cmi \
    typing/env.cmi \
    typing/ctype.cmi \
    utils/config.cmi \
    typing/cmt_format.cmi \
    typing/cmi_format.cmi \
    utils/clflags.cmi \
    parsing/builtin_attributes.cmi \
    typing/btype.cmi \
    parsing/attr_helper.cmi \
    parsing/asttypes.cmi \
    typing/annot.cmi \
    typing/typemod.cmi
typing/typemod.cmx : \
    utils/warnings.cmx \
    typing/typetexp.cmx \
    typing/types.cmx \
    typing/typedtree.cmx \
    typing/typedecl.cmx \
    typing/typecore.cmx \
    typing/typeclass.cmx \
    typing/subst.cmx \
    typing/stypes.cmx \
    typing/printtyp.cmx \
    typing/path.cmx \
    parsing/parsetree.cmi \
    typing/mtype.cmx \
    utils/misc.cmx \
    parsing/longident.cmx \
    parsing/location.cmx \
    utils/load_path.cmx \
    typing/includemod.cmx \
    typing/ident.cmx \
    typing/env.cmx \
    typing/ctype.cmx \
    utils/config.cmx \
    typing/cmt_format.cmx \
    typing/cmi_format.cmx \
    utils/clflags.cmx \
    parsing/builtin_attributes.cmx \
    typing/btype.cmx \
    parsing/attr_helper.cmx \
    parsing/asttypes.cmi \
    typing/annot.cmi \
    typing/typemod.cmi
typing/typemod.cmi : \
    typing/types.cmi \
    typing/typedtree.cmi \
    typing/typedecl.cmi \
    typing/path.cmi \
    parsing/parsetree.cmi \
    utils/misc.cmi \
    parsing/longident.cmi \
    parsing/location.cmi \
    typing/includemod.cmi \
    typing/ident.cmi \
    typing/env.cmi \
    typing/cmi_format.cmi
typing/typeopt.cmo : \
    typing/types.cmi \
    typing/typedtree.cmi \
    typing/typedecl.cmi \
    typing/predef.cmi \
    typing/path.cmi \
    bytecomp/lambda.cmi \
    typing/ident.cmi \
    typing/env.cmi \
    typing/ctype.cmi \
    utils/config.cmi \
    parsing/asttypes.cmi \
    typing/typeopt.cmi
typing/typeopt.cmx : \
    typing/types.cmx \
    typing/typedtree.cmx \
    typing/typedecl.cmx \
    typing/predef.cmx \
    typing/path.cmx \
    bytecomp/lambda.cmx \
    typing/ident.cmx \
    typing/env.cmx \
    typing/ctype.cmx \
    utils/config.cmx \
    parsing/asttypes.cmi \
    typing/typeopt.cmi
typing/typeopt.cmi : \
    typing/types.cmi \
    typing/typedtree.cmi \
    typing/path.cmi \
    bytecomp/lambda.cmi \
    typing/env.cmi
typing/types.cmo : \
    typing/primitive.cmi \
    typing/path.cmi \
    parsing/parsetree.cmi \
    utils/misc.cmi \
    parsing/longident.cmi \
    parsing/location.cmi \
    typing/ident.cmi \
    parsing/asttypes.cmi \
    typing/types.cmi
typing/types.cmx : \
    typing/primitive.cmx \
    typing/path.cmx \
    parsing/parsetree.cmi \
    utils/misc.cmx \
    parsing/longident.cmx \
    parsing/location.cmx \
    typing/ident.cmx \
    parsing/asttypes.cmi \
    typing/types.cmi
typing/types.cmi : \
    typing/primitive.cmi \
    typing/path.cmi \
    parsing/parsetree.cmi \
    parsing/longident.cmi \
    parsing/location.cmi \
    typing/ident.cmi \
    parsing/asttypes.cmi
typing/typetexp.cmo : \
    typing/types.cmi \
    typing/typedtree.cmi \
    typing/printtyp.cmi \
    typing/predef.cmi \
    parsing/pprintast.cmi \
    typing/path.cmi \
    parsing/parsetree.cmi \
    typing/oprint.cmi \
    utils/misc.cmi \
    parsing/longident.cmi \
    parsing/location.cmi \
    typing/includemod.cmi \
    typing/env.cmi \
    typing/ctype.cmi \
    utils/clflags.cmi \
    parsing/builtin_attributes.cmi \
    typing/btype.cmi \
    parsing/asttypes.cmi \
    parsing/ast_helper.cmi \
    typing/typetexp.cmi
typing/typetexp.cmx : \
    typing/types.cmx \
    typing/typedtree.cmx \
    typing/printtyp.cmx \
    typing/predef.cmx \
    parsing/pprintast.cmx \
    typing/path.cmx \
    parsing/parsetree.cmi \
    typing/oprint.cmx \
    utils/misc.cmx \
    parsing/longident.cmx \
    parsing/location.cmx \
    typing/includemod.cmx \
    typing/env.cmx \
    typing/ctype.cmx \
    utils/clflags.cmx \
    parsing/builtin_attributes.cmx \
    typing/btype.cmx \
    parsing/asttypes.cmi \
    parsing/ast_helper.cmx \
    typing/typetexp.cmi
typing/typetexp.cmi : \
    typing/types.cmi \
    typing/typedtree.cmi \
    typing/path.cmi \
    parsing/parsetree.cmi \
    parsing/longident.cmi \
    parsing/location.cmi \
    typing/includemod.cmi \
    typing/env.cmi \
    typing/ctype.cmi \
    parsing/asttypes.cmi
typing/untypeast.cmo : \
    typing/typedtree.cmi \
    typing/path.cmi \
    parsing/parsetree.cmi \
    utils/misc.cmi \
    parsing/longident.cmi \
    parsing/location.cmi \
    typing/ident.cmi \
    typing/env.cmi \
    parsing/asttypes.cmi \
    parsing/ast_helper.cmi \
    typing/untypeast.cmi
typing/untypeast.cmx : \
    typing/typedtree.cmx \
    typing/path.cmx \
    parsing/parsetree.cmi \
    utils/misc.cmx \
    parsing/longident.cmx \
    parsing/location.cmx \
    typing/ident.cmx \
    typing/env.cmx \
    parsing/asttypes.cmi \
    parsing/ast_helper.cmx \
    typing/untypeast.cmi
typing/untypeast.cmi : \
    typing/typedtree.cmi \
    typing/path.cmi \
    parsing/parsetree.cmi \
    parsing/longident.cmi \
    parsing/location.cmi \
    parsing/asttypes.cmi
bytecomp/bytegen.cmo : \
    typing/types.cmi \
    bytecomp/switch.cmi \
    typing/subst.cmi \
    typing/primitive.cmi \
    utils/misc.cmi \
    bytecomp/matching.cmi \
    bytecomp/lambda.cmi \
    bytecomp/instruct.cmi \
    typing/ident.cmi \
    typing/env.cmi \
    utils/config.cmi \
    parsing/asttypes.cmi \
    bytecomp/bytegen.cmi
bytecomp/bytegen.cmx : \
    typing/types.cmx \
    bytecomp/switch.cmx \
    typing/subst.cmx \
    typing/primitive.cmx \
    utils/misc.cmx \
    bytecomp/matching.cmx \
    bytecomp/lambda.cmx \
    bytecomp/instruct.cmx \
    typing/ident.cmx \
    typing/env.cmx \
    utils/config.cmx \
    parsing/asttypes.cmi \
    bytecomp/bytegen.cmi
bytecomp/bytegen.cmi : \
    bytecomp/lambda.cmi \
    bytecomp/instruct.cmi
bytecomp/bytelibrarian.cmo : \
    utils/misc.cmi \
    parsing/location.cmi \
    utils/load_path.cmi \
    bytecomp/emitcode.cmi \
    utils/config.cmi \
    bytecomp/cmo_format.cmi \
    utils/clflags.cmi \
    bytecomp/bytelink.cmi \
    bytecomp/bytelibrarian.cmi
bytecomp/bytelibrarian.cmx : \
    utils/misc.cmx \
    parsing/location.cmx \
    utils/load_path.cmx \
    bytecomp/emitcode.cmx \
    utils/config.cmx \
    bytecomp/cmo_format.cmi \
    utils/clflags.cmx \
    bytecomp/bytelink.cmx \
    bytecomp/bytelibrarian.cmi
bytecomp/bytelibrarian.cmi :
bytecomp/bytelink.cmo : \
    utils/warnings.cmi \
    bytecomp/symtable.cmi \
    bytecomp/opcodes.cmo \
    utils/misc.cmi \
    parsing/location.cmi \
    utils/load_path.cmi \
    bytecomp/instruct.cmi \
    typing/ident.cmi \
    bytecomp/emitcode.cmi \
    bytecomp/dll.cmi \
    utils/consistbl.cmi \
    utils/config.cmi \
    bytecomp/cmo_format.cmi \
    utils/clflags.cmi \
    utils/ccomp.cmi \
    bytecomp/bytesections.cmi \
    bytecomp/bytelink.cmi
bytecomp/bytelink.cmx : \
    utils/warnings.cmx \
    bytecomp/symtable.cmx \
    bytecomp/opcodes.cmx \
    utils/misc.cmx \
    parsing/location.cmx \
    utils/load_path.cmx \
    bytecomp/instruct.cmx \
    typing/ident.cmx \
    bytecomp/emitcode.cmx \
    bytecomp/dll.cmx \
    utils/consistbl.cmx \
    utils/config.cmx \
    bytecomp/cmo_format.cmi \
    utils/clflags.cmx \
    utils/ccomp.cmx \
    bytecomp/bytesections.cmx \
    bytecomp/bytelink.cmi
bytecomp/bytelink.cmi : \
    bytecomp/symtable.cmi \
    utils/misc.cmi \
    bytecomp/cmo_format.cmi
bytecomp/bytepackager.cmo : \
    typing/typemod.cmi \
    bytecomp/translmod.cmi \
    typing/subst.cmi \
    bytecomp/printlambda.cmi \
    typing/path.cmi \
    utils/misc.cmi \
    parsing/location.cmi \
    utils/load_path.cmi \
    bytecomp/instruct.cmi \
    typing/ident.cmi \
    typing/env.cmi \
    bytecomp/emitcode.cmi \
    utils/config.cmi \
    bytecomp/cmo_format.cmi \
    utils/clflags.cmi \
    bytecomp/bytelink.cmi \
    bytecomp/bytegen.cmi \
    bytecomp/bytepackager.cmi
bytecomp/bytepackager.cmx : \
    typing/typemod.cmx \
    bytecomp/translmod.cmx \
    typing/subst.cmx \
    bytecomp/printlambda.cmx \
    typing/path.cmx \
    utils/misc.cmx \
    parsing/location.cmx \
    utils/load_path.cmx \
    bytecomp/instruct.cmx \
    typing/ident.cmx \
    typing/env.cmx \
    bytecomp/emitcode.cmx \
    utils/config.cmx \
    bytecomp/cmo_format.cmi \
    utils/clflags.cmx \
    bytecomp/bytelink.cmx \
    bytecomp/bytegen.cmx \
    bytecomp/bytepackager.cmi
bytecomp/bytepackager.cmi : \
    typing/ident.cmi \
    typing/env.cmi
bytecomp/bytesections.cmo : \
    utils/config.cmi \
    bytecomp/bytesections.cmi
bytecomp/bytesections.cmx : \
    utils/config.cmx \
    bytecomp/bytesections.cmi
bytecomp/bytesections.cmi :
bytecomp/cmo_format.cmi : \
    utils/misc.cmi \
    bytecomp/lambda.cmi \
    typing/ident.cmi
bytecomp/dll.cmo : \
    utils/misc.cmi \
    utils/config.cmi \
    bytecomp/dll.cmi
bytecomp/dll.cmx : \
    utils/misc.cmx \
    utils/config.cmx \
    bytecomp/dll.cmi
bytecomp/dll.cmi :
bytecomp/emitcode.cmo : \
    bytecomp/translmod.cmi \
    typing/primitive.cmi \
    bytecomp/opcodes.cmo \
    utils/misc.cmi \
    parsing/location.cmi \
    bytecomp/lambda.cmi \
    bytecomp/instruct.cmi \
    typing/ident.cmi \
    typing/env.cmi \
    utils/config.cmi \
    bytecomp/cmo_format.cmi \
    utils/clflags.cmi \
    bytecomp/bytegen.cmi \
    typing/btype.cmi \
    parsing/asttypes.cmi \
    bytecomp/emitcode.cmi
bytecomp/emitcode.cmx : \
    bytecomp/translmod.cmx \
    typing/primitive.cmx \
    bytecomp/opcodes.cmx \
    utils/misc.cmx \
    parsing/location.cmx \
    bytecomp/lambda.cmx \
    bytecomp/instruct.cmx \
    typing/ident.cmx \
    typing/env.cmx \
    utils/config.cmx \
    bytecomp/cmo_format.cmi \
    utils/clflags.cmx \
    bytecomp/bytegen.cmx \
    typing/btype.cmx \
    parsing/asttypes.cmi \
    bytecomp/emitcode.cmi
bytecomp/emitcode.cmi : \
    utils/misc.cmi \
    bytecomp/instruct.cmi \
    typing/ident.cmi \
    bytecomp/cmo_format.cmi
bytecomp/instruct.cmo : \
    typing/types.cmi \
    typing/subst.cmi \
    parsing/location.cmi \
    bytecomp/lambda.cmi \
    typing/ident.cmi \
    typing/env.cmi \
    bytecomp/instruct.cmi
bytecomp/instruct.cmx : \
    typing/types.cmx \
    typing/subst.cmx \
    parsing/location.cmx \
    bytecomp/lambda.cmx \
    typing/ident.cmx \
    typing/env.cmx \
    bytecomp/instruct.cmi
bytecomp/instruct.cmi : \
    typing/types.cmi \
    typing/subst.cmi \
    parsing/location.cmi \
    bytecomp/lambda.cmi \
    typing/ident.cmi \
    typing/env.cmi
bytecomp/lambda.cmo : \
    typing/types.cmi \
    typing/primitive.cmi \
    typing/path.cmi \
    utils/misc.cmi \
    parsing/longident.cmi \
    parsing/location.cmi \
    typing/ident.cmi \
    typing/env.cmi \
    parsing/asttypes.cmi \
    bytecomp/lambda.cmi
bytecomp/lambda.cmx : \
    typing/types.cmx \
    typing/primitive.cmx \
    typing/path.cmx \
    utils/misc.cmx \
    parsing/longident.cmx \
    parsing/location.cmx \
    typing/ident.cmx \
    typing/env.cmx \
    parsing/asttypes.cmi \
    bytecomp/lambda.cmi
bytecomp/lambda.cmi : \
    typing/types.cmi \
    typing/primitive.cmi \
    typing/path.cmi \
    parsing/location.cmi \
    typing/ident.cmi \
    typing/env.cmi \
    parsing/asttypes.cmi
bytecomp/matching.cmo : \
    typing/types.cmi \
    typing/typeopt.cmi \
    typing/typedtree.cmi \
    bytecomp/switch.cmi \
    typing/printpat.cmi \
    bytecomp/printlambda.cmi \
    typing/primitive.cmi \
    typing/predef.cmi \
    typing/parmatch.cmi \
    utils/misc.cmi \
    parsing/longident.cmi \
    parsing/location.cmi \
    bytecomp/lambda.cmi \
    typing/ident.cmi \
    typing/env.cmi \
    utils/clflags.cmi \
    typing/btype.cmi \
    parsing/asttypes.cmi \
    bytecomp/matching.cmi
bytecomp/matching.cmx : \
    typing/types.cmx \
    typing/typeopt.cmx \
    typing/typedtree.cmx \
    bytecomp/switch.cmx \
    typing/printpat.cmx \
    bytecomp/printlambda.cmx \
    typing/primitive.cmx \
    typing/predef.cmx \
    typing/parmatch.cmx \
    utils/misc.cmx \
    parsing/longident.cmx \
    parsing/location.cmx \
    bytecomp/lambda.cmx \
    typing/ident.cmx \
    typing/env.cmx \
    utils/clflags.cmx \
    typing/btype.cmx \
    parsing/asttypes.cmi \
    bytecomp/matching.cmi
bytecomp/matching.cmi : \
    typing/typedtree.cmi \
    parsing/location.cmi \
    bytecomp/lambda.cmi \
    typing/ident.cmi
bytecomp/meta.cmo : \
    bytecomp/instruct.cmi \
    bytecomp/meta.cmi
bytecomp/meta.cmx : \
    bytecomp/instruct.cmx \
    bytecomp/meta.cmi
bytecomp/meta.cmi : \
    bytecomp/instruct.cmi
bytecomp/opcodes.cmo :
bytecomp/opcodes.cmx :
bytecomp/printinstr.cmo : \
    bytecomp/printlambda.cmi \
    parsing/location.cmi \
    bytecomp/lambda.cmi \
    bytecomp/instruct.cmi \
    typing/ident.cmi \
    bytecomp/printinstr.cmi
bytecomp/printinstr.cmx : \
    bytecomp/printlambda.cmx \
    parsing/location.cmx \
    bytecomp/lambda.cmx \
    bytecomp/instruct.cmx \
    typing/ident.cmx \
    bytecomp/printinstr.cmi
bytecomp/printinstr.cmi : \
    bytecomp/instruct.cmi
bytecomp/printlambda.cmo : \
    typing/types.cmi \
    typing/printtyp.cmi \
    typing/primitive.cmi \
    parsing/location.cmi \
    bytecomp/lambda.cmi \
    typing/ident.cmi \
    parsing/asttypes.cmi \
    bytecomp/printlambda.cmi
bytecomp/printlambda.cmx : \
    typing/types.cmx \
    typing/printtyp.cmx \
    typing/primitive.cmx \
    parsing/location.cmx \
    bytecomp/lambda.cmx \
    typing/ident.cmx \
    parsing/asttypes.cmi \
    bytecomp/printlambda.cmi
bytecomp/printlambda.cmi : \
    bytecomp/lambda.cmi
bytecomp/runtimedef.cmo : \
    bytecomp/runtimedef.cmi
bytecomp/runtimedef.cmx : \
    bytecomp/runtimedef.cmi
bytecomp/runtimedef.cmi :
bytecomp/semantics_of_primitives.cmo : \
    bytecomp/lambda.cmi \
    bytecomp/semantics_of_primitives.cmi
bytecomp/semantics_of_primitives.cmx : \
    bytecomp/lambda.cmx \
    bytecomp/semantics_of_primitives.cmi
bytecomp/semantics_of_primitives.cmi : \
    bytecomp/lambda.cmi
bytecomp/simplif.cmo : \
    utils/warnings.cmi \
    typing/stypes.cmi \
    utils/misc.cmi \
    parsing/location.cmi \
    bytecomp/lambda.cmi \
    typing/ident.cmi \
    utils/clflags.cmi \
    parsing/asttypes.cmi \
    typing/annot.cmi \
    bytecomp/simplif.cmi
bytecomp/simplif.cmx : \
    utils/warnings.cmx \
    typing/stypes.cmx \
    utils/misc.cmx \
    parsing/location.cmx \
    bytecomp/lambda.cmx \
    typing/ident.cmx \
    utils/clflags.cmx \
    parsing/asttypes.cmi \
    typing/annot.cmi \
    bytecomp/simplif.cmi
bytecomp/simplif.cmi : \
    utils/misc.cmi \
    parsing/location.cmi \
    bytecomp/lambda.cmi \
    typing/ident.cmi
bytecomp/switch.cmo : \
    parsing/location.cmi \
    bytecomp/switch.cmi
bytecomp/switch.cmx : \
    parsing/location.cmx \
    bytecomp/switch.cmi
bytecomp/switch.cmi : \
    parsing/location.cmi
bytecomp/symtable.cmo : \
    bytecomp/runtimedef.cmi \
    typing/predef.cmi \
    utils/misc.cmi \
    bytecomp/meta.cmi \
    parsing/location.cmi \
    bytecomp/lambda.cmi \
    typing/ident.cmi \
    bytecomp/dll.cmi \
    utils/config.cmi \
    bytecomp/cmo_format.cmi \
    utils/clflags.cmi \
    bytecomp/bytesections.cmi \
    parsing/asttypes.cmi \
    bytecomp/symtable.cmi
bytecomp/symtable.cmx : \
    bytecomp/runtimedef.cmx \
    typing/predef.cmx \
    utils/misc.cmx \
    bytecomp/meta.cmx \
    parsing/location.cmx \
    bytecomp/lambda.cmx \
    typing/ident.cmx \
    bytecomp/dll.cmx \
    utils/config.cmx \
    bytecomp/cmo_format.cmi \
    utils/clflags.cmx \
    bytecomp/bytesections.cmx \
    parsing/asttypes.cmi \
    bytecomp/symtable.cmi
bytecomp/symtable.cmi : \
    utils/misc.cmi \
    bytecomp/lambda.cmi \
    typing/ident.cmi \
    bytecomp/cmo_format.cmi
bytecomp/translattribute.cmo : \
    utils/warnings.cmi \
    typing/typedtree.cmi \
    parsing/parsetree.cmi \
    utils/misc.cmi \
    parsing/longident.cmi \
    parsing/location.cmi \
    bytecomp/lambda.cmi \
    utils/config.cmi \
    bytecomp/translattribute.cmi
bytecomp/translattribute.cmx : \
    utils/warnings.cmx \
    typing/typedtree.cmx \
    parsing/parsetree.cmi \
    utils/misc.cmx \
    parsing/longident.cmx \
    parsing/location.cmx \
    bytecomp/lambda.cmx \
    utils/config.cmx \
    bytecomp/translattribute.cmi
bytecomp/translattribute.cmi : \
    typing/typedtree.cmi \
    parsing/parsetree.cmi \
    parsing/location.cmi \
    bytecomp/lambda.cmi
bytecomp/translclass.cmo : \
    typing/types.cmi \
    typing/typeopt.cmi \
    typing/typedtree.cmi \
    bytecomp/translobj.cmi \
    bytecomp/translcore.cmi \
    typing/path.cmi \
    bytecomp/matching.cmi \
    parsing/location.cmi \
    bytecomp/lambda.cmi \
    typing/ident.cmi \
    typing/env.cmi \
    utils/clflags.cmi \
    typing/btype.cmi \
    parsing/asttypes.cmi \
    bytecomp/translclass.cmi
bytecomp/translclass.cmx : \
    typing/types.cmx \
    typing/typeopt.cmx \
    typing/typedtree.cmx \
    bytecomp/translobj.cmx \
    bytecomp/translcore.cmx \
    typing/path.cmx \
    bytecomp/matching.cmx \
    parsing/location.cmx \
    bytecomp/lambda.cmx \
    typing/ident.cmx \
    typing/env.cmx \
    utils/clflags.cmx \
    typing/btype.cmx \
    parsing/asttypes.cmi \
    bytecomp/translclass.cmi
bytecomp/translclass.cmi : \
    typing/typedtree.cmi \
    parsing/location.cmi \
    bytecomp/lambda.cmi \
    typing/ident.cmi \
    parsing/asttypes.cmi
bytecomp/translcore.cmo : \
    typing/types.cmi \
    typing/typeopt.cmi \
    typing/typedtree.cmi \
    typing/typecore.cmi \
    bytecomp/translprim.cmi \
    bytecomp/translobj.cmi \
    bytecomp/translattribute.cmi \
    typing/printtyp.cmi \
    typing/primitive.cmi \
    typing/predef.cmi \
    typing/path.cmi \
    parsing/parsetree.cmi \
    typing/parmatch.cmi \
    utils/misc.cmi \
    bytecomp/matching.cmi \
    parsing/longident.cmi \
    parsing/location.cmi \
    bytecomp/lambda.cmi \
    typing/ident.cmi \
    typing/env.cmi \
    utils/config.cmi \
    utils/clflags.cmi \
    typing/btype.cmi \
    parsing/asttypes.cmi \
    bytecomp/translcore.cmi
bytecomp/translcore.cmx : \
    typing/types.cmx \
    typing/typeopt.cmx \
    typing/typedtree.cmx \
    typing/typecore.cmx \
    bytecomp/translprim.cmx \
    bytecomp/translobj.cmx \
    bytecomp/translattribute.cmx \
    typing/printtyp.cmx \
    typing/primitive.cmx \
    typing/predef.cmx \
    typing/path.cmx \
    parsing/parsetree.cmi \
    typing/parmatch.cmx \
    utils/misc.cmx \
    bytecomp/matching.cmx \
    parsing/longident.cmx \
    parsing/location.cmx \
    bytecomp/lambda.cmx \
    typing/ident.cmx \
    typing/env.cmx \
    utils/config.cmx \
    utils/clflags.cmx \
    typing/btype.cmx \
    parsing/asttypes.cmi \
    bytecomp/translcore.cmi
bytecomp/translcore.cmi : \
    typing/typedtree.cmi \
    typing/path.cmi \
    parsing/location.cmi \
    bytecomp/lambda.cmi \
    typing/ident.cmi \
    typing/env.cmi \
    parsing/asttypes.cmi
bytecomp/translmod.cmo : \
    typing/types.cmi \
    typing/typedtree.cmi \
    bytecomp/translprim.cmi \
    bytecomp/translobj.cmi \
    bytecomp/translcore.cmi \
    bytecomp/translclass.cmi \
    bytecomp/translattribute.cmi \
    typing/primitive.cmi \
    typing/predef.cmi \
    typing/path.cmi \
    typing/mtype.cmi \
    utils/misc.cmi \
    parsing/location.cmi \
    bytecomp/lambda.cmi \
    typing/ident.cmi \
    typing/env.cmi \
    typing/ctype.cmi \
    utils/clflags.cmi \
    parsing/asttypes.cmi \
    bytecomp/translmod.cmi
bytecomp/translmod.cmx : \
    typing/types.cmx \
    typing/typedtree.cmx \
    bytecomp/translprim.cmx \
    bytecomp/translobj.cmx \
    bytecomp/translcore.cmx \
    bytecomp/translclass.cmx \
    bytecomp/translattribute.cmx \
    typing/primitive.cmx \
    typing/predef.cmx \
    typing/path.cmx \
    typing/mtype.cmx \
    utils/misc.cmx \
    parsing/location.cmx \
    bytecomp/lambda.cmx \
    typing/ident.cmx \
    typing/env.cmx \
    typing/ctype.cmx \
    utils/clflags.cmx \
    parsing/asttypes.cmi \
    bytecomp/translmod.cmi
bytecomp/translmod.cmi : \
    typing/typedtree.cmi \
    typing/primitive.cmi \
    parsing/location.cmi \
    bytecomp/lambda.cmi \
    typing/ident.cmi
bytecomp/translobj.cmo : \
    typing/primitive.cmi \
    utils/misc.cmi \
    parsing/location.cmi \
    bytecomp/lambda.cmi \
    typing/ident.cmi \
    typing/env.cmi \
    utils/config.cmi \
    utils/clflags.cmi \
    typing/btype.cmi \
    parsing/asttypes.cmi \
    bytecomp/translobj.cmi
bytecomp/translobj.cmx : \
    typing/primitive.cmx \
    utils/misc.cmx \
    parsing/location.cmx \
    bytecomp/lambda.cmx \
    typing/ident.cmx \
    typing/env.cmx \
    utils/config.cmx \
    utils/clflags.cmx \
    typing/btype.cmx \
    parsing/asttypes.cmi \
    bytecomp/translobj.cmi
bytecomp/translobj.cmi : \
    bytecomp/lambda.cmi \
    typing/ident.cmi \
    typing/env.cmi
bytecomp/translprim.cmo : \
    typing/types.cmi \
    typing/typeopt.cmi \
    typing/typedtree.cmi \
    typing/primitive.cmi \
    typing/predef.cmi \
    typing/path.cmi \
    utils/misc.cmi \
    bytecomp/matching.cmi \
    parsing/location.cmi \
    bytecomp/lambda.cmi \
    typing/ident.cmi \
    typing/env.cmi \
    utils/config.cmi \
    utils/clflags.cmi \
    parsing/asttypes.cmi \
    bytecomp/translprim.cmi
bytecomp/translprim.cmx : \
    typing/types.cmx \
    typing/typeopt.cmx \
    typing/typedtree.cmx \
    typing/primitive.cmx \
    typing/predef.cmx \
    typing/path.cmx \
    utils/misc.cmx \
    bytecomp/matching.cmx \
    parsing/location.cmx \
    bytecomp/lambda.cmx \
    typing/ident.cmx \
    typing/env.cmx \
    utils/config.cmx \
    utils/clflags.cmx \
    parsing/asttypes.cmi \
    bytecomp/translprim.cmi
bytecomp/translprim.cmi : \
    typing/types.cmi \
    typing/typedtree.cmi \
    typing/primitive.cmi \
    typing/path.cmi \
    parsing/location.cmi \
    bytecomp/lambda.cmi \
    typing/ident.cmi \
    typing/env.cmi
asmcomp/CSE.cmo : \
    asmcomp/mach.cmi \
    asmcomp/CSEgen.cmi \
    asmcomp/arch.cmo
asmcomp/CSE.cmx : \
    asmcomp/mach.cmx \
    asmcomp/CSEgen.cmx \
    asmcomp/arch.cmx
asmcomp/CSEgen.cmo : \
    asmcomp/reg.cmi \
    asmcomp/proc.cmi \
    asmcomp/mach.cmi \
    asmcomp/cmm.cmi \
    asmcomp/CSEgen.cmi
asmcomp/CSEgen.cmx : \
    asmcomp/reg.cmx \
    asmcomp/proc.cmx \
    asmcomp/mach.cmx \
    asmcomp/cmm.cmx \
    asmcomp/CSEgen.cmi
asmcomp/CSEgen.cmi : \
    asmcomp/mach.cmi
asmcomp/afl_instrument.cmo : \
    bytecomp/lambda.cmi \
    middle_end/debuginfo.cmi \
    asmcomp/cmm.cmi \
    utils/clflags.cmi \
    asmcomp/backend_var.cmi \
    parsing/asttypes.cmi \
    asmcomp/afl_instrument.cmi
asmcomp/afl_instrument.cmx : \
    bytecomp/lambda.cmx \
    middle_end/debuginfo.cmx \
    asmcomp/cmm.cmx \
    utils/clflags.cmx \
    asmcomp/backend_var.cmx \
    parsing/asttypes.cmi \
    asmcomp/afl_instrument.cmi
asmcomp/afl_instrument.cmi : \
    asmcomp/cmm.cmi
asmcomp/arch.cmo : \
    utils/config.cmi \
    utils/clflags.cmi
asmcomp/arch.cmx : \
    utils/config.cmx \
    utils/clflags.cmx
asmcomp/asmgen.cmo : \
    asmcomp/un_anf.cmi \
    bytecomp/translmod.cmi \
    middle_end/base_types/symbol.cmi \
    asmcomp/split.cmi \
    asmcomp/spill.cmi \
    asmcomp/selection.cmi \
    asmcomp/scheduling.cmi \
    asmcomp/reload.cmi \
    asmcomp/reg.cmi \
    utils/profile.cmi \
    asmcomp/proc.cmi \
    asmcomp/printmach.cmi \
    asmcomp/printlinear.cmi \
    asmcomp/printcmm.cmi \
    asmcomp/printclambda.cmi \
    typing/primitive.cmi \
    asmcomp/polling.cmi \
    typing/path.cmi \
    utils/misc.cmi \
    asmcomp/mach.cmi \
    parsing/location.cmi \
    asmcomp/liveness.cmi \
    asmcomp/linscan.cmi \
    middle_end/base_types/linkage_name.cmi \
    asmcomp/linearize.cmi \
    bytecomp/lambda.cmi \
    asmcomp/interval.cmi \
    asmcomp/interf.cmi \
    typing/ident.cmi \
    asmcomp/flambda_to_clambda.cmi \
    middle_end/flambda.cmi \
    asmcomp/emitaux.cmi \
    asmcomp/emit.cmi \
    asmcomp/deadcode.cmi \
    utils/config.cmi \
    asmcomp/compilenv.cmi \
    asmcomp/comballoc.cmi \
    asmcomp/coloring.cmi \
    asmcomp/cmmgen.cmi \
    asmcomp/cmm.cmi \
    asmcomp/closure.cmi \
    utils/clflags.cmi \
    asmcomp/clambda.cmi \
    asmcomp/CSE.cmo \
    asmcomp/build_export_info.cmi \
    asmcomp/debug/available_regs.cmi \
    asmcomp/asmgen.cmi
asmcomp/asmgen.cmx : \
    asmcomp/un_anf.cmx \
    bytecomp/translmod.cmx \
    middle_end/base_types/symbol.cmx \
    asmcomp/split.cmx \
    asmcomp/spill.cmx \
    asmcomp/selection.cmx \
    asmcomp/scheduling.cmx \
    asmcomp/reload.cmx \
    asmcomp/reg.cmx \
    utils/profile.cmx \
    asmcomp/proc.cmx \
    asmcomp/printmach.cmx \
    asmcomp/printlinear.cmx \
    asmcomp/printcmm.cmx \
    asmcomp/printclambda.cmx \
    typing/primitive.cmx \
    asmcomp/polling.cmx \
    typing/path.cmx \
    utils/misc.cmx \
    asmcomp/mach.cmx \
    parsing/location.cmx \
    asmcomp/liveness.cmx \
    asmcomp/linscan.cmx \
    middle_end/base_types/linkage_name.cmx \
    asmcomp/linearize.cmx \
    bytecomp/lambda.cmx \
    asmcomp/interval.cmx \
    asmcomp/interf.cmx \
    typing/ident.cmx \
    asmcomp/flambda_to_clambda.cmx \
    middle_end/flambda.cmx \
    asmcomp/emitaux.cmx \
    asmcomp/emit.cmx \
    asmcomp/deadcode.cmx \
    utils/config.cmx \
    asmcomp/compilenv.cmx \
    asmcomp/comballoc.cmx \
    asmcomp/coloring.cmx \
    asmcomp/cmmgen.cmx \
    asmcomp/cmm.cmx \
    asmcomp/closure.cmx \
    utils/clflags.cmx \
    asmcomp/clambda.cmx \
    asmcomp/CSE.cmx \
    asmcomp/build_export_info.cmx \
    asmcomp/debug/available_regs.cmx \
    asmcomp/asmgen.cmi
asmcomp/asmgen.cmi : \
    bytecomp/lambda.cmi \
    typing/ident.cmi \
    middle_end/flambda.cmi \
    asmcomp/cmm.cmi \
    middle_end/backend_intf.cmi
asmcomp/asmlibrarian.cmo : \
    utils/misc.cmi \
    parsing/location.cmi \
    utils/load_path.cmi \
    asmcomp/export_info.cmi \
    utils/config.cmi \
    asmcomp/compilenv.cmi \
    asmcomp/cmx_format.cmi \
    utils/clflags.cmi \
    asmcomp/clambda.cmi \
    utils/ccomp.cmi \
    asmcomp/asmlink.cmi \
    asmcomp/asmlibrarian.cmi
asmcomp/asmlibrarian.cmx : \
    utils/misc.cmx \
    parsing/location.cmx \
    utils/load_path.cmx \
    asmcomp/export_info.cmx \
    utils/config.cmx \
    asmcomp/compilenv.cmx \
    asmcomp/cmx_format.cmi \
    utils/clflags.cmx \
    asmcomp/clambda.cmx \
    utils/ccomp.cmx \
    asmcomp/asmlink.cmx \
    asmcomp/asmlibrarian.cmi
asmcomp/asmlibrarian.cmi :
asmcomp/asmlink.cmo : \
    bytecomp/runtimedef.cmi \
    utils/profile.cmi \
    utils/misc.cmi \
    parsing/location.cmi \
    utils/load_path.cmi \
    asmcomp/emitaux.cmi \
    asmcomp/emit.cmi \
    utils/consistbl.cmi \
    utils/config.cmi \
    asmcomp/compilenv.cmi \
    asmcomp/cmx_format.cmi \
    asmcomp/cmmgen.cmi \
    asmcomp/cmm.cmi \
    utils/clflags.cmi \
    utils/ccomp.cmi \
    asmcomp/asmgen.cmi \
    asmcomp/asmlink.cmi
asmcomp/asmlink.cmx : \
    bytecomp/runtimedef.cmx \
    utils/profile.cmx \
    utils/misc.cmx \
    parsing/location.cmx \
    utils/load_path.cmx \
    asmcomp/emitaux.cmx \
    asmcomp/emit.cmx \
    utils/consistbl.cmx \
    utils/config.cmx \
    asmcomp/compilenv.cmx \
    asmcomp/cmx_format.cmi \
    asmcomp/cmmgen.cmx \
    asmcomp/cmm.cmx \
    utils/clflags.cmx \
    utils/ccomp.cmx \
    asmcomp/asmgen.cmx \
    asmcomp/asmlink.cmi
asmcomp/asmlink.cmi : \
    utils/misc.cmi \
    asmcomp/cmx_format.cmi
asmcomp/asmpackager.cmo : \
    typing/typemod.cmi \
    bytecomp/translmod.cmi \
    utils/profile.cmi \
    utils/misc.cmi \
    middle_end/middle_end.cmi \
    parsing/location.cmi \
    utils/load_path.cmi \
    bytecomp/lambda.cmi \
    typing/ident.cmi \
    asmcomp/export_info_for_pack.cmi \
    asmcomp/export_info.cmi \
    typing/env.cmi \
    utils/config.cmi \
    asmcomp/compilenv.cmi \
    middle_end/base_types/compilation_unit.cmi \
    asmcomp/cmx_format.cmi \
    utils/clflags.cmi \
    utils/ccomp.cmi \
    asmcomp/asmlink.cmi \
    asmcomp/asmgen.cmi \
    asmcomp/asmpackager.cmi
asmcomp/asmpackager.cmx : \
    typing/typemod.cmx \
    bytecomp/translmod.cmx \
    utils/profile.cmx \
    utils/misc.cmx \
    middle_end/middle_end.cmx \
    parsing/location.cmx \
    utils/load_path.cmx \
    bytecomp/lambda.cmx \
    typing/ident.cmx \
    asmcomp/export_info_for_pack.cmx \
    asmcomp/export_info.cmx \
    typing/env.cmx \
    utils/config.cmx \
    asmcomp/compilenv.cmx \
    middle_end/base_types/compilation_unit.cmx \
    asmcomp/cmx_format.cmi \
    utils/clflags.cmx \
    utils/ccomp.cmx \
    asmcomp/asmlink.cmx \
    asmcomp/asmgen.cmx \
    asmcomp/asmpackager.cmi
asmcomp/asmpackager.cmi : \
    typing/env.cmi \
    middle_end/backend_intf.cmi
asmcomp/backend_var.cmo : \
    typing/path.cmi \
    typing/ident.cmi \
    middle_end/debuginfo.cmi \
    asmcomp/backend_var.cmi
asmcomp/backend_var.cmx : \
    typing/path.cmx \
    typing/ident.cmx \
    middle_end/debuginfo.cmx \
    asmcomp/backend_var.cmi
asmcomp/backend_var.cmi : \
    typing/path.cmi \
    typing/ident.cmi \
    middle_end/debuginfo.cmi
asmcomp/branch_relaxation.cmo : \
    utils/misc.cmi \
    asmcomp/mach.cmi \
    asmcomp/linearize.cmi \
    asmcomp/cmm.cmi \
    asmcomp/branch_relaxation_intf.cmo \
    asmcomp/branch_relaxation.cmi
asmcomp/branch_relaxation.cmx : \
    utils/misc.cmx \
    asmcomp/mach.cmx \
    asmcomp/linearize.cmx \
    asmcomp/cmm.cmx \
    asmcomp/branch_relaxation_intf.cmx \
    asmcomp/branch_relaxation.cmi
asmcomp/branch_relaxation.cmi : \
    asmcomp/linearize.cmi \
    asmcomp/branch_relaxation_intf.cmo
asmcomp/branch_relaxation_intf.cmo : \
    asmcomp/linearize.cmi \
    asmcomp/cmm.cmi \
    asmcomp/arch.cmo
asmcomp/branch_relaxation_intf.cmx : \
    asmcomp/linearize.cmx \
    asmcomp/cmm.cmx \
    asmcomp/arch.cmx
asmcomp/build_export_info.cmo : \
    middle_end/base_types/variable.cmi \
    middle_end/base_types/var_within_closure.cmi \
    asmcomp/traverse_for_exported_symbols.cmi \
    middle_end/base_types/tag.cmi \
    middle_end/base_types/symbol.cmi \
    middle_end/simple_value_approx.cmi \
    middle_end/base_types/set_of_closures_id.cmi \
    utils/misc.cmi \
    middle_end/invariant_params.cmi \
    middle_end/inline_and_simplify_aux.cmi \
    middle_end/flambda_utils.cmi \
    middle_end/flambda.cmi \
    middle_end/find_recursive_functions.cmi \
    asmcomp/export_info.cmi \
    middle_end/base_types/export_id.cmi \
    asmcomp/compilenv.cmi \
    middle_end/base_types/compilation_unit.cmi \
    middle_end/base_types/closure_id.cmi \
    utils/clflags.cmi \
    middle_end/backend_intf.cmi \
    middle_end/allocated_const.cmi \
    asmcomp/build_export_info.cmi
asmcomp/build_export_info.cmx : \
    middle_end/base_types/variable.cmx \
    middle_end/base_types/var_within_closure.cmx \
    asmcomp/traverse_for_exported_symbols.cmx \
    middle_end/base_types/tag.cmx \
    middle_end/base_types/symbol.cmx \
    middle_end/simple_value_approx.cmx \
    middle_end/base_types/set_of_closures_id.cmx \
    utils/misc.cmx \
    middle_end/invariant_params.cmx \
    middle_end/inline_and_simplify_aux.cmx \
    middle_end/flambda_utils.cmx \
    middle_end/flambda.cmx \
    middle_end/find_recursive_functions.cmx \
    asmcomp/export_info.cmx \
    middle_end/base_types/export_id.cmx \
    asmcomp/compilenv.cmx \
    middle_end/base_types/compilation_unit.cmx \
    middle_end/base_types/closure_id.cmx \
    utils/clflags.cmx \
    middle_end/backend_intf.cmi \
    middle_end/allocated_const.cmx \
    asmcomp/build_export_info.cmi
asmcomp/build_export_info.cmi : \
    middle_end/flambda.cmi \
    asmcomp/export_info.cmi \
    middle_end/backend_intf.cmi
asmcomp/clambda.cmo : \
    typing/path.cmi \
    bytecomp/lambda.cmi \
    typing/ident.cmi \
    middle_end/debuginfo.cmi \
    asmcomp/backend_var.cmi \
    parsing/asttypes.cmi \
    asmcomp/clambda.cmi
asmcomp/clambda.cmx : \
    typing/path.cmx \
    bytecomp/lambda.cmx \
    typing/ident.cmx \
    middle_end/debuginfo.cmx \
    asmcomp/backend_var.cmx \
    parsing/asttypes.cmi \
    asmcomp/clambda.cmi
asmcomp/clambda.cmi : \
    typing/path.cmi \
    bytecomp/lambda.cmi \
    typing/ident.cmi \
    middle_end/debuginfo.cmi \
    asmcomp/backend_var.cmi \
    parsing/asttypes.cmi
asmcomp/closure.cmo : \
    utils/warnings.cmi \
    bytecomp/switch.cmi \
    bytecomp/simplif.cmi \
    bytecomp/semantics_of_primitives.cmi \
    typing/primitive.cmi \
    utils/numbers.cmi \
    utils/misc.cmi \
    parsing/location.cmi \
    bytecomp/lambda.cmi \
    typing/ident.cmi \
    typing/env.cmi \
    middle_end/debuginfo.cmi \
    utils/config.cmi \
    asmcomp/compilenv.cmi \
    utils/clflags.cmi \
    asmcomp/clambda.cmi \
    asmcomp/backend_var.cmi \
    parsing/asttypes.cmi \
    asmcomp/arch.cmo \
    asmcomp/closure.cmi
asmcomp/closure.cmx : \
    utils/warnings.cmx \
    bytecomp/switch.cmx \
    bytecomp/simplif.cmx \
    bytecomp/semantics_of_primitives.cmx \
    typing/primitive.cmx \
    utils/numbers.cmx \
    utils/misc.cmx \
    parsing/location.cmx \
    bytecomp/lambda.cmx \
    typing/ident.cmx \
    typing/env.cmx \
    middle_end/debuginfo.cmx \
    utils/config.cmx \
    asmcomp/compilenv.cmx \
    utils/clflags.cmx \
    asmcomp/clambda.cmx \
    asmcomp/backend_var.cmx \
    parsing/asttypes.cmi \
    asmcomp/arch.cmx \
    asmcomp/closure.cmi
asmcomp/closure.cmi : \
    bytecomp/lambda.cmi \
    asmcomp/clambda.cmi
asmcomp/closure_offsets.cmo : \
    middle_end/base_types/variable.cmi \
    middle_end/base_types/var_within_closure.cmi \
    utils/misc.cmi \
    middle_end/flambda_utils.cmi \
    middle_end/flambda.cmi \
    middle_end/base_types/closure_id.cmi \
    asmcomp/closure_offsets.cmi
asmcomp/closure_offsets.cmx : \
    middle_end/base_types/variable.cmx \
    middle_end/base_types/var_within_closure.cmx \
    utils/misc.cmx \
    middle_end/flambda_utils.cmx \
    middle_end/flambda.cmx \
    middle_end/base_types/closure_id.cmx \
    asmcomp/closure_offsets.cmi
asmcomp/closure_offsets.cmi : \
    middle_end/base_types/var_within_closure.cmi \
    middle_end/flambda.cmi \
    middle_end/base_types/closure_id.cmi
asmcomp/cmm.cmo : \
    utils/targetint.cmi \
    bytecomp/lambda.cmi \
    middle_end/debuginfo.cmi \
    asmcomp/backend_var.cmi \
    parsing/asttypes.cmi \
    asmcomp/arch.cmo \
    asmcomp/cmm.cmi
asmcomp/cmm.cmx : \
    utils/targetint.cmx \
    bytecomp/lambda.cmx \
    middle_end/debuginfo.cmx \
    asmcomp/backend_var.cmx \
    parsing/asttypes.cmi \
    asmcomp/arch.cmx \
    asmcomp/cmm.cmi
asmcomp/cmm.cmi : \
    utils/targetint.cmi \
    bytecomp/lambda.cmi \
    middle_end/debuginfo.cmi \
    asmcomp/backend_var.cmi \
    parsing/asttypes.cmi
asmcomp/cmmgen.cmo : \
    asmcomp/un_anf.cmi \
    typing/types.cmi \
    utils/targetint.cmi \
    bytecomp/switch.cmi \
    asmcomp/strmatch.cmi \
    asmcomp/proc.cmi \
    bytecomp/printlambda.cmi \
    typing/primitive.cmi \
    utils/numbers.cmi \
    utils/misc.cmi \
    bytecomp/lambda.cmi \
    middle_end/debuginfo.cmi \
    utils/config.cmi \
    asmcomp/compilenv.cmi \
    asmcomp/cmx_format.cmi \
    asmcomp/cmm.cmi \
    utils/clflags.cmi \
    asmcomp/clambda.cmi \
    asmcomp/backend_var.cmi \
    parsing/asttypes.cmi \
    asmcomp/arch.cmo \
    asmcomp/afl_instrument.cmi \
    asmcomp/cmmgen.cmi
asmcomp/cmmgen.cmx : \
    asmcomp/un_anf.cmx \
    typing/types.cmx \
    utils/targetint.cmx \
    bytecomp/switch.cmx \
    asmcomp/strmatch.cmx \
    asmcomp/proc.cmx \
    bytecomp/printlambda.cmx \
    typing/primitive.cmx \
    utils/numbers.cmx \
    utils/misc.cmx \
    bytecomp/lambda.cmx \
    middle_end/debuginfo.cmx \
    utils/config.cmx \
    asmcomp/compilenv.cmx \
    asmcomp/cmx_format.cmi \
    asmcomp/cmm.cmx \
    utils/clflags.cmx \
    asmcomp/clambda.cmx \
    asmcomp/backend_var.cmx \
    parsing/asttypes.cmi \
    asmcomp/arch.cmx \
    asmcomp/afl_instrument.cmx \
    asmcomp/cmmgen.cmi
asmcomp/cmmgen.cmi : \
    asmcomp/cmx_format.cmi \
    asmcomp/cmm.cmi \
    asmcomp/clambda.cmi
asmcomp/cmx_format.cmi : \
    utils/misc.cmi \
    asmcomp/export_info.cmi \
    asmcomp/clambda.cmi
asmcomp/coloring.cmo : \
    asmcomp/reg.cmi \
    asmcomp/proc.cmi \
    asmcomp/coloring.cmi
asmcomp/coloring.cmx : \
    asmcomp/reg.cmx \
    asmcomp/proc.cmx \
    asmcomp/coloring.cmi
asmcomp/coloring.cmi :
asmcomp/comballoc.cmo : \
    asmcomp/reg.cmi \
    asmcomp/mach.cmi \
    utils/config.cmi \
    asmcomp/arch.cmo \
    asmcomp/comballoc.cmi
asmcomp/comballoc.cmx : \
    asmcomp/reg.cmx \
    asmcomp/mach.cmx \
    utils/config.cmx \
    asmcomp/arch.cmx \
    asmcomp/comballoc.cmi
asmcomp/comballoc.cmi : \
    asmcomp/mach.cmi
asmcomp/compilenv.cmo : \
    utils/warnings.cmi \
    middle_end/base_types/symbol.cmi \
    middle_end/simple_value_approx.cmi \
    middle_end/base_types/set_of_closures_id.cmi \
    typing/path.cmi \
    utils/misc.cmi \
    parsing/location.cmi \
    utils/load_path.cmi \
    middle_end/base_types/linkage_name.cmi \
    typing/ident.cmi \
    asmcomp/export_info.cmi \
    typing/env.cmi \
    utils/config.cmi \
    middle_end/base_types/compilation_unit.cmi \
    asmcomp/cmx_format.cmi \
    middle_end/base_types/closure_id.cmi \
    utils/clflags.cmi \
    asmcomp/clambda.cmi \
    asmcomp/compilenv.cmi
asmcomp/compilenv.cmx : \
    utils/warnings.cmx \
    middle_end/base_types/symbol.cmx \
    middle_end/simple_value_approx.cmx \
    middle_end/base_types/set_of_closures_id.cmx \
    typing/path.cmx \
    utils/misc.cmx \
    parsing/location.cmx \
    utils/load_path.cmx \
    middle_end/base_types/linkage_name.cmx \
    typing/ident.cmx \
    asmcomp/export_info.cmx \
    typing/env.cmx \
    utils/config.cmx \
    middle_end/base_types/compilation_unit.cmx \
    asmcomp/cmx_format.cmi \
    middle_end/base_types/closure_id.cmx \
    utils/clflags.cmx \
    asmcomp/clambda.cmx \
    asmcomp/compilenv.cmi
asmcomp/compilenv.cmi : \
    middle_end/base_types/symbol.cmi \
    middle_end/simple_value_approx.cmi \
    middle_end/base_types/set_of_closures_id.cmi \
    middle_end/base_types/linkage_name.cmi \
    typing/ident.cmi \
    asmcomp/export_info.cmi \
    middle_end/base_types/compilation_unit.cmi \
    asmcomp/cmx_format.cmi \
    middle_end/base_types/closure_id.cmi \
    asmcomp/clambda.cmi
asmcomp/deadcode.cmo : \
    asmcomp/reg.cmi \
    asmcomp/proc.cmi \
    asmcomp/mach.cmi \
    utils/config.cmi \
    asmcomp/deadcode.cmi
asmcomp/deadcode.cmx : \
    asmcomp/reg.cmx \
    asmcomp/proc.cmx \
    asmcomp/mach.cmx \
    utils/config.cmx \
    asmcomp/deadcode.cmi
asmcomp/deadcode.cmi : \
    asmcomp/mach.cmi
asmcomp/emit.cmo : \
    asmcomp/x86_proc.cmi \
    asmcomp/x86_masm.cmi \
    asmcomp/x86_gas.cmi \
    asmcomp/x86_dsl.cmi \
    asmcomp/x86_ast.cmi \
    asmcomp/reg.cmi \
    asmcomp/proc.cmi \
    utils/misc.cmi \
    asmcomp/mach.cmi \
    asmcomp/linearize.cmi \
    bytecomp/lambda.cmi \
    asmcomp/emitaux.cmi \
    utils/domainstate.cmi \
    middle_end/debuginfo.cmi \
    utils/config.cmi \
    asmcomp/compilenv.cmi \
    asmcomp/cmm.cmi \
    utils/clflags.cmi \
    asmcomp/branch_relaxation.cmi \
    asmcomp/arch.cmo \
    asmcomp/emit.cmi
asmcomp/emit.cmx : \
    asmcomp/x86_proc.cmx \
    asmcomp/x86_masm.cmx \
    asmcomp/x86_gas.cmx \
    asmcomp/x86_dsl.cmx \
    asmcomp/x86_ast.cmi \
    asmcomp/reg.cmx \
    asmcomp/proc.cmx \
    utils/misc.cmx \
    asmcomp/mach.cmx \
    asmcomp/linearize.cmx \
    bytecomp/lambda.cmx \
    asmcomp/emitaux.cmx \
    utils/domainstate.cmx \
    middle_end/debuginfo.cmx \
    utils/config.cmx \
    asmcomp/compilenv.cmx \
    asmcomp/cmm.cmx \
    utils/clflags.cmx \
    asmcomp/branch_relaxation.cmx \
    asmcomp/arch.cmx \
    asmcomp/emit.cmi
asmcomp/emit.cmi : \
    asmcomp/linearize.cmi \
    asmcomp/cmm.cmi
asmcomp/emitaux.cmo : \
    middle_end/debuginfo.cmi \
    utils/config.cmi \
    asmcomp/cmm.cmi \
    utils/clflags.cmi \
    asmcomp/arch.cmo \
    asmcomp/emitaux.cmi
asmcomp/emitaux.cmx : \
    middle_end/debuginfo.cmx \
    utils/config.cmx \
    asmcomp/cmm.cmx \
    utils/clflags.cmx \
    asmcomp/arch.cmx \
    asmcomp/emitaux.cmi
asmcomp/emitaux.cmi : \
    middle_end/debuginfo.cmi
asmcomp/export_info.cmo : \
    middle_end/base_types/variable.cmi \
    middle_end/base_types/var_within_closure.cmi \
    middle_end/base_types/tag.cmi \
    middle_end/base_types/symbol.cmi \
    middle_end/simple_value_approx.cmi \
    middle_end/base_types/set_of_closures_id.cmi \
    middle_end/flambda.cmi \
    middle_end/base_types/export_id.cmi \
    middle_end/base_types/compilation_unit.cmi \
    middle_end/base_types/closure_id.cmi \
    asmcomp/export_info.cmi
asmcomp/export_info.cmx : \
    middle_end/base_types/variable.cmx \
    middle_end/base_types/var_within_closure.cmx \
    middle_end/base_types/tag.cmx \
    middle_end/base_types/symbol.cmx \
    middle_end/simple_value_approx.cmx \
    middle_end/base_types/set_of_closures_id.cmx \
    middle_end/flambda.cmx \
    middle_end/base_types/export_id.cmx \
    middle_end/base_types/compilation_unit.cmx \
    middle_end/base_types/closure_id.cmx \
    asmcomp/export_info.cmi
asmcomp/export_info.cmi : \
    middle_end/base_types/variable.cmi \
    middle_end/base_types/var_within_closure.cmi \
    middle_end/base_types/tag.cmi \
    middle_end/base_types/symbol.cmi \
    middle_end/simple_value_approx.cmi \
    middle_end/base_types/set_of_closures_id.cmi \
    middle_end/flambda.cmi \
    middle_end/base_types/export_id.cmi \
    middle_end/base_types/compilation_unit.cmi \
    middle_end/base_types/closure_id.cmi
asmcomp/export_info_for_pack.cmo : \
    middle_end/base_types/variable.cmi \
    middle_end/base_types/var_within_closure.cmi \
    middle_end/base_types/symbol.cmi \
    middle_end/simple_value_approx.cmi \
    middle_end/base_types/set_of_closures_origin.cmi \
    middle_end/base_types/set_of_closures_id.cmi \
    utils/misc.cmi \
    middle_end/flambda_iterators.cmi \
    middle_end/flambda.cmi \
    asmcomp/export_info.cmi \
    middle_end/base_types/export_id.cmi \
    middle_end/base_types/compilation_unit.cmi \
    middle_end/base_types/closure_id.cmi \
    asmcomp/export_info_for_pack.cmi
asmcomp/export_info_for_pack.cmx : \
    middle_end/base_types/variable.cmx \
    middle_end/base_types/var_within_closure.cmx \
    middle_end/base_types/symbol.cmx \
    middle_end/simple_value_approx.cmx \
    middle_end/base_types/set_of_closures_origin.cmx \
    middle_end/base_types/set_of_closures_id.cmx \
    utils/misc.cmx \
    middle_end/flambda_iterators.cmx \
    middle_end/flambda.cmx \
    asmcomp/export_info.cmx \
    middle_end/base_types/export_id.cmx \
    middle_end/base_types/compilation_unit.cmx \
    middle_end/base_types/closure_id.cmx \
    asmcomp/export_info_for_pack.cmi
asmcomp/export_info_for_pack.cmi : \
    asmcomp/export_info.cmi \
    middle_end/base_types/compilation_unit.cmi
asmcomp/flambda_to_clambda.cmo : \
    middle_end/base_types/variable.cmi \
    middle_end/base_types/var_within_closure.cmi \
    middle_end/base_types/tag.cmi \
    middle_end/base_types/symbol.cmi \
    middle_end/base_types/static_exception.cmi \
    middle_end/simple_value_approx.cmi \
    middle_end/base_types/set_of_closures_id.cmi \
    typing/primitive.cmi \
    middle_end/parameter.cmi \
    utils/numbers.cmi \
    middle_end/base_types/mutable_variable.cmi \
    utils/misc.cmi \
    middle_end/base_types/linkage_name.cmi \
    bytecomp/lambda.cmi \
    middle_end/initialize_symbol_to_let_symbol.cmi \
    middle_end/flambda_utils.cmi \
    middle_end/flambda.cmi \
    asmcomp/export_info.cmi \
    middle_end/debuginfo.cmi \
    asmcomp/compilenv.cmi \
    asmcomp/closure_offsets.cmi \
    middle_end/base_types/closure_id.cmi \
    utils/clflags.cmi \
    asmcomp/clambda.cmi \
    asmcomp/backend_var.cmi \
    middle_end/allocated_const.cmi \
    asmcomp/flambda_to_clambda.cmi
asmcomp/flambda_to_clambda.cmx : \
    middle_end/base_types/variable.cmx \
    middle_end/base_types/var_within_closure.cmx \
    middle_end/base_types/tag.cmx \
    middle_end/base_types/symbol.cmx \
    middle_end/base_types/static_exception.cmx \
    middle_end/simple_value_approx.cmx \
    middle_end/base_types/set_of_closures_id.cmx \
    typing/primitive.cmx \
    middle_end/parameter.cmx \
    utils/numbers.cmx \
    middle_end/base_types/mutable_variable.cmx \
    utils/misc.cmx \
    middle_end/base_types/linkage_name.cmx \
    bytecomp/lambda.cmx \
    middle_end/initialize_symbol_to_let_symbol.cmx \
    middle_end/flambda_utils.cmx \
    middle_end/flambda.cmx \
    asmcomp/export_info.cmx \
    middle_end/debuginfo.cmx \
    asmcomp/compilenv.cmx \
    asmcomp/closure_offsets.cmx \
    middle_end/base_types/closure_id.cmx \
    utils/clflags.cmx \
    asmcomp/clambda.cmx \
    asmcomp/backend_var.cmx \
    middle_end/allocated_const.cmx \
    asmcomp/flambda_to_clambda.cmi
asmcomp/flambda_to_clambda.cmi : \
    middle_end/base_types/symbol.cmi \
    middle_end/flambda.cmi \
    asmcomp/export_info.cmi \
    asmcomp/clambda.cmi
asmcomp/import_approx.cmo : \
    middle_end/base_types/variable.cmi \
    middle_end/base_types/var_within_closure.cmi \
    middle_end/base_types/symbol.cmi \
    middle_end/simple_value_approx.cmi \
    middle_end/base_types/set_of_closures_id.cmi \
    utils/misc.cmi \
    middle_end/freshening.cmi \
    middle_end/flambda_iterators.cmi \
    middle_end/flambda.cmi \
    asmcomp/export_info.cmi \
    middle_end/base_types/export_id.cmi \
    asmcomp/compilenv.cmi \
    middle_end/base_types/compilation_unit.cmi \
    middle_end/base_types/closure_id.cmi \
    asmcomp/import_approx.cmi
asmcomp/import_approx.cmx : \
    middle_end/base_types/variable.cmx \
    middle_end/base_types/var_within_closure.cmx \
    middle_end/base_types/symbol.cmx \
    middle_end/simple_value_approx.cmx \
    middle_end/base_types/set_of_closures_id.cmx \
    utils/misc.cmx \
    middle_end/freshening.cmx \
    middle_end/flambda_iterators.cmx \
    middle_end/flambda.cmx \
    asmcomp/export_info.cmx \
    middle_end/base_types/export_id.cmx \
    asmcomp/compilenv.cmx \
    middle_end/base_types/compilation_unit.cmx \
    middle_end/base_types/closure_id.cmx \
    asmcomp/import_approx.cmi
asmcomp/import_approx.cmi : \
    middle_end/base_types/symbol.cmi \
    middle_end/simple_value_approx.cmi
asmcomp/interf.cmo : \
    asmcomp/reg.cmi \
    asmcomp/proc.cmi \
    asmcomp/mach.cmi \
    asmcomp/cmm.cmi \
    asmcomp/interf.cmi
asmcomp/interf.cmx : \
    asmcomp/reg.cmx \
    asmcomp/proc.cmx \
    asmcomp/mach.cmx \
    asmcomp/cmm.cmx \
    asmcomp/interf.cmi
asmcomp/interf.cmi : \
    asmcomp/mach.cmi
asmcomp/interval.cmo : \
    asmcomp/reg.cmi \
    asmcomp/proc.cmi \
    asmcomp/mach.cmi \
    asmcomp/interval.cmi
asmcomp/interval.cmx : \
    asmcomp/reg.cmx \
    asmcomp/proc.cmx \
    asmcomp/mach.cmx \
    asmcomp/interval.cmi
asmcomp/interval.cmi : \
    asmcomp/reg.cmi \
    asmcomp/mach.cmi
asmcomp/linearize.cmo : \
    asmcomp/reg.cmi \
    asmcomp/proc.cmi \
    utils/misc.cmi \
    asmcomp/mach.cmi \
    bytecomp/lambda.cmi \
    middle_end/debuginfo.cmi \
    utils/config.cmi \
    asmcomp/cmm.cmi \
    asmcomp/linearize.cmi
asmcomp/linearize.cmx : \
    asmcomp/reg.cmx \
    asmcomp/proc.cmx \
    utils/misc.cmx \
    asmcomp/mach.cmx \
    bytecomp/lambda.cmx \
    middle_end/debuginfo.cmx \
    utils/config.cmx \
    asmcomp/cmm.cmx \
    asmcomp/linearize.cmi
asmcomp/linearize.cmi : \
    asmcomp/reg.cmi \
    asmcomp/mach.cmi \
    bytecomp/lambda.cmi \
    middle_end/debuginfo.cmi \
    asmcomp/cmm.cmi
asmcomp/linscan.cmo : \
    asmcomp/reg.cmi \
    asmcomp/proc.cmi \
    asmcomp/interval.cmi \
    asmcomp/linscan.cmi
asmcomp/linscan.cmx : \
    asmcomp/reg.cmx \
    asmcomp/proc.cmx \
    asmcomp/interval.cmx \
    asmcomp/linscan.cmi
asmcomp/linscan.cmi :
asmcomp/liveness.cmo : \
    asmcomp/reg.cmi \
    asmcomp/proc.cmi \
    asmcomp/printmach.cmi \
    utils/misc.cmi \
    asmcomp/mach.cmi \
    utils/config.cmi \
    asmcomp/cmm.cmi \
    asmcomp/liveness.cmi
asmcomp/liveness.cmx : \
    asmcomp/reg.cmx \
    asmcomp/proc.cmx \
    asmcomp/printmach.cmx \
    utils/misc.cmx \
    asmcomp/mach.cmx \
    utils/config.cmx \
    asmcomp/cmm.cmx \
    asmcomp/liveness.cmi
asmcomp/liveness.cmi : \
    asmcomp/mach.cmi
asmcomp/mach.cmo : \
    asmcomp/debug/reg_with_debug_info.cmi \
    asmcomp/debug/reg_availability_set.cmi \
    asmcomp/reg.cmi \
    bytecomp/lambda.cmi \
    middle_end/debuginfo.cmi \
    asmcomp/cmm.cmi \
    asmcomp/backend_var.cmi \
    asmcomp/arch.cmo \
    asmcomp/mach.cmi
asmcomp/mach.cmx : \
    asmcomp/debug/reg_with_debug_info.cmx \
    asmcomp/debug/reg_availability_set.cmx \
    asmcomp/reg.cmx \
    bytecomp/lambda.cmx \
    middle_end/debuginfo.cmx \
    asmcomp/cmm.cmx \
    asmcomp/backend_var.cmx \
    asmcomp/arch.cmx \
    asmcomp/mach.cmi
asmcomp/mach.cmi : \
    asmcomp/debug/reg_availability_set.cmi \
    asmcomp/reg.cmi \
    bytecomp/lambda.cmi \
    middle_end/debuginfo.cmi \
    asmcomp/cmm.cmi \
    asmcomp/backend_var.cmi \
    asmcomp/arch.cmo
asmcomp/polling.cmo : \
    asmcomp/reg.cmi \
    asmcomp/mach.cmi \
    middle_end/debuginfo.cmi \
    asmcomp/cmm.cmi \
    asmcomp/polling.cmi
asmcomp/polling.cmx : \
    asmcomp/reg.cmx \
    asmcomp/mach.cmx \
    middle_end/debuginfo.cmx \
    asmcomp/cmm.cmx \
    asmcomp/polling.cmi
asmcomp/polling.cmi : \
    asmcomp/mach.cmi
asmcomp/printclambda.cmo : \
    bytecomp/printlambda.cmi \
    bytecomp/lambda.cmi \
    typing/ident.cmi \
    asmcomp/clambda.cmi \
    asmcomp/backend_var.cmi \
    parsing/asttypes.cmi \
    asmcomp/printclambda.cmi
asmcomp/printclambda.cmx : \
    bytecomp/printlambda.cmx \
    bytecomp/lambda.cmx \
    typing/ident.cmx \
    asmcomp/clambda.cmx \
    asmcomp/backend_var.cmx \
    parsing/asttypes.cmi \
    asmcomp/printclambda.cmi
asmcomp/printclambda.cmi : \
    asmcomp/clambda.cmi
asmcomp/printcmm.cmo : \
    utils/targetint.cmi \
    bytecomp/lambda.cmi \
    middle_end/debuginfo.cmi \
    asmcomp/cmm.cmi \
    asmcomp/backend_var.cmi \
    parsing/asttypes.cmi \
    asmcomp/printcmm.cmi
asmcomp/printcmm.cmx : \
    utils/targetint.cmx \
    bytecomp/lambda.cmx \
    middle_end/debuginfo.cmx \
    asmcomp/cmm.cmx \
    asmcomp/backend_var.cmx \
    parsing/asttypes.cmi \
    asmcomp/printcmm.cmi
asmcomp/printcmm.cmi : \
    middle_end/debuginfo.cmi \
    asmcomp/cmm.cmi
asmcomp/printlinear.cmo : \
    asmcomp/printmach.cmi \
    asmcomp/mach.cmi \
    asmcomp/linearize.cmi \
    bytecomp/lambda.cmi \
    middle_end/debuginfo.cmi \
    asmcomp/printlinear.cmi
asmcomp/printlinear.cmx : \
    asmcomp/printmach.cmx \
    asmcomp/mach.cmx \
    asmcomp/linearize.cmx \
    bytecomp/lambda.cmx \
    middle_end/debuginfo.cmx \
    asmcomp/printlinear.cmi
asmcomp/printlinear.cmi : \
    asmcomp/linearize.cmi
asmcomp/printmach.cmo : \
    asmcomp/debug/reg_availability_set.cmi \
    asmcomp/reg.cmi \
    asmcomp/proc.cmi \
    asmcomp/printcmm.cmi \
    asmcomp/mach.cmi \
    bytecomp/lambda.cmi \
    asmcomp/interval.cmi \
    middle_end/debuginfo.cmi \
    utils/config.cmi \
    asmcomp/cmm.cmi \
    utils/clflags.cmi \
    asmcomp/backend_var.cmi \
    asmcomp/arch.cmo \
    asmcomp/printmach.cmi
asmcomp/printmach.cmx : \
    asmcomp/debug/reg_availability_set.cmx \
    asmcomp/reg.cmx \
    asmcomp/proc.cmx \
    asmcomp/printcmm.cmx \
    asmcomp/mach.cmx \
    bytecomp/lambda.cmx \
    asmcomp/interval.cmx \
    middle_end/debuginfo.cmx \
    utils/config.cmx \
    asmcomp/cmm.cmx \
    utils/clflags.cmx \
    asmcomp/backend_var.cmx \
    asmcomp/arch.cmx \
    asmcomp/printmach.cmi
asmcomp/printmach.cmi : \
    asmcomp/reg.cmi \
    asmcomp/mach.cmi
asmcomp/proc.cmo : \
    asmcomp/x86_proc.cmi \
    asmcomp/reg.cmi \
    utils/misc.cmi \
    asmcomp/mach.cmi \
    utils/config.cmi \
    asmcomp/cmm.cmi \
    asmcomp/arch.cmo \
    asmcomp/proc.cmi
asmcomp/proc.cmx : \
    asmcomp/x86_proc.cmx \
    asmcomp/reg.cmx \
    utils/misc.cmx \
    asmcomp/mach.cmx \
    utils/config.cmx \
    asmcomp/cmm.cmx \
    asmcomp/arch.cmx \
    asmcomp/proc.cmi
asmcomp/proc.cmi : \
    asmcomp/reg.cmi \
    asmcomp/mach.cmi
asmcomp/reg.cmo : \
    asmcomp/cmm.cmi \
    asmcomp/backend_var.cmi \
    asmcomp/reg.cmi
asmcomp/reg.cmx : \
    asmcomp/cmm.cmx \
    asmcomp/backend_var.cmx \
    asmcomp/reg.cmi
asmcomp/reg.cmi : \
    asmcomp/cmm.cmi \
    asmcomp/backend_var.cmi
asmcomp/reload.cmo : \
    asmcomp/reloadgen.cmi \
    asmcomp/reg.cmi \
    asmcomp/mach.cmi \
    asmcomp/cmm.cmi \
    utils/clflags.cmi \
    asmcomp/arch.cmo \
    asmcomp/reload.cmi
asmcomp/reload.cmx : \
    asmcomp/reloadgen.cmx \
    asmcomp/reg.cmx \
    asmcomp/mach.cmx \
    asmcomp/cmm.cmx \
    utils/clflags.cmx \
    asmcomp/arch.cmx \
    asmcomp/reload.cmi
asmcomp/reload.cmi : \
    asmcomp/mach.cmi
asmcomp/reloadgen.cmo : \
    asmcomp/reg.cmi \
    utils/misc.cmi \
    asmcomp/mach.cmi \
    asmcomp/reloadgen.cmi
asmcomp/reloadgen.cmx : \
    asmcomp/reg.cmx \
    utils/misc.cmx \
    asmcomp/mach.cmx \
    asmcomp/reloadgen.cmi
asmcomp/reloadgen.cmi : \
    asmcomp/reg.cmi \
    asmcomp/mach.cmi
asmcomp/schedgen.cmo : \
    asmcomp/reg.cmi \
    asmcomp/proc.cmi \
    asmcomp/mach.cmi \
    asmcomp/linearize.cmi \
    asmcomp/cmm.cmi \
    asmcomp/arch.cmo \
    asmcomp/schedgen.cmi
asmcomp/schedgen.cmx : \
    asmcomp/reg.cmx \
    asmcomp/proc.cmx \
    asmcomp/mach.cmx \
    asmcomp/linearize.cmx \
    asmcomp/cmm.cmx \
    asmcomp/arch.cmx \
    asmcomp/schedgen.cmi
asmcomp/schedgen.cmi : \
    asmcomp/mach.cmi \
    asmcomp/linearize.cmi
asmcomp/scheduling.cmo : \
    asmcomp/schedgen.cmi \
    asmcomp/scheduling.cmi
asmcomp/scheduling.cmx : \
    asmcomp/schedgen.cmx \
    asmcomp/scheduling.cmi
asmcomp/scheduling.cmi : \
    asmcomp/linearize.cmi
asmcomp/selectgen.cmo : \
    bytecomp/simplif.cmi \
    asmcomp/reg.cmi \
    asmcomp/proc.cmi \
    utils/numbers.cmi \
    utils/misc.cmi \
    asmcomp/mach.cmi \
    bytecomp/lambda.cmi \
    middle_end/debuginfo.cmi \
    utils/config.cmi \
    asmcomp/cmm.cmi \
    asmcomp/backend_var.cmi \
    parsing/asttypes.cmi \
    asmcomp/arch.cmo \
    asmcomp/selectgen.cmi
asmcomp/selectgen.cmx : \
    bytecomp/simplif.cmx \
    asmcomp/reg.cmx \
    asmcomp/proc.cmx \
    utils/numbers.cmx \
    utils/misc.cmx \
    asmcomp/mach.cmx \
    bytecomp/lambda.cmx \
    middle_end/debuginfo.cmx \
    utils/config.cmx \
    asmcomp/cmm.cmx \
    asmcomp/backend_var.cmx \
    parsing/asttypes.cmi \
    asmcomp/arch.cmx \
    asmcomp/selectgen.cmi
asmcomp/selectgen.cmi : \
    asmcomp/reg.cmi \
    asmcomp/mach.cmi \
    middle_end/debuginfo.cmi \
    asmcomp/cmm.cmi \
    asmcomp/backend_var.cmi \
    asmcomp/arch.cmo
asmcomp/selection.cmo : \
    asmcomp/spacetime_profiling.cmi \
    asmcomp/selectgen.cmi \
    asmcomp/proc.cmi \
    asmcomp/mach.cmi \
    utils/config.cmi \
    asmcomp/cmm.cmi \
    utils/clflags.cmi \
    asmcomp/arch.cmo \
    asmcomp/selection.cmi
asmcomp/selection.cmx : \
    asmcomp/spacetime_profiling.cmx \
    asmcomp/selectgen.cmx \
    asmcomp/proc.cmx \
    asmcomp/mach.cmx \
    utils/config.cmx \
    asmcomp/cmm.cmx \
    utils/clflags.cmx \
    asmcomp/arch.cmx \
    asmcomp/selection.cmi
asmcomp/selection.cmi : \
    asmcomp/mach.cmi \
    asmcomp/cmm.cmi
asmcomp/spacetime_profiling.cmo : \
    asmcomp/selectgen.cmi \
    asmcomp/proc.cmi \
    utils/misc.cmi \
    asmcomp/mach.cmi \
    bytecomp/lambda.cmi \
    middle_end/debuginfo.cmi \
    utils/config.cmi \
    asmcomp/cmm.cmi \
    asmcomp/backend_var.cmi \
    parsing/asttypes.cmi \
    asmcomp/arch.cmo \
    asmcomp/spacetime_profiling.cmi
asmcomp/spacetime_profiling.cmx : \
    asmcomp/selectgen.cmx \
    asmcomp/proc.cmx \
    utils/misc.cmx \
    asmcomp/mach.cmx \
    bytecomp/lambda.cmx \
    middle_end/debuginfo.cmx \
    utils/config.cmx \
    asmcomp/cmm.cmx \
    asmcomp/backend_var.cmx \
    parsing/asttypes.cmi \
    asmcomp/arch.cmx \
    asmcomp/spacetime_profiling.cmi
asmcomp/spacetime_profiling.cmi : \
    asmcomp/selectgen.cmi
asmcomp/spill.cmo : \
    asmcomp/reg.cmi \
    asmcomp/proc.cmi \
    utils/misc.cmi \
    asmcomp/mach.cmi \
    asmcomp/cmm.cmi \
    utils/clflags.cmi \
    asmcomp/spill.cmi
asmcomp/spill.cmx : \
    asmcomp/reg.cmx \
    asmcomp/proc.cmx \
    utils/misc.cmx \
    asmcomp/mach.cmx \
    asmcomp/cmm.cmx \
    utils/clflags.cmx \
    asmcomp/spill.cmi
asmcomp/spill.cmi : \
    asmcomp/mach.cmi
asmcomp/split.cmo : \
    asmcomp/reg.cmi \
    utils/misc.cmi \
    asmcomp/mach.cmi \
    asmcomp/split.cmi
asmcomp/split.cmx : \
    asmcomp/reg.cmx \
    utils/misc.cmx \
    asmcomp/mach.cmx \
    asmcomp/split.cmi
asmcomp/split.cmi : \
    asmcomp/mach.cmi
asmcomp/strmatch.cmo : \
    parsing/location.cmi \
    bytecomp/lambda.cmi \
    middle_end/debuginfo.cmi \
    asmcomp/cmm.cmi \
    asmcomp/backend_var.cmi \
    parsing/asttypes.cmi \
    asmcomp/arch.cmo \
    asmcomp/strmatch.cmi
asmcomp/strmatch.cmx : \
    parsing/location.cmx \
    bytecomp/lambda.cmx \
    middle_end/debuginfo.cmx \
    asmcomp/cmm.cmx \
    asmcomp/backend_var.cmx \
    parsing/asttypes.cmi \
    asmcomp/arch.cmx \
    asmcomp/strmatch.cmi
asmcomp/strmatch.cmi : \
    parsing/location.cmi \
    middle_end/debuginfo.cmi \
    asmcomp/cmm.cmi
asmcomp/traverse_for_exported_symbols.cmo : \
    middle_end/base_types/variable.cmi \
    middle_end/base_types/var_within_closure.cmi \
    middle_end/base_types/symbol.cmi \
    middle_end/simple_value_approx.cmi \
    middle_end/base_types/set_of_closures_id.cmi \
    utils/misc.cmi \
    middle_end/flambda_iterators.cmi \
    middle_end/flambda.cmi \
    asmcomp/export_info.cmi \
    middle_end/base_types/export_id.cmi \
    middle_end/base_types/compilation_unit.cmi \
    middle_end/base_types/closure_id.cmi \
    asmcomp/traverse_for_exported_symbols.cmi
asmcomp/traverse_for_exported_symbols.cmx : \
    middle_end/base_types/variable.cmx \
    middle_end/base_types/var_within_closure.cmx \
    middle_end/base_types/symbol.cmx \
    middle_end/simple_value_approx.cmx \
    middle_end/base_types/set_of_closures_id.cmx \
    utils/misc.cmx \
    middle_end/flambda_iterators.cmx \
    middle_end/flambda.cmx \
    asmcomp/export_info.cmx \
    middle_end/base_types/export_id.cmx \
    middle_end/base_types/compilation_unit.cmx \
    middle_end/base_types/closure_id.cmx \
    asmcomp/traverse_for_exported_symbols.cmi
asmcomp/traverse_for_exported_symbols.cmi : \
    middle_end/base_types/var_within_closure.cmi \
    middle_end/base_types/symbol.cmi \
    middle_end/simple_value_approx.cmi \
    middle_end/base_types/set_of_closures_id.cmi \
    middle_end/flambda.cmi \
    asmcomp/export_info.cmi \
    middle_end/base_types/export_id.cmi \
    middle_end/base_types/closure_id.cmi
asmcomp/un_anf.cmo : \
    bytecomp/semantics_of_primitives.cmi \
    asmcomp/printclambda.cmi \
    utils/misc.cmi \
    bytecomp/lambda.cmi \
    middle_end/debuginfo.cmi \
    utils/clflags.cmi \
    asmcomp/clambda.cmi \
    asmcomp/backend_var.cmi \
    parsing/asttypes.cmi \
    asmcomp/un_anf.cmi
asmcomp/un_anf.cmx : \
    bytecomp/semantics_of_primitives.cmx \
    asmcomp/printclambda.cmx \
    utils/misc.cmx \
    bytecomp/lambda.cmx \
    middle_end/debuginfo.cmx \
    utils/clflags.cmx \
    asmcomp/clambda.cmx \
    asmcomp/backend_var.cmx \
    parsing/asttypes.cmi \
    asmcomp/un_anf.cmi
asmcomp/un_anf.cmi : \
    asmcomp/clambda.cmi
asmcomp/x86_ast.cmi :
asmcomp/x86_dsl.cmo : \
    asmcomp/x86_proc.cmi \
    asmcomp/x86_ast.cmi \
    asmcomp/x86_dsl.cmi
asmcomp/x86_dsl.cmx : \
    asmcomp/x86_proc.cmx \
    asmcomp/x86_ast.cmi \
    asmcomp/x86_dsl.cmi
asmcomp/x86_dsl.cmi : \
    asmcomp/x86_ast.cmi
asmcomp/x86_gas.cmo : \
    asmcomp/x86_proc.cmi \
    asmcomp/x86_ast.cmi \
    utils/misc.cmi \
    asmcomp/x86_gas.cmi
asmcomp/x86_gas.cmx : \
    asmcomp/x86_proc.cmx \
    asmcomp/x86_ast.cmi \
    utils/misc.cmx \
    asmcomp/x86_gas.cmi
asmcomp/x86_gas.cmi : \
    asmcomp/x86_ast.cmi
asmcomp/x86_masm.cmo : \
    asmcomp/x86_proc.cmi \
    asmcomp/x86_ast.cmi \
    asmcomp/x86_masm.cmi
asmcomp/x86_masm.cmx : \
    asmcomp/x86_proc.cmx \
    asmcomp/x86_ast.cmi \
    asmcomp/x86_masm.cmi
asmcomp/x86_masm.cmi : \
    asmcomp/x86_ast.cmi
asmcomp/x86_proc.cmo : \
    asmcomp/x86_ast.cmi \
    utils/misc.cmi \
    utils/config.cmi \
    utils/clflags.cmi \
    utils/ccomp.cmi \
    asmcomp/x86_proc.cmi
asmcomp/x86_proc.cmx : \
    asmcomp/x86_ast.cmi \
    utils/misc.cmx \
    utils/config.cmx \
    utils/clflags.cmx \
    utils/ccomp.cmx \
    asmcomp/x86_proc.cmi
asmcomp/x86_proc.cmi : \
    asmcomp/x86_ast.cmi
middle_end/alias_analysis.cmo : \
    middle_end/base_types/variable.cmi \
    middle_end/base_types/var_within_closure.cmi \
    middle_end/base_types/tag.cmi \
    middle_end/base_types/symbol.cmi \
    utils/misc.cmi \
    bytecomp/lambda.cmi \
    middle_end/int_replace_polymorphic_compare.cmi \
    middle_end/flambda.cmi \
    parsing/asttypes.cmi \
    middle_end/allocated_const.cmi \
    middle_end/alias_analysis.cmi
middle_end/alias_analysis.cmx : \
    middle_end/base_types/variable.cmx \
    middle_end/base_types/var_within_closure.cmx \
    middle_end/base_types/tag.cmx \
    middle_end/base_types/symbol.cmx \
    utils/misc.cmx \
    bytecomp/lambda.cmx \
    middle_end/int_replace_polymorphic_compare.cmx \
    middle_end/flambda.cmx \
    parsing/asttypes.cmi \
    middle_end/allocated_const.cmx \
    middle_end/alias_analysis.cmi
middle_end/alias_analysis.cmi : \
    middle_end/base_types/variable.cmi \
    middle_end/base_types/tag.cmi \
    middle_end/base_types/symbol.cmi \
    bytecomp/lambda.cmi \
    middle_end/flambda.cmi \
    parsing/asttypes.cmi \
    middle_end/allocated_const.cmi
middle_end/allocated_const.cmo : \
    middle_end/int_replace_polymorphic_compare.cmi \
    middle_end/allocated_const.cmi
middle_end/allocated_const.cmx : \
    middle_end/int_replace_polymorphic_compare.cmx \
    middle_end/allocated_const.cmi
middle_end/allocated_const.cmi :
middle_end/augment_specialised_args.cmo : \
    middle_end/base_types/variable.cmi \
    middle_end/projection.cmi \
    middle_end/pass_wrapper.cmi \
    middle_end/parameter.cmi \
    utils/misc.cmi \
    middle_end/internal_variable_names.cmi \
    middle_end/int_replace_polymorphic_compare.cmi \
    middle_end/inlining_cost.cmi \
    middle_end/inline_and_simplify_aux.cmi \
    utils/identifiable.cmi \
    middle_end/flambda_utils.cmi \
    middle_end/flambda.cmi \
    middle_end/debuginfo.cmi \
    middle_end/base_types/closure_origin.cmi \
    middle_end/base_types/closure_id.cmi \
    utils/clflags.cmi \
    middle_end/backend_intf.cmi \
    middle_end/augment_specialised_args.cmi
middle_end/augment_specialised_args.cmx : \
    middle_end/base_types/variable.cmx \
    middle_end/projection.cmx \
    middle_end/pass_wrapper.cmx \
    middle_end/parameter.cmx \
    utils/misc.cmx \
    middle_end/internal_variable_names.cmx \
    middle_end/int_replace_polymorphic_compare.cmx \
    middle_end/inlining_cost.cmx \
    middle_end/inline_and_simplify_aux.cmx \
    utils/identifiable.cmx \
    middle_end/flambda_utils.cmx \
    middle_end/flambda.cmx \
    middle_end/debuginfo.cmx \
    middle_end/base_types/closure_origin.cmx \
    middle_end/base_types/closure_id.cmx \
    utils/clflags.cmx \
    middle_end/backend_intf.cmi \
    middle_end/augment_specialised_args.cmi
middle_end/augment_specialised_args.cmi : \
    middle_end/base_types/variable.cmi \
    middle_end/projection.cmi \
    middle_end/inlining_cost.cmi \
    middle_end/inline_and_simplify_aux.cmi \
    middle_end/flambda.cmi
middle_end/backend_intf.cmi : \
    middle_end/base_types/symbol.cmi \
    middle_end/simple_value_approx.cmi \
    typing/ident.cmi \
    middle_end/base_types/closure_id.cmi
middle_end/closure_conversion.cmo : \
    middle_end/base_types/variable.cmi \
    middle_end/base_types/tag.cmi \
    middle_end/base_types/symbol.cmi \
    middle_end/base_types/static_exception.cmi \
    bytecomp/simplif.cmi \
    typing/predef.cmi \
    middle_end/parameter.cmi \
    utils/numbers.cmi \
    middle_end/base_types/mutable_variable.cmi \
    utils/misc.cmi \
    middle_end/lift_code.cmi \
    bytecomp/lambda.cmi \
    middle_end/internal_variable_names.cmi \
    middle_end/int_replace_polymorphic_compare.cmi \
    typing/ident.cmi \
    middle_end/flambda_utils.cmi \
    middle_end/flambda.cmi \
    middle_end/debuginfo.cmi \
    utils/config.cmi \
    middle_end/base_types/compilation_unit.cmi \
    middle_end/base_types/closure_origin.cmi \
    middle_end/base_types/closure_id.cmi \
    middle_end/closure_conversion_aux.cmi \
    utils/clflags.cmi \
    middle_end/backend_intf.cmi \
    middle_end/closure_conversion.cmi
middle_end/closure_conversion.cmx : \
    middle_end/base_types/variable.cmx \
    middle_end/base_types/tag.cmx \
    middle_end/base_types/symbol.cmx \
    middle_end/base_types/static_exception.cmx \
    bytecomp/simplif.cmx \
    typing/predef.cmx \
    middle_end/parameter.cmx \
    utils/numbers.cmx \
    middle_end/base_types/mutable_variable.cmx \
    utils/misc.cmx \
    middle_end/lift_code.cmx \
    bytecomp/lambda.cmx \
    middle_end/internal_variable_names.cmx \
    middle_end/int_replace_polymorphic_compare.cmx \
    typing/ident.cmx \
    middle_end/flambda_utils.cmx \
    middle_end/flambda.cmx \
    middle_end/debuginfo.cmx \
    utils/config.cmx \
    middle_end/base_types/compilation_unit.cmx \
    middle_end/base_types/closure_origin.cmx \
    middle_end/base_types/closure_id.cmx \
    middle_end/closure_conversion_aux.cmx \
    utils/clflags.cmx \
    middle_end/backend_intf.cmi \
    middle_end/closure_conversion.cmi
middle_end/closure_conversion.cmi : \
    bytecomp/lambda.cmi \
    typing/ident.cmi \
    middle_end/flambda.cmi \
    middle_end/backend_intf.cmi
middle_end/closure_conversion_aux.cmo : \
    middle_end/base_types/variable.cmi \
    middle_end/base_types/symbol.cmi \
    middle_end/base_types/static_exception.cmi \
    utils/numbers.cmi \
    middle_end/base_types/mutable_variable.cmi \
    utils/misc.cmi \
    parsing/location.cmi \
    bytecomp/lambda.cmi \
    middle_end/int_replace_polymorphic_compare.cmi \
    typing/ident.cmi \
    middle_end/closure_conversion_aux.cmi
middle_end/closure_conversion_aux.cmx : \
    middle_end/base_types/variable.cmx \
    middle_end/base_types/symbol.cmx \
    middle_end/base_types/static_exception.cmx \
    utils/numbers.cmx \
    middle_end/base_types/mutable_variable.cmx \
    utils/misc.cmx \
    parsing/location.cmx \
    bytecomp/lambda.cmx \
    middle_end/int_replace_polymorphic_compare.cmx \
    typing/ident.cmx \
    middle_end/closure_conversion_aux.cmi
middle_end/closure_conversion_aux.cmi : \
    middle_end/base_types/variable.cmi \
    middle_end/base_types/symbol.cmi \
    middle_end/base_types/static_exception.cmi \
    middle_end/base_types/mutable_variable.cmi \
    parsing/location.cmi \
    bytecomp/lambda.cmi \
    typing/ident.cmi
middle_end/debuginfo.cmo : \
    parsing/location.cmi \
    middle_end/int_replace_polymorphic_compare.cmi \
    middle_end/debuginfo.cmi
middle_end/debuginfo.cmx : \
    parsing/location.cmx \
    middle_end/int_replace_polymorphic_compare.cmx \
    middle_end/debuginfo.cmi
middle_end/debuginfo.cmi : \
    parsing/location.cmi
middle_end/effect_analysis.cmo : \
    bytecomp/semantics_of_primitives.cmi \
    utils/misc.cmi \
    bytecomp/lambda.cmi \
    middle_end/int_replace_polymorphic_compare.cmi \
    middle_end/flambda.cmi \
    middle_end/effect_analysis.cmi
middle_end/effect_analysis.cmx : \
    bytecomp/semantics_of_primitives.cmx \
    utils/misc.cmx \
    bytecomp/lambda.cmx \
    middle_end/int_replace_polymorphic_compare.cmx \
    middle_end/flambda.cmx \
    middle_end/effect_analysis.cmi
middle_end/effect_analysis.cmi : \
    middle_end/flambda.cmi
middle_end/extract_projections.cmo : \
    middle_end/base_types/variable.cmi \
    middle_end/base_types/var_within_closure.cmi \
    middle_end/simple_value_approx.cmi \
    middle_end/projection.cmi \
    middle_end/int_replace_polymorphic_compare.cmi \
    middle_end/inline_and_simplify_aux.cmi \
    middle_end/freshening.cmi \
    middle_end/flambda_iterators.cmi \
    middle_end/flambda.cmi \
    middle_end/base_types/closure_id.cmi \
    middle_end/extract_projections.cmi
middle_end/extract_projections.cmx : \
    middle_end/base_types/variable.cmx \
    middle_end/base_types/var_within_closure.cmx \
    middle_end/simple_value_approx.cmx \
    middle_end/projection.cmx \
    middle_end/int_replace_polymorphic_compare.cmx \
    middle_end/inline_and_simplify_aux.cmx \
    middle_end/freshening.cmx \
    middle_end/flambda_iterators.cmx \
    middle_end/flambda.cmx \
    middle_end/base_types/closure_id.cmx \
    middle_end/extract_projections.cmi
middle_end/extract_projections.cmi : \
    middle_end/base_types/variable.cmi \
    middle_end/projection.cmi \
    middle_end/inline_and_simplify_aux.cmi \
    middle_end/flambda.cmi
middle_end/find_recursive_functions.cmo : \
    middle_end/base_types/variable.cmi \
    utils/strongly_connected_components.cmi \
    middle_end/int_replace_polymorphic_compare.cmi \
    middle_end/flambda_utils.cmi \
    middle_end/flambda.cmi \
    middle_end/backend_intf.cmi \
    middle_end/find_recursive_functions.cmi
middle_end/find_recursive_functions.cmx : \
    middle_end/base_types/variable.cmx \
    utils/strongly_connected_components.cmx \
    middle_end/int_replace_polymorphic_compare.cmx \
    middle_end/flambda_utils.cmx \
    middle_end/flambda.cmx \
    middle_end/backend_intf.cmi \
    middle_end/find_recursive_functions.cmi
middle_end/find_recursive_functions.cmi : \
    middle_end/base_types/variable.cmi \
    middle_end/flambda.cmi \
    middle_end/backend_intf.cmi
middle_end/flambda.cmo : \
    middle_end/base_types/variable.cmi \
    middle_end/base_types/tag.cmi \
    middle_end/base_types/symbol.cmi \
    middle_end/base_types/static_exception.cmi \
    middle_end/base_types/set_of_closures_origin.cmi \
    middle_end/base_types/set_of_closures_id.cmi \
    middle_end/projection.cmi \
    bytecomp/printlambda.cmi \
    middle_end/parameter.cmi \
    utils/numbers.cmi \
    middle_end/base_types/mutable_variable.cmi \
    utils/misc.cmi \
    bytecomp/lambda.cmi \
    middle_end/int_replace_polymorphic_compare.cmi \
    utils/identifiable.cmi \
    middle_end/debuginfo.cmi \
    middle_end/base_types/compilation_unit.cmi \
    middle_end/base_types/closure_origin.cmi \
    middle_end/base_types/closure_id.cmi \
    utils/clflags.cmi \
    parsing/asttypes.cmi \
    middle_end/allocated_const.cmi \
    middle_end/flambda.cmi
middle_end/flambda.cmx : \
    middle_end/base_types/variable.cmx \
    middle_end/base_types/tag.cmx \
    middle_end/base_types/symbol.cmx \
    middle_end/base_types/static_exception.cmx \
    middle_end/base_types/set_of_closures_origin.cmx \
    middle_end/base_types/set_of_closures_id.cmx \
    middle_end/projection.cmx \
    bytecomp/printlambda.cmx \
    middle_end/parameter.cmx \
    utils/numbers.cmx \
    middle_end/base_types/mutable_variable.cmx \
    utils/misc.cmx \
    bytecomp/lambda.cmx \
    middle_end/int_replace_polymorphic_compare.cmx \
    utils/identifiable.cmx \
    middle_end/debuginfo.cmx \
    middle_end/base_types/compilation_unit.cmx \
    middle_end/base_types/closure_origin.cmx \
    middle_end/base_types/closure_id.cmx \
    utils/clflags.cmx \
    parsing/asttypes.cmi \
    middle_end/allocated_const.cmx \
    middle_end/flambda.cmi
middle_end/flambda.cmi : \
    middle_end/base_types/variable.cmi \
    middle_end/base_types/tag.cmi \
    middle_end/base_types/symbol.cmi \
    middle_end/base_types/static_exception.cmi \
    middle_end/base_types/set_of_closures_origin.cmi \
    middle_end/base_types/set_of_closures_id.cmi \
    middle_end/projection.cmi \
    middle_end/parameter.cmi \
    utils/numbers.cmi \
    middle_end/base_types/mutable_variable.cmi \
    bytecomp/lambda.cmi \
    utils/identifiable.cmi \
    middle_end/debuginfo.cmi \
    middle_end/base_types/closure_origin.cmi \
    middle_end/base_types/closure_id.cmi \
    parsing/asttypes.cmi \
    middle_end/allocated_const.cmi
middle_end/flambda_invariants.cmo : \
    middle_end/base_types/variable.cmi \
    middle_end/base_types/var_within_closure.cmi \
    middle_end/base_types/tag.cmi \
    middle_end/base_types/symbol.cmi \
    middle_end/base_types/static_exception.cmi \
    middle_end/base_types/set_of_closures_origin.cmi \
    middle_end/base_types/set_of_closures_id.cmi \
    middle_end/projection.cmi \
    bytecomp/printlambda.cmi \
    middle_end/parameter.cmi \
    utils/numbers.cmi \
    middle_end/base_types/mutable_variable.cmi \
    utils/misc.cmi \
    bytecomp/lambda.cmi \
    middle_end/int_replace_polymorphic_compare.cmi \
    typing/ident.cmi \
    middle_end/flambda_iterators.cmi \
    middle_end/flambda.cmi \
    middle_end/debuginfo.cmi \
    middle_end/base_types/compilation_unit.cmi \
    middle_end/base_types/closure_id.cmi \
    parsing/asttypes.cmi \
    middle_end/allocated_const.cmi \
    middle_end/flambda_invariants.cmi
middle_end/flambda_invariants.cmx : \
    middle_end/base_types/variable.cmx \
    middle_end/base_types/var_within_closure.cmx \
    middle_end/base_types/tag.cmx \
    middle_end/base_types/symbol.cmx \
    middle_end/base_types/static_exception.cmx \
    middle_end/base_types/set_of_closures_origin.cmx \
    middle_end/base_types/set_of_closures_id.cmx \
    middle_end/projection.cmx \
    bytecomp/printlambda.cmx \
    middle_end/parameter.cmx \
    utils/numbers.cmx \
    middle_end/base_types/mutable_variable.cmx \
    utils/misc.cmx \
    bytecomp/lambda.cmx \
    middle_end/int_replace_polymorphic_compare.cmx \
    typing/ident.cmx \
    middle_end/flambda_iterators.cmx \
    middle_end/flambda.cmx \
    middle_end/debuginfo.cmx \
    middle_end/base_types/compilation_unit.cmx \
    middle_end/base_types/closure_id.cmx \
    parsing/asttypes.cmi \
    middle_end/allocated_const.cmx \
    middle_end/flambda_invariants.cmi
middle_end/flambda_invariants.cmi : \
    middle_end/flambda.cmi
middle_end/flambda_iterators.cmo : \
    middle_end/base_types/variable.cmi \
    utils/misc.cmi \
    middle_end/int_replace_polymorphic_compare.cmi \
    middle_end/flambda.cmi \
    middle_end/flambda_iterators.cmi
middle_end/flambda_iterators.cmx : \
    middle_end/base_types/variable.cmx \
    utils/misc.cmx \
    middle_end/int_replace_polymorphic_compare.cmx \
    middle_end/flambda.cmx \
    middle_end/flambda_iterators.cmi
middle_end/flambda_iterators.cmi : \
    middle_end/base_types/variable.cmi \
    middle_end/base_types/symbol.cmi \
    middle_end/flambda.cmi
middle_end/flambda_utils.cmo : \
    middle_end/base_types/variable.cmi \
    middle_end/base_types/var_within_closure.cmi \
    middle_end/base_types/symbol.cmi \
    bytecomp/switch.cmi \
    middle_end/base_types/static_exception.cmi \
    middle_end/base_types/set_of_closures_id.cmi \
    middle_end/projection.cmi \
    middle_end/parameter.cmi \
    utils/numbers.cmi \
    middle_end/base_types/mutable_variable.cmi \
    utils/misc.cmi \
    bytecomp/lambda.cmi \
    middle_end/internal_variable_names.cmi \
    middle_end/int_replace_polymorphic_compare.cmi \
    middle_end/flambda_iterators.cmi \
    middle_end/flambda.cmi \
    middle_end/debuginfo.cmi \
    middle_end/base_types/compilation_unit.cmi \
    middle_end/base_types/closure_origin.cmi \
    middle_end/base_types/closure_id.cmi \
    parsing/asttypes.cmi \
    middle_end/allocated_const.cmi \
    middle_end/flambda_utils.cmi
middle_end/flambda_utils.cmx : \
    middle_end/base_types/variable.cmx \
    middle_end/base_types/var_within_closure.cmx \
    middle_end/base_types/symbol.cmx \
    bytecomp/switch.cmx \
    middle_end/base_types/static_exception.cmx \
    middle_end/base_types/set_of_closures_id.cmx \
    middle_end/projection.cmx \
    middle_end/parameter.cmx \
    utils/numbers.cmx \
    middle_end/base_types/mutable_variable.cmx \
    utils/misc.cmx \
    bytecomp/lambda.cmx \
    middle_end/internal_variable_names.cmx \
    middle_end/int_replace_polymorphic_compare.cmx \
    middle_end/flambda_iterators.cmx \
    middle_end/flambda.cmx \
    middle_end/debuginfo.cmx \
    middle_end/base_types/compilation_unit.cmx \
    middle_end/base_types/closure_origin.cmx \
    middle_end/base_types/closure_id.cmx \
    parsing/asttypes.cmi \
    middle_end/allocated_const.cmx \
    middle_end/flambda_utils.cmi
middle_end/flambda_utils.cmi : \
    middle_end/base_types/variable.cmi \
    middle_end/base_types/var_within_closure.cmi \
    middle_end/base_types/tag.cmi \
    middle_end/base_types/symbol.cmi \
    bytecomp/switch.cmi \
    middle_end/base_types/static_exception.cmi \
    middle_end/base_types/set_of_closures_id.cmi \
    middle_end/projection.cmi \
    middle_end/parameter.cmi \
    middle_end/internal_variable_names.cmi \
    middle_end/flambda.cmi \
    middle_end/base_types/closure_id.cmi
middle_end/freshening.cmo : \
    middle_end/base_types/variable.cmi \
    middle_end/base_types/var_within_closure.cmi \
    middle_end/base_types/symbol.cmi \
    middle_end/base_types/static_exception.cmi \
    middle_end/projection.cmi \
    middle_end/parameter.cmi \
    middle_end/base_types/mutable_variable.cmi \
    utils/misc.cmi \
    middle_end/int_replace_polymorphic_compare.cmi \
    utils/identifiable.cmi \
    middle_end/flambda_utils.cmi \
    middle_end/flambda_iterators.cmi \
    middle_end/flambda.cmi \
    middle_end/base_types/closure_id.cmi \
    middle_end/freshening.cmi
middle_end/freshening.cmx : \
    middle_end/base_types/variable.cmx \
    middle_end/base_types/var_within_closure.cmx \
    middle_end/base_types/symbol.cmx \
    middle_end/base_types/static_exception.cmx \
    middle_end/projection.cmx \
    middle_end/parameter.cmx \
    middle_end/base_types/mutable_variable.cmx \
    utils/misc.cmx \
    middle_end/int_replace_polymorphic_compare.cmx \
    utils/identifiable.cmx \
    middle_end/flambda_utils.cmx \
    middle_end/flambda_iterators.cmx \
    middle_end/flambda.cmx \
    middle_end/base_types/closure_id.cmx \
    middle_end/freshening.cmi
middle_end/freshening.cmi : \
    middle_end/base_types/variable.cmi \
    middle_end/base_types/var_within_closure.cmi \
    middle_end/base_types/symbol.cmi \
    middle_end/base_types/static_exception.cmi \
    middle_end/base_types/mutable_variable.cmi \
    middle_end/flambda.cmi \
    middle_end/base_types/closure_id.cmi
middle_end/inconstant_idents.cmo : \
    middle_end/base_types/variable.cmi \
    middle_end/base_types/symbol.cmi \
    middle_end/base_types/set_of_closures_id.cmi \
    middle_end/parameter.cmi \
    utils/numbers.cmi \
    utils/misc.cmi \
    bytecomp/lambda.cmi \
    middle_end/int_replace_polymorphic_compare.cmi \
    utils/identifiable.cmi \
    middle_end/flambda_utils.cmi \
    middle_end/flambda.cmi \
    middle_end/base_types/compilation_unit.cmi \
    middle_end/base_types/closure_id.cmi \
    middle_end/backend_intf.cmi \
    parsing/asttypes.cmi \
    middle_end/inconstant_idents.cmi
middle_end/inconstant_idents.cmx : \
    middle_end/base_types/variable.cmx \
    middle_end/base_types/symbol.cmx \
    middle_end/base_types/set_of_closures_id.cmx \
    middle_end/parameter.cmx \
    utils/numbers.cmx \
    utils/misc.cmx \
    bytecomp/lambda.cmx \
    middle_end/int_replace_polymorphic_compare.cmx \
    utils/identifiable.cmx \
    middle_end/flambda_utils.cmx \
    middle_end/flambda.cmx \
    middle_end/base_types/compilation_unit.cmx \
    middle_end/base_types/closure_id.cmx \
    middle_end/backend_intf.cmi \
    parsing/asttypes.cmi \
    middle_end/inconstant_idents.cmi
middle_end/inconstant_idents.cmi : \
    middle_end/base_types/variable.cmi \
    middle_end/base_types/set_of_closures_id.cmi \
    middle_end/flambda.cmi \
    middle_end/base_types/compilation_unit.cmi \
    middle_end/backend_intf.cmi
middle_end/initialize_symbol_to_let_symbol.cmo : \
    middle_end/base_types/variable.cmi \
    utils/misc.cmi \
    middle_end/int_replace_polymorphic_compare.cmi \
    middle_end/flambda.cmi \
    middle_end/initialize_symbol_to_let_symbol.cmi
middle_end/initialize_symbol_to_let_symbol.cmx : \
    middle_end/base_types/variable.cmx \
    utils/misc.cmx \
    middle_end/int_replace_polymorphic_compare.cmx \
    middle_end/flambda.cmx \
    middle_end/initialize_symbol_to_let_symbol.cmi
middle_end/initialize_symbol_to_let_symbol.cmi : \
    middle_end/flambda.cmi
middle_end/inline_and_simplify.cmo : \
    utils/warnings.cmi \
    middle_end/base_types/variable.cmi \
    middle_end/base_types/var_within_closure.cmi \
    middle_end/unbox_specialised_args.cmi \
    middle_end/unbox_free_vars_of_closures.cmi \
    middle_end/unbox_closures.cmi \
    middle_end/base_types/tag.cmi \
    middle_end/base_types/symbol.cmi \
    middle_end/base_types/static_exception.cmi \
    middle_end/simplify_primitives.cmi \
    middle_end/simple_value_approx.cmi \
    middle_end/remove_unused_arguments.cmi \
    middle_end/remove_free_vars_equal_to_args.cmi \
    middle_end/projection.cmi \
    typing/predef.cmi \
    middle_end/parameter.cmi \
    utils/misc.cmi \
    parsing/location.cmi \
    middle_end/lift_code.cmi \
    bytecomp/lambda.cmi \
    middle_end/invariant_params.cmi \
    middle_end/internal_variable_names.cmi \
    middle_end/int_replace_polymorphic_compare.cmi \
    middle_end/inlining_stats.cmi \
    middle_end/inlining_decision.cmi \
    middle_end/inlining_cost.cmi \
    middle_end/inline_and_simplify_aux.cmi \
    typing/ident.cmi \
    middle_end/freshening.cmi \
    middle_end/flambda_utils.cmi \
    middle_end/flambda.cmi \
    middle_end/find_recursive_functions.cmi \
    middle_end/effect_analysis.cmi \
    middle_end/debuginfo.cmi \
    utils/config.cmi \
    middle_end/base_types/closure_origin.cmi \
    middle_end/base_types/closure_id.cmi \
    utils/clflags.cmi \
    middle_end/backend_intf.cmi \
    middle_end/allocated_const.cmi \
    middle_end/inline_and_simplify.cmi
middle_end/inline_and_simplify.cmx : \
    utils/warnings.cmx \
    middle_end/base_types/variable.cmx \
    middle_end/base_types/var_within_closure.cmx \
    middle_end/unbox_specialised_args.cmx \
    middle_end/unbox_free_vars_of_closures.cmx \
    middle_end/unbox_closures.cmx \
    middle_end/base_types/tag.cmx \
    middle_end/base_types/symbol.cmx \
    middle_end/base_types/static_exception.cmx \
    middle_end/simplify_primitives.cmx \
    middle_end/simple_value_approx.cmx \
    middle_end/remove_unused_arguments.cmx \
    middle_end/remove_free_vars_equal_to_args.cmx \
    middle_end/projection.cmx \
    typing/predef.cmx \
    middle_end/parameter.cmx \
    utils/misc.cmx \
    parsing/location.cmx \
    middle_end/lift_code.cmx \
    bytecomp/lambda.cmx \
    middle_end/invariant_params.cmx \
    middle_end/internal_variable_names.cmx \
    middle_end/int_replace_polymorphic_compare.cmx \
    middle_end/inlining_stats.cmx \
    middle_end/inlining_decision.cmx \
    middle_end/inlining_cost.cmx \
    middle_end/inline_and_simplify_aux.cmx \
    typing/ident.cmx \
    middle_end/freshening.cmx \
    middle_end/flambda_utils.cmx \
    middle_end/flambda.cmx \
    middle_end/find_recursive_functions.cmx \
    middle_end/effect_analysis.cmx \
    middle_end/debuginfo.cmx \
    utils/config.cmx \
    middle_end/base_types/closure_origin.cmx \
    middle_end/base_types/closure_id.cmx \
    utils/clflags.cmx \
    middle_end/backend_intf.cmi \
    middle_end/allocated_const.cmx \
    middle_end/inline_and_simplify.cmi
middle_end/inline_and_simplify.cmi : \
    middle_end/base_types/variable.cmi \
    middle_end/inline_and_simplify_aux.cmi \
    middle_end/flambda.cmi \
    middle_end/backend_intf.cmi
middle_end/inline_and_simplify_aux.cmo : \
    middle_end/base_types/variable.cmi \
    middle_end/base_types/var_within_closure.cmi \
    middle_end/base_types/symbol.cmi \
    middle_end/base_types/static_exception.cmi \
    middle_end/simple_value_approx.cmi \
    middle_end/base_types/set_of_closures_origin.cmi \
    middle_end/projection.cmi \
    middle_end/parameter.cmi \
    middle_end/base_types/mutable_variable.cmi \
    utils/misc.cmi \
    middle_end/int_replace_polymorphic_compare.cmi \
    middle_end/inlining_stats.cmi \
    middle_end/inlining_cost.cmi \
    middle_end/freshening.cmi \
    middle_end/flambda_utils.cmi \
    middle_end/flambda.cmi \
    middle_end/debuginfo.cmi \
    middle_end/base_types/compilation_unit.cmi \
    middle_end/base_types/closure_origin.cmi \
    middle_end/base_types/closure_id.cmi \
    utils/clflags.cmi \
    middle_end/backend_intf.cmi \
    middle_end/inline_and_simplify_aux.cmi
middle_end/inline_and_simplify_aux.cmx : \
    middle_end/base_types/variable.cmx \
    middle_end/base_types/var_within_closure.cmx \
    middle_end/base_types/symbol.cmx \
    middle_end/base_types/static_exception.cmx \
    middle_end/simple_value_approx.cmx \
    middle_end/base_types/set_of_closures_origin.cmx \
    middle_end/projection.cmx \
    middle_end/parameter.cmx \
    middle_end/base_types/mutable_variable.cmx \
    utils/misc.cmx \
    middle_end/int_replace_polymorphic_compare.cmx \
    middle_end/inlining_stats.cmx \
    middle_end/inlining_cost.cmx \
    middle_end/freshening.cmx \
    middle_end/flambda_utils.cmx \
    middle_end/flambda.cmx \
    middle_end/debuginfo.cmx \
    middle_end/base_types/compilation_unit.cmx \
    middle_end/base_types/closure_origin.cmx \
    middle_end/base_types/closure_id.cmx \
    utils/clflags.cmx \
    middle_end/backend_intf.cmi \
    middle_end/inline_and_simplify_aux.cmi
middle_end/inline_and_simplify_aux.cmi : \
    middle_end/base_types/variable.cmi \
    middle_end/base_types/symbol.cmi \
    middle_end/base_types/static_exception.cmi \
    middle_end/simple_value_approx.cmi \
    middle_end/base_types/set_of_closures_origin.cmi \
    middle_end/projection.cmi \
    middle_end/base_types/mutable_variable.cmi \
    middle_end/inlining_stats_types.cmi \
    middle_end/inlining_cost.cmi \
    middle_end/freshening.cmi \
    middle_end/flambda.cmi \
    middle_end/debuginfo.cmi \
    middle_end/base_types/closure_origin.cmi \
    middle_end/base_types/closure_id.cmi \
    middle_end/backend_intf.cmi
middle_end/inlining_cost.cmo : \
    middle_end/base_types/variable.cmi \
    middle_end/projection.cmi \
    typing/primitive.cmi \
    utils/misc.cmi \
    bytecomp/lambda.cmi \
    middle_end/int_replace_polymorphic_compare.cmi \
    middle_end/flambda_iterators.cmi \
    middle_end/flambda.cmi \
    utils/clflags.cmi \
    middle_end/inlining_cost.cmi
middle_end/inlining_cost.cmx : \
    middle_end/base_types/variable.cmx \
    middle_end/projection.cmx \
    typing/primitive.cmx \
    utils/misc.cmx \
    bytecomp/lambda.cmx \
    middle_end/int_replace_polymorphic_compare.cmx \
    middle_end/flambda_iterators.cmx \
    middle_end/flambda.cmx \
    utils/clflags.cmx \
    middle_end/inlining_cost.cmi
middle_end/inlining_cost.cmi : \
    middle_end/projection.cmi \
    middle_end/flambda.cmi
middle_end/inlining_decision.cmo : \
    middle_end/base_types/variable.cmi \
    middle_end/base_types/var_within_closure.cmi \
    middle_end/simple_value_approx.cmi \
    middle_end/parameter.cmi \
    utils/misc.cmi \
    bytecomp/lambda.cmi \
    middle_end/int_replace_polymorphic_compare.cmi \
    middle_end/inlining_transforms.cmi \
    middle_end/inlining_stats_types.cmi \
    middle_end/inlining_cost.cmi \
    middle_end/inline_and_simplify_aux.cmi \
    middle_end/flambda.cmi \
    middle_end/base_types/closure_id.cmi \
    utils/clflags.cmi \
    middle_end/inlining_decision.cmi
middle_end/inlining_decision.cmx : \
    middle_end/base_types/variable.cmx \
    middle_end/base_types/var_within_closure.cmx \
    middle_end/simple_value_approx.cmx \
    middle_end/parameter.cmx \
    utils/misc.cmx \
    bytecomp/lambda.cmx \
    middle_end/int_replace_polymorphic_compare.cmx \
    middle_end/inlining_transforms.cmx \
    middle_end/inlining_stats_types.cmx \
    middle_end/inlining_cost.cmx \
    middle_end/inline_and_simplify_aux.cmx \
    middle_end/flambda.cmx \
    middle_end/base_types/closure_id.cmx \
    utils/clflags.cmx \
    middle_end/inlining_decision.cmi
middle_end/inlining_decision.cmi : \
    middle_end/base_types/variable.cmi \
    middle_end/simple_value_approx.cmi \
    bytecomp/lambda.cmi \
    middle_end/inlining_decision_intf.cmi \
    middle_end/inline_and_simplify_aux.cmi \
    middle_end/flambda.cmi \
    middle_end/debuginfo.cmi \
    middle_end/base_types/closure_id.cmi
middle_end/inlining_decision_intf.cmi : \
    middle_end/base_types/variable.cmi \
    middle_end/simple_value_approx.cmi \
    middle_end/inline_and_simplify_aux.cmi \
    middle_end/flambda.cmi \
    middle_end/debuginfo.cmi \
    middle_end/base_types/closure_id.cmi
middle_end/inlining_stats.cmo : \
    utils/misc.cmi \
    middle_end/int_replace_polymorphic_compare.cmi \
    middle_end/inlining_stats_types.cmi \
    middle_end/debuginfo.cmi \
    middle_end/base_types/closure_id.cmi \
    utils/clflags.cmi \
    middle_end/inlining_stats.cmi
middle_end/inlining_stats.cmx : \
    utils/misc.cmx \
    middle_end/int_replace_polymorphic_compare.cmx \
    middle_end/inlining_stats_types.cmx \
    middle_end/debuginfo.cmx \
    middle_end/base_types/closure_id.cmx \
    utils/clflags.cmx \
    middle_end/inlining_stats.cmi
middle_end/inlining_stats.cmi : \
    middle_end/inlining_stats_types.cmi \
    middle_end/debuginfo.cmi \
    middle_end/base_types/closure_id.cmi
middle_end/inlining_stats_types.cmo : \
    middle_end/int_replace_polymorphic_compare.cmi \
    middle_end/inlining_cost.cmi \
    middle_end/inlining_stats_types.cmi
middle_end/inlining_stats_types.cmx : \
    middle_end/int_replace_polymorphic_compare.cmx \
    middle_end/inlining_cost.cmx \
    middle_end/inlining_stats_types.cmi
middle_end/inlining_stats_types.cmi : \
    middle_end/inlining_cost.cmi
middle_end/inlining_transforms.cmo : \
    middle_end/base_types/variable.cmi \
    middle_end/base_types/var_within_closure.cmi \
    middle_end/simple_value_approx.cmi \
    middle_end/projection.cmi \
    middle_end/parameter.cmi \
    bytecomp/lambda.cmi \
    middle_end/internal_variable_names.cmi \
    middle_end/int_replace_polymorphic_compare.cmi \
    middle_end/inlining_decision_intf.cmi \
    middle_end/inlining_cost.cmi \
    middle_end/inline_and_simplify_aux.cmi \
    middle_end/flambda_utils.cmi \
    middle_end/flambda_iterators.cmi \
    middle_end/flambda.cmi \
    middle_end/debuginfo.cmi \
    middle_end/base_types/compilation_unit.cmi \
    middle_end/base_types/closure_origin.cmi \
    middle_end/base_types/closure_id.cmi \
    middle_end/inlining_transforms.cmi
middle_end/inlining_transforms.cmx : \
    middle_end/base_types/variable.cmx \
    middle_end/base_types/var_within_closure.cmx \
    middle_end/simple_value_approx.cmx \
    middle_end/projection.cmx \
    middle_end/parameter.cmx \
    bytecomp/lambda.cmx \
    middle_end/internal_variable_names.cmx \
    middle_end/int_replace_polymorphic_compare.cmx \
    middle_end/inlining_decision_intf.cmi \
    middle_end/inlining_cost.cmx \
    middle_end/inline_and_simplify_aux.cmx \
    middle_end/flambda_utils.cmx \
    middle_end/flambda_iterators.cmx \
    middle_end/flambda.cmx \
    middle_end/debuginfo.cmx \
    middle_end/base_types/compilation_unit.cmx \
    middle_end/base_types/closure_origin.cmx \
    middle_end/base_types/closure_id.cmx \
    middle_end/inlining_transforms.cmi
middle_end/inlining_transforms.cmi : \
    middle_end/base_types/variable.cmi \
    middle_end/simple_value_approx.cmi \
    bytecomp/lambda.cmi \
    middle_end/inlining_decision_intf.cmi \
    middle_end/inline_and_simplify_aux.cmi \
    middle_end/flambda.cmi \
    middle_end/debuginfo.cmi \
    middle_end/base_types/closure_id.cmi
middle_end/int_replace_polymorphic_compare.cmo : \
    middle_end/int_replace_polymorphic_compare.cmi
middle_end/int_replace_polymorphic_compare.cmx : \
    middle_end/int_replace_polymorphic_compare.cmi
middle_end/int_replace_polymorphic_compare.cmi :
middle_end/internal_variable_names.cmo : \
    parsing/location.cmi \
    bytecomp/lambda.cmi \
    middle_end/int_replace_polymorphic_compare.cmi \
    middle_end/internal_variable_names.cmi
middle_end/internal_variable_names.cmx : \
    parsing/location.cmx \
    bytecomp/lambda.cmx \
    middle_end/int_replace_polymorphic_compare.cmx \
    middle_end/internal_variable_names.cmi
middle_end/internal_variable_names.cmi : \
    parsing/location.cmi \
    bytecomp/lambda.cmi
middle_end/invariant_params.cmo : \
    middle_end/base_types/variable.cmi \
    middle_end/base_types/symbol.cmi \
    middle_end/parameter.cmi \
    middle_end/int_replace_polymorphic_compare.cmi \
    middle_end/flambda_utils.cmi \
    middle_end/flambda_iterators.cmi \
    middle_end/flambda.cmi \
    middle_end/base_types/closure_id.cmi \
    utils/clflags.cmi \
    middle_end/backend_intf.cmi \
    middle_end/invariant_params.cmi
middle_end/invariant_params.cmx : \
    middle_end/base_types/variable.cmx \
    middle_end/base_types/symbol.cmx \
    middle_end/parameter.cmx \
    middle_end/int_replace_polymorphic_compare.cmx \
    middle_end/flambda_utils.cmx \
    middle_end/flambda_iterators.cmx \
    middle_end/flambda.cmx \
    middle_end/base_types/closure_id.cmx \
    utils/clflags.cmx \
    middle_end/backend_intf.cmi \
    middle_end/invariant_params.cmi
middle_end/invariant_params.cmi : \
    middle_end/base_types/variable.cmi \
    middle_end/flambda.cmi \
    middle_end/backend_intf.cmi
middle_end/lift_code.cmo : \
    middle_end/base_types/variable.cmi \
    utils/strongly_connected_components.cmi \
    middle_end/int_replace_polymorphic_compare.cmi \
    middle_end/flambda_iterators.cmi \
    middle_end/flambda.cmi \
    middle_end/base_types/compilation_unit.cmi \
    middle_end/lift_code.cmi
middle_end/lift_code.cmx : \
    middle_end/base_types/variable.cmx \
    utils/strongly_connected_components.cmx \
    middle_end/int_replace_polymorphic_compare.cmx \
    middle_end/flambda_iterators.cmx \
    middle_end/flambda.cmx \
    middle_end/base_types/compilation_unit.cmx \
    middle_end/lift_code.cmi
middle_end/lift_code.cmi : \
    middle_end/base_types/variable.cmi \
    middle_end/internal_variable_names.cmi \
    middle_end/flambda.cmi
middle_end/lift_constants.cmo : \
    middle_end/base_types/variable.cmi \
    middle_end/base_types/var_within_closure.cmi \
    middle_end/base_types/tag.cmi \
    middle_end/base_types/symbol.cmi \
    utils/strongly_connected_components.cmi \
    middle_end/simple_value_approx.cmi \
    utils/misc.cmi \
    middle_end/internal_variable_names.cmi \
    middle_end/int_replace_polymorphic_compare.cmi \
    middle_end/inconstant_idents.cmi \
    middle_end/flambda_utils.cmi \
    middle_end/flambda_iterators.cmi \
    middle_end/flambda.cmi \
    middle_end/base_types/compilation_unit.cmi \
    middle_end/base_types/closure_id.cmi \
    middle_end/backend_intf.cmi \
    parsing/asttypes.cmi \
    middle_end/allocated_const.cmi \
    middle_end/alias_analysis.cmi \
    middle_end/lift_constants.cmi
middle_end/lift_constants.cmx : \
    middle_end/base_types/variable.cmx \
    middle_end/base_types/var_within_closure.cmx \
    middle_end/base_types/tag.cmx \
    middle_end/base_types/symbol.cmx \
    utils/strongly_connected_components.cmx \
    middle_end/simple_value_approx.cmx \
    utils/misc.cmx \
    middle_end/internal_variable_names.cmx \
    middle_end/int_replace_polymorphic_compare.cmx \
    middle_end/inconstant_idents.cmx \
    middle_end/flambda_utils.cmx \
    middle_end/flambda_iterators.cmx \
    middle_end/flambda.cmx \
    middle_end/base_types/compilation_unit.cmx \
    middle_end/base_types/closure_id.cmx \
    middle_end/backend_intf.cmi \
    parsing/asttypes.cmi \
    middle_end/allocated_const.cmx \
    middle_end/alias_analysis.cmx \
    middle_end/lift_constants.cmi
middle_end/lift_constants.cmi : \
    middle_end/flambda.cmi \
    middle_end/backend_intf.cmi
middle_end/lift_let_to_initialize_symbol.cmo : \
    middle_end/base_types/variable.cmi \
    middle_end/base_types/tag.cmi \
    middle_end/base_types/symbol.cmi \
    middle_end/internal_variable_names.cmi \
    middle_end/int_replace_polymorphic_compare.cmi \
    middle_end/flambda_utils.cmi \
    middle_end/flambda.cmi \
    middle_end/debuginfo.cmi \
    parsing/asttypes.cmi \
    middle_end/lift_let_to_initialize_symbol.cmi
middle_end/lift_let_to_initialize_symbol.cmx : \
    middle_end/base_types/variable.cmx \
    middle_end/base_types/tag.cmx \
    middle_end/base_types/symbol.cmx \
    middle_end/internal_variable_names.cmx \
    middle_end/int_replace_polymorphic_compare.cmx \
    middle_end/flambda_utils.cmx \
    middle_end/flambda.cmx \
    middle_end/debuginfo.cmx \
    parsing/asttypes.cmi \
    middle_end/lift_let_to_initialize_symbol.cmi
middle_end/lift_let_to_initialize_symbol.cmi : \
    middle_end/flambda.cmi \
    middle_end/backend_intf.cmi
middle_end/middle_end.cmo : \
    utils/warnings.cmi \
    middle_end/base_types/variable.cmi \
    middle_end/base_types/symbol.cmi \
    middle_end/share_constants.cmi \
    middle_end/remove_unused_program_constructs.cmi \
    middle_end/remove_unused_closure_vars.cmi \
    middle_end/ref_to_variables.cmi \
    utils/profile.cmi \
    utils/misc.cmi \
    parsing/location.cmi \
    middle_end/lift_let_to_initialize_symbol.cmi \
    middle_end/lift_constants.cmi \
    middle_end/lift_code.cmi \
    middle_end/int_replace_polymorphic_compare.cmi \
    middle_end/inlining_cost.cmi \
    middle_end/inline_and_simplify.cmi \
    middle_end/initialize_symbol_to_let_symbol.cmi \
    middle_end/flambda_iterators.cmi \
    middle_end/flambda_invariants.cmi \
    middle_end/flambda.cmi \
    middle_end/debuginfo.cmi \
    middle_end/base_types/closure_id.cmi \
    middle_end/closure_conversion.cmi \
    utils/clflags.cmi \
    middle_end/backend_intf.cmi \
    middle_end/middle_end.cmi
middle_end/middle_end.cmx : \
    utils/warnings.cmx \
    middle_end/base_types/variable.cmx \
    middle_end/base_types/symbol.cmx \
    middle_end/share_constants.cmx \
    middle_end/remove_unused_program_constructs.cmx \
    middle_end/remove_unused_closure_vars.cmx \
    middle_end/ref_to_variables.cmx \
    utils/profile.cmx \
    utils/misc.cmx \
    parsing/location.cmx \
    middle_end/lift_let_to_initialize_symbol.cmx \
    middle_end/lift_constants.cmx \
    middle_end/lift_code.cmx \
    middle_end/int_replace_polymorphic_compare.cmx \
    middle_end/inlining_cost.cmx \
    middle_end/inline_and_simplify.cmx \
    middle_end/initialize_symbol_to_let_symbol.cmx \
    middle_end/flambda_iterators.cmx \
    middle_end/flambda_invariants.cmx \
    middle_end/flambda.cmx \
    middle_end/debuginfo.cmx \
    middle_end/base_types/closure_id.cmx \
    middle_end/closure_conversion.cmx \
    utils/clflags.cmx \
    middle_end/backend_intf.cmi \
    middle_end/middle_end.cmi
middle_end/middle_end.cmi : \
    bytecomp/lambda.cmi \
    typing/ident.cmi \
    middle_end/flambda.cmi \
    middle_end/backend_intf.cmi
middle_end/parameter.cmo : \
    middle_end/base_types/variable.cmi \
    middle_end/int_replace_polymorphic_compare.cmi \
    utils/identifiable.cmi \
    middle_end/parameter.cmi
middle_end/parameter.cmx : \
    middle_end/base_types/variable.cmx \
    middle_end/int_replace_polymorphic_compare.cmx \
    utils/identifiable.cmx \
    middle_end/parameter.cmi
middle_end/parameter.cmi : \
    middle_end/base_types/variable.cmi \
    utils/identifiable.cmi \
    middle_end/base_types/compilation_unit.cmi
middle_end/pass_wrapper.cmo : \
    middle_end/int_replace_polymorphic_compare.cmi \
    utils/clflags.cmi \
    middle_end/pass_wrapper.cmi
middle_end/pass_wrapper.cmx : \
    middle_end/int_replace_polymorphic_compare.cmx \
    utils/clflags.cmx \
    middle_end/pass_wrapper.cmi
middle_end/pass_wrapper.cmi :
middle_end/projection.cmo : \
    middle_end/base_types/variable.cmi \
    middle_end/base_types/var_within_closure.cmi \
    middle_end/int_replace_polymorphic_compare.cmi \
    utils/identifiable.cmi \
    middle_end/base_types/closure_id.cmi \
    middle_end/projection.cmi
middle_end/projection.cmx : \
    middle_end/base_types/variable.cmx \
    middle_end/base_types/var_within_closure.cmx \
    middle_end/int_replace_polymorphic_compare.cmx \
    utils/identifiable.cmx \
    middle_end/base_types/closure_id.cmx \
    middle_end/projection.cmi
middle_end/projection.cmi : \
    middle_end/base_types/variable.cmi \
    middle_end/base_types/var_within_closure.cmi \
    utils/identifiable.cmi \
    middle_end/base_types/closure_id.cmi
middle_end/ref_to_variables.cmo : \
    middle_end/base_types/variable.cmi \
    middle_end/base_types/mutable_variable.cmi \
    utils/misc.cmi \
    bytecomp/lambda.cmi \
    middle_end/internal_variable_names.cmi \
    middle_end/int_replace_polymorphic_compare.cmi \
    middle_end/flambda_iterators.cmi \
    middle_end/flambda.cmi \
    parsing/asttypes.cmi \
    middle_end/ref_to_variables.cmi
middle_end/ref_to_variables.cmx : \
    middle_end/base_types/variable.cmx \
    middle_end/base_types/mutable_variable.cmx \
    utils/misc.cmx \
    bytecomp/lambda.cmx \
    middle_end/internal_variable_names.cmx \
    middle_end/int_replace_polymorphic_compare.cmx \
    middle_end/flambda_iterators.cmx \
    middle_end/flambda.cmx \
    parsing/asttypes.cmi \
    middle_end/ref_to_variables.cmi
middle_end/ref_to_variables.cmi : \
    middle_end/flambda.cmi
middle_end/remove_free_vars_equal_to_args.cmo : \
    middle_end/base_types/variable.cmi \
    middle_end/pass_wrapper.cmi \
    middle_end/parameter.cmi \
    middle_end/int_replace_polymorphic_compare.cmi \
    middle_end/flambda_utils.cmi \
    middle_end/flambda.cmi \
    middle_end/remove_free_vars_equal_to_args.cmi
middle_end/remove_free_vars_equal_to_args.cmx : \
    middle_end/base_types/variable.cmx \
    middle_end/pass_wrapper.cmx \
    middle_end/parameter.cmx \
    middle_end/int_replace_polymorphic_compare.cmx \
    middle_end/flambda_utils.cmx \
    middle_end/flambda.cmx \
    middle_end/remove_free_vars_equal_to_args.cmi
middle_end/remove_free_vars_equal_to_args.cmi : \
    middle_end/flambda.cmi
middle_end/remove_unused_arguments.cmo : \
    middle_end/base_types/variable.cmi \
    middle_end/projection.cmi \
    middle_end/parameter.cmi \
    middle_end/invariant_params.cmi \
    middle_end/int_replace_polymorphic_compare.cmi \
    middle_end/flambda_utils.cmi \
    middle_end/flambda_iterators.cmi \
    middle_end/flambda.cmi \
    middle_end/find_recursive_functions.cmi \
    middle_end/base_types/compilation_unit.cmi \
    middle_end/base_types/closure_origin.cmi \
    middle_end/base_types/closure_id.cmi \
    utils/clflags.cmi \
    middle_end/remove_unused_arguments.cmi
middle_end/remove_unused_arguments.cmx : \
    middle_end/base_types/variable.cmx \
    middle_end/projection.cmx \
    middle_end/parameter.cmx \
    middle_end/invariant_params.cmx \
    middle_end/int_replace_polymorphic_compare.cmx \
    middle_end/flambda_utils.cmx \
    middle_end/flambda_iterators.cmx \
    middle_end/flambda.cmx \
    middle_end/find_recursive_functions.cmx \
    middle_end/base_types/compilation_unit.cmx \
    middle_end/base_types/closure_origin.cmx \
    middle_end/base_types/closure_id.cmx \
    utils/clflags.cmx \
    middle_end/remove_unused_arguments.cmi
middle_end/remove_unused_arguments.cmi : \
    middle_end/flambda.cmi \
    middle_end/backend_intf.cmi
middle_end/remove_unused_closure_vars.cmo : \
    middle_end/base_types/variable.cmi \
    middle_end/base_types/var_within_closure.cmi \
    middle_end/parameter.cmi \
    middle_end/int_replace_polymorphic_compare.cmi \
    middle_end/flambda_utils.cmi \
    middle_end/flambda_iterators.cmi \
    middle_end/flambda.cmi \
    middle_end/base_types/closure_id.cmi \
    middle_end/remove_unused_closure_vars.cmi
middle_end/remove_unused_closure_vars.cmx : \
    middle_end/base_types/variable.cmx \
    middle_end/base_types/var_within_closure.cmx \
    middle_end/parameter.cmx \
    middle_end/int_replace_polymorphic_compare.cmx \
    middle_end/flambda_utils.cmx \
    middle_end/flambda_iterators.cmx \
    middle_end/flambda.cmx \
    middle_end/base_types/closure_id.cmx \
    middle_end/remove_unused_closure_vars.cmi
middle_end/remove_unused_closure_vars.cmi : \
    middle_end/flambda.cmi
middle_end/remove_unused_program_constructs.cmo : \
    middle_end/base_types/symbol.cmi \
    middle_end/int_replace_polymorphic_compare.cmi \
    middle_end/flambda.cmi \
    middle_end/effect_analysis.cmi \
    middle_end/remove_unused_program_constructs.cmi
middle_end/remove_unused_program_constructs.cmx : \
    middle_end/base_types/symbol.cmx \
    middle_end/int_replace_polymorphic_compare.cmx \
    middle_end/flambda.cmx \
    middle_end/effect_analysis.cmx \
    middle_end/remove_unused_program_constructs.cmi
middle_end/remove_unused_program_constructs.cmi : \
    middle_end/flambda.cmi
middle_end/share_constants.cmo : \
    middle_end/base_types/symbol.cmi \
    middle_end/int_replace_polymorphic_compare.cmi \
    middle_end/flambda_iterators.cmi \
    middle_end/flambda.cmi \
    middle_end/share_constants.cmi
middle_end/share_constants.cmx : \
    middle_end/base_types/symbol.cmx \
    middle_end/int_replace_polymorphic_compare.cmx \
    middle_end/flambda_iterators.cmx \
    middle_end/flambda.cmx \
    middle_end/share_constants.cmi
middle_end/share_constants.cmi : \
    middle_end/flambda.cmi
middle_end/simple_value_approx.cmo : \
    middle_end/base_types/variable.cmi \
    middle_end/base_types/var_within_closure.cmi \
    middle_end/base_types/tag.cmi \
    middle_end/base_types/symbol.cmi \
    middle_end/base_types/set_of_closures_origin.cmi \
    middle_end/base_types/set_of_closures_id.cmi \
    middle_end/parameter.cmi \
    utils/misc.cmi \
    bytecomp/lambda.cmi \
    middle_end/internal_variable_names.cmi \
    middle_end/int_replace_polymorphic_compare.cmi \
    middle_end/inlining_cost.cmi \
    middle_end/freshening.cmi \
    middle_end/flambda_utils.cmi \
    middle_end/flambda.cmi \
    middle_end/base_types/export_id.cmi \
    middle_end/effect_analysis.cmi \
    middle_end/debuginfo.cmi \
    middle_end/base_types/compilation_unit.cmi \
    middle_end/base_types/closure_origin.cmi \
    middle_end/base_types/closure_id.cmi \
    middle_end/allocated_const.cmi \
    middle_end/simple_value_approx.cmi
middle_end/simple_value_approx.cmx : \
    middle_end/base_types/variable.cmx \
    middle_end/base_types/var_within_closure.cmx \
    middle_end/base_types/tag.cmx \
    middle_end/base_types/symbol.cmx \
    middle_end/base_types/set_of_closures_origin.cmx \
    middle_end/base_types/set_of_closures_id.cmx \
    middle_end/parameter.cmx \
    utils/misc.cmx \
    bytecomp/lambda.cmx \
    middle_end/internal_variable_names.cmx \
    middle_end/int_replace_polymorphic_compare.cmx \
    middle_end/inlining_cost.cmx \
    middle_end/freshening.cmx \
    middle_end/flambda_utils.cmx \
    middle_end/flambda.cmx \
    middle_end/base_types/export_id.cmx \
    middle_end/effect_analysis.cmx \
    middle_end/debuginfo.cmx \
    middle_end/base_types/compilation_unit.cmx \
    middle_end/base_types/closure_origin.cmx \
    middle_end/base_types/closure_id.cmx \
    middle_end/allocated_const.cmx \
    middle_end/simple_value_approx.cmi
middle_end/simple_value_approx.cmi : \
    middle_end/base_types/variable.cmi \
    middle_end/base_types/var_within_closure.cmi \
    middle_end/base_types/tag.cmi \
    middle_end/base_types/symbol.cmi \
    middle_end/base_types/set_of_closures_origin.cmi \
    middle_end/base_types/set_of_closures_id.cmi \
    middle_end/parameter.cmi \
    bytecomp/lambda.cmi \
    middle_end/freshening.cmi \
    middle_end/flambda.cmi \
    middle_end/base_types/export_id.cmi \
    middle_end/debuginfo.cmi \
    middle_end/base_types/closure_origin.cmi \
    middle_end/base_types/closure_id.cmi
middle_end/simplify_boxed_integer_ops.cmo : \
    middle_end/simplify_common.cmi \
    middle_end/simplify_boxed_integer_ops_intf.cmi \
    middle_end/simple_value_approx.cmi \
    bytecomp/lambda.cmi \
    middle_end/int_replace_polymorphic_compare.cmi \
    middle_end/inlining_cost.cmi \
    middle_end/simplify_boxed_integer_ops.cmi
middle_end/simplify_boxed_integer_ops.cmx : \
    middle_end/simplify_common.cmx \
    middle_end/simplify_boxed_integer_ops_intf.cmi \
    middle_end/simple_value_approx.cmx \
    bytecomp/lambda.cmx \
    middle_end/int_replace_polymorphic_compare.cmx \
    middle_end/inlining_cost.cmx \
    middle_end/simplify_boxed_integer_ops.cmi
middle_end/simplify_boxed_integer_ops.cmi : \
    middle_end/simplify_boxed_integer_ops_intf.cmi
middle_end/simplify_boxed_integer_ops_intf.cmi : \
    middle_end/simple_value_approx.cmi \
    bytecomp/lambda.cmi \
    middle_end/inlining_cost.cmi \
    middle_end/flambda.cmi
middle_end/simplify_common.cmo : \
    middle_end/simple_value_approx.cmi \
    bytecomp/lambda.cmi \
    middle_end/int_replace_polymorphic_compare.cmi \
    middle_end/inlining_cost.cmi \
    middle_end/effect_analysis.cmi \
    middle_end/simplify_common.cmi
middle_end/simplify_common.cmx : \
    middle_end/simple_value_approx.cmx \
    bytecomp/lambda.cmx \
    middle_end/int_replace_polymorphic_compare.cmx \
    middle_end/inlining_cost.cmx \
    middle_end/effect_analysis.cmx \
    middle_end/simplify_common.cmi
middle_end/simplify_common.cmi : \
    middle_end/simple_value_approx.cmi \
    bytecomp/lambda.cmi \
    middle_end/inlining_cost.cmi \
    middle_end/flambda.cmi
middle_end/simplify_primitives.cmo : \
    middle_end/base_types/tag.cmi \
    middle_end/base_types/symbol.cmi \
    middle_end/simplify_common.cmi \
    middle_end/simplify_boxed_integer_ops.cmi \
    middle_end/simple_value_approx.cmi \
    bytecomp/semantics_of_primitives.cmi \
    utils/misc.cmi \
    bytecomp/lambda.cmi \
    middle_end/int_replace_polymorphic_compare.cmi \
    middle_end/inlining_cost.cmi \
    middle_end/flambda.cmi \
    utils/clflags.cmi \
    parsing/asttypes.cmi \
    middle_end/simplify_primitives.cmi
middle_end/simplify_primitives.cmx : \
    middle_end/base_types/tag.cmx \
    middle_end/base_types/symbol.cmx \
    middle_end/simplify_common.cmx \
    middle_end/simplify_boxed_integer_ops.cmx \
    middle_end/simple_value_approx.cmx \
    bytecomp/semantics_of_primitives.cmx \
    utils/misc.cmx \
    bytecomp/lambda.cmx \
    middle_end/int_replace_polymorphic_compare.cmx \
    middle_end/inlining_cost.cmx \
    middle_end/flambda.cmx \
    utils/clflags.cmx \
    parsing/asttypes.cmi \
    middle_end/simplify_primitives.cmi
middle_end/simplify_primitives.cmi : \
    middle_end/base_types/variable.cmi \
    middle_end/simple_value_approx.cmi \
    bytecomp/lambda.cmi \
    middle_end/inlining_cost.cmi \
    middle_end/flambda.cmi \
    middle_end/debuginfo.cmi
middle_end/unbox_closures.cmo : \
    middle_end/base_types/variable.cmi \
    middle_end/int_replace_polymorphic_compare.cmi \
    middle_end/inlining_cost.cmi \
    middle_end/inline_and_simplify_aux.cmi \
    middle_end/flambda_utils.cmi \
    middle_end/flambda_iterators.cmi \
    middle_end/flambda.cmi \
    middle_end/base_types/closure_id.cmi \
    utils/clflags.cmi \
    middle_end/augment_specialised_args.cmi \
    middle_end/unbox_closures.cmi
middle_end/unbox_closures.cmx : \
    middle_end/base_types/variable.cmx \
    middle_end/int_replace_polymorphic_compare.cmx \
    middle_end/inlining_cost.cmx \
    middle_end/inline_and_simplify_aux.cmx \
    middle_end/flambda_utils.cmx \
    middle_end/flambda_iterators.cmx \
    middle_end/flambda.cmx \
    middle_end/base_types/closure_id.cmx \
    utils/clflags.cmx \
    middle_end/augment_specialised_args.cmx \
    middle_end/unbox_closures.cmi
middle_end/unbox_closures.cmi : \
    middle_end/base_types/variable.cmi \
    middle_end/inlining_cost.cmi \
    middle_end/inline_and_simplify_aux.cmi \
    middle_end/flambda.cmi
middle_end/unbox_free_vars_of_closures.cmo : \
    middle_end/base_types/variable.cmi \
    middle_end/projection.cmi \
    middle_end/pass_wrapper.cmi \
    utils/misc.cmi \
    middle_end/internal_variable_names.cmi \
    middle_end/int_replace_polymorphic_compare.cmi \
    middle_end/inlining_cost.cmi \
    middle_end/inline_and_simplify_aux.cmi \
    middle_end/flambda_utils.cmi \
    middle_end/flambda_iterators.cmi \
    middle_end/flambda.cmi \
    middle_end/extract_projections.cmi \
    utils/clflags.cmi \
    middle_end/unbox_free_vars_of_closures.cmi
middle_end/unbox_free_vars_of_closures.cmx : \
    middle_end/base_types/variable.cmx \
    middle_end/projection.cmx \
    middle_end/pass_wrapper.cmx \
    utils/misc.cmx \
    middle_end/internal_variable_names.cmx \
    middle_end/int_replace_polymorphic_compare.cmx \
    middle_end/inlining_cost.cmx \
    middle_end/inline_and_simplify_aux.cmx \
    middle_end/flambda_utils.cmx \
    middle_end/flambda_iterators.cmx \
    middle_end/flambda.cmx \
    middle_end/extract_projections.cmx \
    utils/clflags.cmx \
    middle_end/unbox_free_vars_of_closures.cmi
middle_end/unbox_free_vars_of_closures.cmi : \
    middle_end/inlining_cost.cmi \
    middle_end/inline_and_simplify_aux.cmi \
    middle_end/flambda.cmi
middle_end/unbox_specialised_args.cmo : \
    middle_end/base_types/variable.cmi \
    middle_end/projection.cmi \
    middle_end/invariant_params.cmi \
    middle_end/int_replace_polymorphic_compare.cmi \
    middle_end/inline_and_simplify_aux.cmi \
    middle_end/flambda.cmi \
    middle_end/extract_projections.cmi \
    utils/clflags.cmi \
    middle_end/augment_specialised_args.cmi \
    middle_end/unbox_specialised_args.cmi
middle_end/unbox_specialised_args.cmx : \
    middle_end/base_types/variable.cmx \
    middle_end/projection.cmx \
    middle_end/invariant_params.cmx \
    middle_end/int_replace_polymorphic_compare.cmx \
    middle_end/inline_and_simplify_aux.cmx \
    middle_end/flambda.cmx \
    middle_end/extract_projections.cmx \
    utils/clflags.cmx \
    middle_end/augment_specialised_args.cmx \
    middle_end/unbox_specialised_args.cmi
middle_end/unbox_specialised_args.cmi : \
    middle_end/base_types/variable.cmi \
    middle_end/inlining_cost.cmi \
    middle_end/inline_and_simplify_aux.cmi \
    middle_end/flambda.cmi
middle_end/base_types/closure_element.cmo : \
    middle_end/base_types/variable.cmi \
    middle_end/int_replace_polymorphic_compare.cmi \
    middle_end/base_types/closure_element.cmi
middle_end/base_types/closure_element.cmx : \
    middle_end/base_types/variable.cmx \
    middle_end/int_replace_polymorphic_compare.cmx \
    middle_end/base_types/closure_element.cmi
middle_end/base_types/closure_element.cmi : \
    middle_end/base_types/variable.cmi \
    utils/identifiable.cmi \
    middle_end/base_types/compilation_unit.cmi
middle_end/base_types/closure_id.cmo : \
    middle_end/int_replace_polymorphic_compare.cmi \
    middle_end/base_types/closure_element.cmi \
    middle_end/base_types/closure_id.cmi
middle_end/base_types/closure_id.cmx : \
    middle_end/int_replace_polymorphic_compare.cmx \
    middle_end/base_types/closure_element.cmx \
    middle_end/base_types/closure_id.cmi
middle_end/base_types/closure_id.cmi : \
    middle_end/base_types/closure_element.cmi
middle_end/base_types/closure_origin.cmo : \
    middle_end/int_replace_polymorphic_compare.cmi \
    middle_end/base_types/closure_id.cmi \
    middle_end/base_types/closure_origin.cmi
middle_end/base_types/closure_origin.cmx : \
    middle_end/int_replace_polymorphic_compare.cmx \
    middle_end/base_types/closure_id.cmx \
    middle_end/base_types/closure_origin.cmi
middle_end/base_types/closure_origin.cmi : \
    utils/identifiable.cmi \
    middle_end/base_types/compilation_unit.cmi \
    middle_end/base_types/closure_id.cmi
middle_end/base_types/compilation_unit.cmo : \
    utils/misc.cmi \
    middle_end/base_types/linkage_name.cmi \
    middle_end/int_replace_polymorphic_compare.cmi \
    utils/identifiable.cmi \
    typing/ident.cmi \
    middle_end/base_types/compilation_unit.cmi
middle_end/base_types/compilation_unit.cmx : \
    utils/misc.cmx \
    middle_end/base_types/linkage_name.cmx \
    middle_end/int_replace_polymorphic_compare.cmx \
    utils/identifiable.cmx \
    typing/ident.cmx \
    middle_end/base_types/compilation_unit.cmi
middle_end/base_types/compilation_unit.cmi : \
    middle_end/base_types/linkage_name.cmi \
    utils/identifiable.cmi \
    typing/ident.cmi
middle_end/base_types/export_id.cmo : \
    middle_end/int_replace_polymorphic_compare.cmi \
    utils/identifiable.cmi \
    middle_end/base_types/id_types.cmi \
    middle_end/base_types/compilation_unit.cmi \
    middle_end/base_types/export_id.cmi
middle_end/base_types/export_id.cmx : \
    middle_end/int_replace_polymorphic_compare.cmx \
    utils/identifiable.cmx \
    middle_end/base_types/id_types.cmx \
    middle_end/base_types/compilation_unit.cmx \
    middle_end/base_types/export_id.cmi
middle_end/base_types/export_id.cmi : \
    utils/identifiable.cmi \
    middle_end/base_types/compilation_unit.cmi
middle_end/base_types/id_types.cmo : \
    middle_end/int_replace_polymorphic_compare.cmi \
    utils/identifiable.cmi \
    middle_end/base_types/id_types.cmi
middle_end/base_types/id_types.cmx : \
    middle_end/int_replace_polymorphic_compare.cmx \
    utils/identifiable.cmx \
    middle_end/base_types/id_types.cmi
middle_end/base_types/id_types.cmi : \
    utils/identifiable.cmi
middle_end/base_types/linkage_name.cmo : \
    middle_end/int_replace_polymorphic_compare.cmi \
    utils/identifiable.cmi \
    middle_end/base_types/linkage_name.cmi
middle_end/base_types/linkage_name.cmx : \
    middle_end/int_replace_polymorphic_compare.cmx \
    utils/identifiable.cmx \
    middle_end/base_types/linkage_name.cmi
middle_end/base_types/linkage_name.cmi : \
    utils/identifiable.cmi
middle_end/base_types/mutable_variable.cmo : \
    middle_end/base_types/variable.cmi \
    middle_end/int_replace_polymorphic_compare.cmi \
    middle_end/base_types/mutable_variable.cmi
middle_end/base_types/mutable_variable.cmx : \
    middle_end/base_types/variable.cmx \
    middle_end/int_replace_polymorphic_compare.cmx \
    middle_end/base_types/mutable_variable.cmi
middle_end/base_types/mutable_variable.cmi : \
    middle_end/base_types/variable.cmi \
    middle_end/internal_variable_names.cmi \
    utils/identifiable.cmi \
    typing/ident.cmi \
    middle_end/base_types/compilation_unit.cmi
middle_end/base_types/set_of_closures_id.cmo : \
    middle_end/int_replace_polymorphic_compare.cmi \
    utils/identifiable.cmi \
    middle_end/base_types/id_types.cmi \
    middle_end/base_types/compilation_unit.cmi \
    middle_end/base_types/set_of_closures_id.cmi
middle_end/base_types/set_of_closures_id.cmx : \
    middle_end/int_replace_polymorphic_compare.cmx \
    utils/identifiable.cmx \
    middle_end/base_types/id_types.cmx \
    middle_end/base_types/compilation_unit.cmx \
    middle_end/base_types/set_of_closures_id.cmi
middle_end/base_types/set_of_closures_id.cmi : \
    utils/identifiable.cmi \
    middle_end/base_types/compilation_unit.cmi
middle_end/base_types/set_of_closures_origin.cmo : \
    middle_end/base_types/set_of_closures_id.cmi \
    middle_end/int_replace_polymorphic_compare.cmi \
    middle_end/base_types/set_of_closures_origin.cmi
middle_end/base_types/set_of_closures_origin.cmx : \
    middle_end/base_types/set_of_closures_id.cmx \
    middle_end/int_replace_polymorphic_compare.cmx \
    middle_end/base_types/set_of_closures_origin.cmi
middle_end/base_types/set_of_closures_origin.cmi : \
    middle_end/base_types/set_of_closures_id.cmi \
    utils/identifiable.cmi \
    middle_end/base_types/compilation_unit.cmi
middle_end/base_types/static_exception.cmo : \
    utils/numbers.cmi \
    bytecomp/lambda.cmi \
    middle_end/int_replace_polymorphic_compare.cmi \
    middle_end/base_types/static_exception.cmi
middle_end/base_types/static_exception.cmx : \
    utils/numbers.cmx \
    bytecomp/lambda.cmx \
    middle_end/int_replace_polymorphic_compare.cmx \
    middle_end/base_types/static_exception.cmi
middle_end/base_types/static_exception.cmi : \
    utils/identifiable.cmi
middle_end/base_types/symbol.cmo : \
    middle_end/base_types/variable.cmi \
    utils/misc.cmi \
    middle_end/base_types/linkage_name.cmi \
    middle_end/int_replace_polymorphic_compare.cmi \
    utils/identifiable.cmi \
    middle_end/base_types/compilation_unit.cmi \
    middle_end/base_types/symbol.cmi
middle_end/base_types/symbol.cmx : \
    middle_end/base_types/variable.cmx \
    utils/misc.cmx \
    middle_end/base_types/linkage_name.cmx \
    middle_end/int_replace_polymorphic_compare.cmx \
    utils/identifiable.cmx \
    middle_end/base_types/compilation_unit.cmx \
    middle_end/base_types/symbol.cmi
middle_end/base_types/symbol.cmi : \
    middle_end/base_types/variable.cmi \
    middle_end/base_types/linkage_name.cmi \
    utils/identifiable.cmi \
    middle_end/base_types/compilation_unit.cmi
middle_end/base_types/tag.cmo : \
    utils/numbers.cmi \
    utils/misc.cmi \
    middle_end/int_replace_polymorphic_compare.cmi \
    utils/identifiable.cmi \
    middle_end/base_types/tag.cmi
middle_end/base_types/tag.cmx : \
    utils/numbers.cmx \
    utils/misc.cmx \
    middle_end/int_replace_polymorphic_compare.cmx \
    utils/identifiable.cmx \
    middle_end/base_types/tag.cmi
middle_end/base_types/tag.cmi : \
    utils/identifiable.cmi
middle_end/base_types/var_within_closure.cmo : \
    middle_end/int_replace_polymorphic_compare.cmi \
    middle_end/base_types/closure_element.cmi \
    middle_end/base_types/var_within_closure.cmi
middle_end/base_types/var_within_closure.cmx : \
    middle_end/int_replace_polymorphic_compare.cmx \
    middle_end/base_types/closure_element.cmx \
    middle_end/base_types/var_within_closure.cmi
middle_end/base_types/var_within_closure.cmi : \
    middle_end/base_types/closure_element.cmi
middle_end/base_types/variable.cmo : \
    utils/misc.cmi \
    middle_end/internal_variable_names.cmi \
    middle_end/int_replace_polymorphic_compare.cmi \
    utils/identifiable.cmi \
    typing/ident.cmi \
    middle_end/base_types/compilation_unit.cmi \
    middle_end/base_types/variable.cmi
middle_end/base_types/variable.cmx : \
    utils/misc.cmx \
    middle_end/internal_variable_names.cmx \
    middle_end/int_replace_polymorphic_compare.cmx \
    utils/identifiable.cmx \
    typing/ident.cmx \
    middle_end/base_types/compilation_unit.cmx \
    middle_end/base_types/variable.cmi
middle_end/base_types/variable.cmi : \
    middle_end/internal_variable_names.cmi \
    utils/identifiable.cmi \
    typing/ident.cmi \
    middle_end/base_types/compilation_unit.cmi
asmcomp/debug/available_regs.cmo : \
    asmcomp/debug/reg_with_debug_info.cmi \
    asmcomp/debug/reg_availability_set.cmi \
    asmcomp/reg.cmi \
    asmcomp/proc.cmi \
    asmcomp/printmach.cmi \
    utils/misc.cmi \
    asmcomp/mach.cmi \
    utils/clflags.cmi \
    asmcomp/backend_var.cmi \
    asmcomp/debug/available_regs.cmi
asmcomp/debug/available_regs.cmx : \
    asmcomp/debug/reg_with_debug_info.cmx \
    asmcomp/debug/reg_availability_set.cmx \
    asmcomp/reg.cmx \
    asmcomp/proc.cmx \
    asmcomp/printmach.cmx \
    utils/misc.cmx \
    asmcomp/mach.cmx \
    utils/clflags.cmx \
    asmcomp/backend_var.cmx \
    asmcomp/debug/available_regs.cmi
asmcomp/debug/available_regs.cmi : \
    asmcomp/mach.cmi
asmcomp/debug/reg_availability_set.cmo : \
    asmcomp/debug/reg_with_debug_info.cmi \
    asmcomp/backend_var.cmi \
    asmcomp/debug/reg_availability_set.cmi
asmcomp/debug/reg_availability_set.cmx : \
    asmcomp/debug/reg_with_debug_info.cmx \
    asmcomp/backend_var.cmx \
    asmcomp/debug/reg_availability_set.cmi
asmcomp/debug/reg_availability_set.cmi : \
    asmcomp/debug/reg_with_debug_info.cmi \
    asmcomp/reg.cmi
asmcomp/debug/reg_with_debug_info.cmo : \
    asmcomp/reg.cmi \
    asmcomp/backend_var.cmi \
    asmcomp/debug/reg_with_debug_info.cmi
asmcomp/debug/reg_with_debug_info.cmx : \
    asmcomp/reg.cmx \
    asmcomp/backend_var.cmx \
    asmcomp/debug/reg_with_debug_info.cmi
asmcomp/debug/reg_with_debug_info.cmi : \
    asmcomp/reg.cmi \
    asmcomp/backend_var.cmi
driver/compdynlink.cmi :
driver/compdynlink_common.cmo : \
    driver/compdynlink_types.cmi \
    driver/compdynlink_platform_intf.cmi \
    driver/compdynlink_common.cmi
driver/compdynlink_common.cmx : \
    driver/compdynlink_types.cmx \
    driver/compdynlink_platform_intf.cmx \
    driver/compdynlink_common.cmi
driver/compdynlink_common.cmi : \
    driver/compdynlink_platform_intf.cmi
driver/compdynlink_platform_intf.cmo : \
    driver/compdynlink_types.cmi \
    driver/compdynlink_platform_intf.cmi
driver/compdynlink_platform_intf.cmx : \
    driver/compdynlink_types.cmx \
    driver/compdynlink_platform_intf.cmi
driver/compdynlink_platform_intf.cmi : \
    driver/compdynlink_types.cmi
driver/compdynlink_types.cmo : \
    driver/compdynlink_types.cmi
driver/compdynlink_types.cmx : \
    driver/compdynlink_types.cmi
driver/compdynlink_types.cmi :
driver/compenv.cmo : \
    utils/warnings.cmi \
    utils/profile.cmi \
    utils/misc.cmi \
    parsing/location.cmi \
    utils/config.cmi \
    utils/clflags.cmi \
    utils/ccomp.cmi \
    driver/compenv.cmi
driver/compenv.cmx : \
    utils/warnings.cmx \
    utils/profile.cmx \
    utils/misc.cmx \
    parsing/location.cmx \
    utils/config.cmx \
    utils/clflags.cmx \
    utils/ccomp.cmx \
    driver/compenv.cmi
driver/compenv.cmi :
driver/compile.cmo : \
    bytecomp/translmod.cmi \
    bytecomp/simplif.cmi \
    utils/profile.cmi \
    bytecomp/printlambda.cmi \
    bytecomp/printinstr.cmi \
    utils/misc.cmi \
    bytecomp/lambda.cmi \
    bytecomp/emitcode.cmi \
    driver/compile_common.cmi \
    utils/clflags.cmi \
    bytecomp/bytegen.cmi \
    driver/compile.cmi
driver/compile.cmx : \
    bytecomp/translmod.cmx \
    bytecomp/simplif.cmx \
    utils/profile.cmx \
    bytecomp/printlambda.cmx \
    bytecomp/printinstr.cmx \
    utils/misc.cmx \
    bytecomp/lambda.cmx \
    bytecomp/emitcode.cmx \
    driver/compile_common.cmx \
    utils/clflags.cmx \
    bytecomp/bytegen.cmx \
    driver/compile.cmi
driver/compile.cmi : \
    typing/typedtree.cmi \
    bytecomp/instruct.cmi \
    typing/ident.cmi \
    driver/compile_common.cmi
driver/compile_common.cmo : \
    utils/warnings.cmi \
    typing/typemod.cmi \
    typing/typedtree.cmi \
    typing/typecore.cmi \
    typing/stypes.cmi \
    utils/profile.cmi \
    typing/printtyped.cmi \
    typing/printtyp.cmi \
    parsing/printast.cmi \
    parsing/pprintast.cmi \
    driver/pparse.cmi \
    utils/misc.cmi \
    typing/includemod.cmi \
    typing/env.cmi \
    utils/config.cmi \
    driver/compmisc.cmi \
    driver/compenv.cmi \
    utils/clflags.cmi \
    parsing/builtin_attributes.cmi \
    driver/compile_common.cmi
driver/compile_common.cmx : \
    utils/warnings.cmx \
    typing/typemod.cmx \
    typing/typedtree.cmx \
    typing/typecore.cmx \
    typing/stypes.cmx \
    utils/profile.cmx \
    typing/printtyped.cmx \
    typing/printtyp.cmx \
    parsing/printast.cmx \
    parsing/pprintast.cmx \
    driver/pparse.cmx \
    utils/misc.cmx \
    typing/includemod.cmx \
    typing/env.cmx \
    utils/config.cmx \
    driver/compmisc.cmx \
    driver/compenv.cmx \
    utils/clflags.cmx \
    parsing/builtin_attributes.cmx \
    driver/compile_common.cmi
driver/compile_common.cmi : \
    typing/typedtree.cmi \
    parsing/parsetree.cmi \
    typing/env.cmi
driver/compmisc.cmo : \
    utils/warnings.cmi \
    typing/typemod.cmi \
    utils/misc.cmi \
    parsing/location.cmi \
    utils/load_path.cmi \
    typing/ident.cmi \
    typing/env.cmi \
    utils/config.cmi \
    driver/compenv.cmi \
    utils/clflags.cmi \
    driver/compmisc.cmi
driver/compmisc.cmx : \
    utils/warnings.cmx \
    typing/typemod.cmx \
    utils/misc.cmx \
    parsing/location.cmx \
    utils/load_path.cmx \
    typing/ident.cmx \
    typing/env.cmx \
    utils/config.cmx \
    driver/compenv.cmx \
    utils/clflags.cmx \
    driver/compmisc.cmi
driver/compmisc.cmi : \
    typing/env.cmi \
    utils/clflags.cmi
driver/compplugin.cmo : \
    parsing/location.cmi \
    utils/load_path.cmi \
    driver/compmisc.cmi \
    driver/compenv.cmi \
    driver/compdynlink.cmi \
    utils/clflags.cmi \
    driver/compplugin.cmi
driver/compplugin.cmx : \
    parsing/location.cmx \
    utils/load_path.cmx \
    driver/compmisc.cmx \
    driver/compenv.cmx \
    driver/compdynlink.cmi \
    utils/clflags.cmx \
    driver/compplugin.cmi
driver/compplugin.cmi :
driver/errors.cmo : \
    parsing/location.cmi \
    driver/errors.cmi
driver/errors.cmx : \
    parsing/location.cmx \
    driver/errors.cmi
driver/errors.cmi :
driver/main.cmo : \
    utils/warnings.cmi \
    utils/profile.cmi \
    utils/misc.cmi \
    driver/makedepend.cmi \
    driver/main_args.cmi \
    parsing/location.cmi \
    utils/config.cmi \
    driver/compplugin.cmi \
    driver/compmisc.cmi \
    driver/compile.cmi \
    driver/compenv.cmi \
    utils/clflags.cmi \
    bytecomp/bytepackager.cmi \
    bytecomp/bytelink.cmi \
    bytecomp/bytelibrarian.cmi \
    driver/main.cmi
driver/main.cmx : \
    utils/warnings.cmx \
    utils/profile.cmx \
    utils/misc.cmx \
    driver/makedepend.cmx \
    driver/main_args.cmx \
    parsing/location.cmx \
    utils/config.cmx \
    driver/compplugin.cmx \
    driver/compmisc.cmx \
    driver/compile.cmx \
    driver/compenv.cmx \
    utils/clflags.cmx \
    bytecomp/bytepackager.cmx \
    bytecomp/bytelink.cmx \
    bytecomp/bytelibrarian.cmx \
    driver/main.cmi
driver/main.cmi :
driver/main_args.cmo : \
    utils/warnings.cmi \
    utils/profile.cmi \
    utils/config.cmi \
    utils/clflags.cmi \
    driver/main_args.cmi
driver/main_args.cmx : \
    utils/warnings.cmx \
    utils/profile.cmx \
    utils/config.cmx \
    utils/clflags.cmx \
    driver/main_args.cmi
driver/main_args.cmi :
driver/makedepend.cmo : \
    driver/pparse.cmi \
    parsing/parsetree.cmi \
    parsing/parser.cmi \
    parsing/parse.cmi \
    utils/misc.cmi \
    parsing/longident.cmi \
    parsing/location.cmi \
    parsing/lexer.cmi \
    parsing/depend.cmi \
    utils/config.cmi \
    driver/compplugin.cmi \
    driver/compenv.cmi \
    utils/clflags.cmi \
    driver/makedepend.cmi
driver/makedepend.cmx : \
    driver/pparse.cmx \
    parsing/parsetree.cmi \
    parsing/parser.cmx \
    parsing/parse.cmx \
    utils/misc.cmx \
    parsing/longident.cmx \
    parsing/location.cmx \
    parsing/lexer.cmx \
    parsing/depend.cmx \
    utils/config.cmx \
    driver/compplugin.cmx \
    driver/compenv.cmx \
    utils/clflags.cmx \
    driver/makedepend.cmi
driver/makedepend.cmi :
driver/optcompile.cmo : \
    bytecomp/translmod.cmi \
    bytecomp/simplif.cmi \
    utils/profile.cmi \
    bytecomp/printlambda.cmi \
    utils/misc.cmi \
    middle_end/middle_end.cmi \
    bytecomp/lambda.cmi \
    utils/config.cmi \
    asmcomp/compilenv.cmi \
    driver/compile_common.cmi \
    utils/clflags.cmi \
    asmcomp/asmgen.cmi \
    driver/optcompile.cmi
driver/optcompile.cmx : \
    bytecomp/translmod.cmx \
    bytecomp/simplif.cmx \
    utils/profile.cmx \
    bytecomp/printlambda.cmx \
    utils/misc.cmx \
    middle_end/middle_end.cmx \
    bytecomp/lambda.cmx \
    utils/config.cmx \
    asmcomp/compilenv.cmx \
    driver/compile_common.cmx \
    utils/clflags.cmx \
    asmcomp/asmgen.cmx \
    driver/optcompile.cmi
driver/optcompile.cmi : \
    typing/typedtree.cmi \
    driver/compile_common.cmi \
    middle_end/backend_intf.cmi
driver/opterrors.cmo : \
    parsing/location.cmi \
    driver/opterrors.cmi
driver/opterrors.cmx : \
    parsing/location.cmx \
    driver/opterrors.cmi
driver/opterrors.cmi :
driver/optmain.cmo : \
    utils/warnings.cmi \
    utils/profile.cmi \
    asmcomp/proc.cmi \
    asmcomp/printmach.cmi \
    driver/optcompile.cmi \
    utils/misc.cmi \
    driver/makedepend.cmi \
    driver/main_args.cmi \
    parsing/location.cmi \
    asmcomp/import_approx.cmi \
    utils/config.cmi \
    driver/compplugin.cmi \
    driver/compmisc.cmi \
    asmcomp/compilenv.cmi \
    driver/compenv.cmi \
    utils/clflags.cmi \
    middle_end/backend_intf.cmi \
    asmcomp/asmpackager.cmi \
    asmcomp/asmlink.cmi \
    asmcomp/asmlibrarian.cmi \
    asmcomp/arch.cmo \
    driver/optmain.cmi
driver/optmain.cmx : \
    utils/warnings.cmx \
    utils/profile.cmx \
    asmcomp/proc.cmx \
    asmcomp/printmach.cmx \
    driver/optcompile.cmx \
    utils/misc.cmx \
    driver/makedepend.cmx \
    driver/main_args.cmx \
    parsing/location.cmx \
    asmcomp/import_approx.cmx \
    utils/config.cmx \
    driver/compplugin.cmx \
    driver/compmisc.cmx \
    asmcomp/compilenv.cmx \
    driver/compenv.cmx \
    utils/clflags.cmx \
    middle_end/backend_intf.cmi \
    asmcomp/asmpackager.cmx \
    asmcomp/asmlink.cmx \
    asmcomp/asmlibrarian.cmx \
    asmcomp/arch.cmx \
    driver/optmain.cmi
driver/optmain.cmi :
driver/pparse.cmo : \
    utils/warnings.cmi \
    utils/profile.cmi \
    parsing/parsetree.cmi \
    parsing/parse.cmi \
    utils/misc.cmi \
    parsing/location.cmi \
    utils/config.cmi \
    utils/clflags.cmi \
    utils/ccomp.cmi \
    parsing/ast_mapper.cmi \
    parsing/ast_invariants.cmi \
    driver/pparse.cmi
driver/pparse.cmx : \
    utils/warnings.cmx \
    utils/profile.cmx \
    parsing/parsetree.cmi \
    parsing/parse.cmx \
    utils/misc.cmx \
    parsing/location.cmx \
    utils/config.cmx \
    utils/clflags.cmx \
    utils/ccomp.cmx \
    parsing/ast_mapper.cmx \
    parsing/ast_invariants.cmx \
    driver/pparse.cmi
driver/pparse.cmi : \
    parsing/parsetree.cmi \
    utils/misc.cmi
toplevel/expunge.cmo : \
    bytecomp/symtable.cmi \
    bytecomp/runtimedef.cmi \
    utils/misc.cmi \
    typing/ident.cmi \
    bytecomp/bytesections.cmi
toplevel/expunge.cmx : \
    bytecomp/symtable.cmx \
    bytecomp/runtimedef.cmx \
    utils/misc.cmx \
    typing/ident.cmx \
    bytecomp/bytesections.cmx
toplevel/genprintval.cmo : \
    typing/types.cmi \
    typing/printtyp.cmi \
    typing/predef.cmi \
    typing/path.cmi \
    typing/outcometree.cmi \
    typing/oprint.cmi \
    utils/misc.cmi \
    parsing/longident.cmi \
    typing/ident.cmi \
    typing/env.cmi \
    typing/datarepr.cmi \
    typing/ctype.cmi \
    typing/btype.cmi \
    toplevel/genprintval.cmi
toplevel/genprintval.cmx : \
    typing/types.cmx \
    typing/printtyp.cmx \
    typing/predef.cmx \
    typing/path.cmx \
    typing/outcometree.cmi \
    typing/oprint.cmx \
    utils/misc.cmx \
    parsing/longident.cmx \
    typing/ident.cmx \
    typing/env.cmx \
    typing/datarepr.cmx \
    typing/ctype.cmx \
    typing/btype.cmx \
    toplevel/genprintval.cmi
toplevel/genprintval.cmi : \
    typing/types.cmi \
    typing/path.cmi \
    typing/outcometree.cmi \
    typing/env.cmi
toplevel/opttopdirs.cmo : \
    utils/warnings.cmi \
    typing/types.cmi \
    typing/printtyp.cmi \
    toplevel/opttoploop.cmi \
    utils/misc.cmi \
    parsing/longident.cmi \
    utils/load_path.cmi \
    typing/ident.cmi \
    typing/env.cmi \
    typing/ctype.cmi \
    utils/config.cmi \
    driver/compdynlink.cmi \
    utils/clflags.cmi \
    asmcomp/asmlink.cmi \
    toplevel/opttopdirs.cmi
toplevel/opttopdirs.cmx : \
    utils/warnings.cmx \
    typing/types.cmx \
    typing/printtyp.cmx \
    toplevel/opttoploop.cmx \
    utils/misc.cmx \
    parsing/longident.cmx \
    utils/load_path.cmx \
    typing/ident.cmx \
    typing/env.cmx \
    typing/ctype.cmx \
    utils/config.cmx \
    driver/compdynlink.cmi \
    utils/clflags.cmx \
    asmcomp/asmlink.cmx \
    toplevel/opttopdirs.cmi
toplevel/opttopdirs.cmi : \
    parsing/longident.cmi
toplevel/opttoploop.cmo : \
    utils/warnings.cmi \
    typing/types.cmi \
    typing/typemod.cmi \
    typing/typedtree.cmi \
    typing/typecore.cmi \
    bytecomp/translmod.cmi \
    bytecomp/simplif.cmi \
    asmcomp/proc.cmi \
    typing/printtyped.cmi \
    typing/printtyp.cmi \
    bytecomp/printlambda.cmi \
    parsing/printast.cmi \
    typing/predef.cmi \
    parsing/pprintast.cmi \
    driver/pparse.cmi \
    typing/path.cmi \
    parsing/parsetree.cmi \
    parsing/parse.cmi \
    typing/outcometree.cmi \
    typing/oprint.cmi \
    utils/misc.cmi \
    middle_end/middle_end.cmi \
    parsing/longident.cmi \
    parsing/location.cmi \
    utils/load_path.cmi \
    parsing/lexer.cmi \
    bytecomp/lambda.cmi \
    typing/includemod.cmi \
    asmcomp/import_approx.cmi \
    typing/ident.cmi \
    toplevel/genprintval.cmi \
    typing/env.cmi \
    utils/config.cmi \
    driver/compmisc.cmi \
    asmcomp/compilenv.cmi \
    driver/compenv.cmi \
    utils/clflags.cmi \
    typing/btype.cmi \
    middle_end/backend_intf.cmi \
    parsing/asttypes.cmi \
    parsing/ast_helper.cmi \
    asmcomp/asmlink.cmi \
    asmcomp/asmgen.cmi \
    asmcomp/arch.cmo \
    toplevel/opttoploop.cmi
toplevel/opttoploop.cmx : \
    utils/warnings.cmx \
    typing/types.cmx \
    typing/typemod.cmx \
    typing/typedtree.cmx \
    typing/typecore.cmx \
    bytecomp/translmod.cmx \
    bytecomp/simplif.cmx \
    asmcomp/proc.cmx \
    typing/printtyped.cmx \
    typing/printtyp.cmx \
    bytecomp/printlambda.cmx \
    parsing/printast.cmx \
    typing/predef.cmx \
    parsing/pprintast.cmx \
    driver/pparse.cmx \
    typing/path.cmx \
    parsing/parsetree.cmi \
    parsing/parse.cmx \
    typing/outcometree.cmi \
    typing/oprint.cmx \
    utils/misc.cmx \
    middle_end/middle_end.cmx \
    parsing/longident.cmx \
    parsing/location.cmx \
    utils/load_path.cmx \
    parsing/lexer.cmx \
    bytecomp/lambda.cmx \
    typing/includemod.cmx \
    asmcomp/import_approx.cmx \
    typing/ident.cmx \
    toplevel/genprintval.cmx \
    typing/env.cmx \
    utils/config.cmx \
    driver/compmisc.cmx \
    asmcomp/compilenv.cmx \
    driver/compenv.cmx \
    utils/clflags.cmx \
    typing/btype.cmx \
    middle_end/backend_intf.cmi \
    parsing/asttypes.cmi \
    parsing/ast_helper.cmx \
    asmcomp/asmlink.cmx \
    asmcomp/asmgen.cmx \
    asmcomp/arch.cmx \
    toplevel/opttoploop.cmi
toplevel/opttoploop.cmi : \
    utils/warnings.cmi \
    typing/types.cmi \
    typing/path.cmi \
    parsing/parsetree.cmi \
    typing/outcometree.cmi \
    parsing/longident.cmi \
    parsing/location.cmi \
    typing/env.cmi
toplevel/opttopmain.cmo : \
    utils/warnings.cmi \
    asmcomp/printmach.cmi \
    toplevel/opttoploop.cmi \
    toplevel/opttopdirs.cmi \
    utils/misc.cmi \
    driver/main_args.cmi \
    parsing/location.cmi \
    driver/compmisc.cmi \
    driver/compenv.cmi \
    utils/clflags.cmi \
    toplevel/opttopmain.cmi
toplevel/opttopmain.cmx : \
    utils/warnings.cmx \
    asmcomp/printmach.cmx \
    toplevel/opttoploop.cmx \
    toplevel/opttopdirs.cmx \
    utils/misc.cmx \
    driver/main_args.cmx \
    parsing/location.cmx \
    driver/compmisc.cmx \
    driver/compenv.cmx \
    utils/clflags.cmx \
    toplevel/opttopmain.cmi
toplevel/opttopmain.cmi :
toplevel/opttopstart.cmo : \
    toplevel/opttopmain.cmi
toplevel/opttopstart.cmx : \
    toplevel/opttopmain.cmx
toplevel/topdirs.cmo : \
    utils/warnings.cmi \
    typing/typetexp.cmi \
    typing/types.cmi \
    toplevel/trace.cmi \
    toplevel/toploop.cmi \
    bytecomp/symtable.cmi \
    typing/printtyp.cmi \
    typing/predef.cmi \
    typing/path.cmi \
    parsing/parsetree.cmi \
    bytecomp/opcodes.cmo \
    utils/misc.cmi \
    bytecomp/meta.cmi \
    parsing/longident.cmi \
    parsing/location.cmi \
    utils/load_path.cmi \
    typing/ident.cmi \
    typing/env.cmi \
    bytecomp/dll.cmi \
    typing/ctype.cmi \
    utils/consistbl.cmi \
    utils/config.cmi \
    bytecomp/cmo_format.cmi \
    utils/clflags.cmi \
    typing/btype.cmi \
    parsing/asttypes.cmi \
    parsing/ast_helper.cmi \
    toplevel/topdirs.cmi
toplevel/topdirs.cmx : \
    utils/warnings.cmx \
    typing/typetexp.cmx \
    typing/types.cmx \
    toplevel/trace.cmx \
    toplevel/toploop.cmx \
    bytecomp/symtable.cmx \
    typing/printtyp.cmx \
    typing/predef.cmx \
    typing/path.cmx \
    parsing/parsetree.cmi \
    bytecomp/opcodes.cmx \
    utils/misc.cmx \
    bytecomp/meta.cmx \
    parsing/longident.cmx \
    parsing/location.cmx \
    utils/load_path.cmx \
    typing/ident.cmx \
    typing/env.cmx \
    bytecomp/dll.cmx \
    typing/ctype.cmx \
    utils/consistbl.cmx \
    utils/config.cmx \
    bytecomp/cmo_format.cmi \
    utils/clflags.cmx \
    typing/btype.cmx \
    parsing/asttypes.cmi \
    parsing/ast_helper.cmx \
    toplevel/topdirs.cmi
toplevel/topdirs.cmi : \
    parsing/longident.cmi
toplevel/toploop.cmo : \
    utils/warnings.cmi \
    typing/typetexp.cmi \
    typing/types.cmi \
    typing/typemod.cmi \
    typing/typedtree.cmi \
    typing/typecore.cmi \
    bytecomp/translmod.cmi \
    bytecomp/symtable.cmi \
    bytecomp/simplif.cmi \
    typing/printtyped.cmi \
    typing/printtyp.cmi \
    bytecomp/printlambda.cmi \
    bytecomp/printinstr.cmi \
    parsing/printast.cmi \
    typing/predef.cmi \
    parsing/pprintast.cmi \
    driver/pparse.cmi \
    typing/path.cmi \
    parsing/parsetree.cmi \
    parsing/parse.cmi \
    typing/outcometree.cmi \
    typing/oprint.cmi \
    utils/misc.cmi \
    bytecomp/meta.cmi \
    parsing/longident.cmi \
    parsing/location.cmi \
    utils/load_path.cmi \
    parsing/lexer.cmi \
    typing/includemod.cmi \
    typing/ident.cmi \
    toplevel/genprintval.cmi \
    typing/env.cmi \
    bytecomp/emitcode.cmi \
    bytecomp/dll.cmi \
    utils/consistbl.cmi \
    utils/config.cmi \
    driver/compmisc.cmi \
    driver/compenv.cmi \
    utils/clflags.cmi \
    bytecomp/bytegen.cmi \
    typing/btype.cmi \
    parsing/asttypes.cmi \
    parsing/ast_helper.cmi \
    toplevel/toploop.cmi
toplevel/toploop.cmx : \
    utils/warnings.cmx \
    typing/typetexp.cmx \
    typing/types.cmx \
    typing/typemod.cmx \
    typing/typedtree.cmx \
    typing/typecore.cmx \
    bytecomp/translmod.cmx \
    bytecomp/symtable.cmx \
    bytecomp/simplif.cmx \
    typing/printtyped.cmx \
    typing/printtyp.cmx \
    bytecomp/printlambda.cmx \
    bytecomp/printinstr.cmx \
    parsing/printast.cmx \
    typing/predef.cmx \
    parsing/pprintast.cmx \
    driver/pparse.cmx \
    typing/path.cmx \
    parsing/parsetree.cmi \
    parsing/parse.cmx \
    typing/outcometree.cmi \
    typing/oprint.cmx \
    utils/misc.cmx \
    bytecomp/meta.cmx \
    parsing/longident.cmx \
    parsing/location.cmx \
    utils/load_path.cmx \
    parsing/lexer.cmx \
    typing/includemod.cmx \
    typing/ident.cmx \
    toplevel/genprintval.cmx \
    typing/env.cmx \
    bytecomp/emitcode.cmx \
    bytecomp/dll.cmx \
    utils/consistbl.cmx \
    utils/config.cmx \
    driver/compmisc.cmx \
    driver/compenv.cmx \
    utils/clflags.cmx \
    bytecomp/bytegen.cmx \
    typing/btype.cmx \
    parsing/asttypes.cmi \
    parsing/ast_helper.cmx \
    toplevel/toploop.cmi
toplevel/toploop.cmi : \
    utils/warnings.cmi \
    typing/types.cmi \
    typing/path.cmi \
    parsing/parsetree.cmi \
    typing/outcometree.cmi \
    parsing/longident.cmi \
    parsing/location.cmi \
    typing/env.cmi
toplevel/topmain.cmo : \
    utils/warnings.cmi \
    toplevel/toploop.cmi \
    toplevel/topdirs.cmi \
    utils/profile.cmi \
    utils/misc.cmi \
    driver/main_args.cmi \
    parsing/location.cmi \
    driver/compmisc.cmi \
    driver/compenv.cmi \
    utils/clflags.cmi \
    toplevel/topmain.cmi
toplevel/topmain.cmx : \
    utils/warnings.cmx \
    toplevel/toploop.cmx \
    toplevel/topdirs.cmx \
    utils/profile.cmx \
    utils/misc.cmx \
    driver/main_args.cmx \
    parsing/location.cmx \
    driver/compmisc.cmx \
    driver/compenv.cmx \
    utils/clflags.cmx \
    toplevel/topmain.cmi
toplevel/topmain.cmi :
toplevel/topstart.cmo : \
    toplevel/topmain.cmi
toplevel/topstart.cmx : \
    toplevel/topmain.cmx
toplevel/trace.cmo : \
    typing/types.cmi \
    toplevel/toploop.cmi \
    typing/printtyp.cmi \
    typing/predef.cmi \
    typing/path.cmi \
    utils/misc.cmi \
    bytecomp/meta.cmi \
    parsing/longident.cmi \
    typing/ctype.cmi \
    parsing/asttypes.cmi \
    toplevel/trace.cmi
toplevel/trace.cmx : \
    typing/types.cmx \
    toplevel/toploop.cmx \
    typing/printtyp.cmx \
    typing/predef.cmx \
    typing/path.cmx \
    utils/misc.cmx \
    bytecomp/meta.cmx \
    parsing/longident.cmx \
    typing/ctype.cmx \
    parsing/asttypes.cmi \
    toplevel/trace.cmi
toplevel/trace.cmi : \
    typing/types.cmi \
    typing/path.cmi \
    parsing/longident.cmi \
    typing/env.cmi
driver/compdynlink.cmx : \
    driver/compdynlink_types.cmx \
    driver/compdynlink_common.cmx \
    asmcomp/cmx_format.cmi \
    driver/compdynlink.cmi
driver/compdynlink.cmo : \
    bytecomp/symtable.cmi \
    bytecomp/opcodes.cmo \
    utils/misc.cmi \
    bytecomp/meta.cmi \
    typing/ident.cmi \
    bytecomp/dll.cmi \
    utils/config.cmi \
    driver/compdynlink_types.cmi \
    driver/compdynlink_common.cmi \
    bytecomp/cmo_format.cmi \
    driver/compdynlink.cmi<|MERGE_RESOLUTION|>--- conflicted
+++ resolved
@@ -49,17 +49,13 @@
 utils/consistbl.cmx : \
     utils/misc.cmx \
     utils/consistbl.cmi
-<<<<<<< HEAD
-utils/consistbl.cmi :
+utils/consistbl.cmi : \
+    utils/misc.cmi
 utils/domainstate.cmo : \
     utils/domainstate.cmi
 utils/domainstate.cmx : \
     utils/domainstate.cmi
 utils/domainstate.cmi :
-=======
-utils/consistbl.cmi : \
-    utils/misc.cmi
->>>>>>> 6fb33f71
 utils/identifiable.cmo : \
     utils/misc.cmi \
     utils/identifiable.cmi
@@ -246,8 +242,11 @@
     parsing/parsetree.cmi \
     utils/misc.cmi \
     parsing/location.cmi
-parsing/camlinternalMenhirLib.cmo :
-parsing/camlinternalMenhirLib.cmx :
+parsing/camlinternalMenhirLib.cmo : \
+    parsing/camlinternalMenhirLib.cmi
+parsing/camlinternalMenhirLib.cmx : \
+    parsing/camlinternalMenhirLib.cmi
+parsing/camlinternalMenhirLib.cmi :
 parsing/depend.cmo : \
     parsing/parsetree.cmi \
     utils/misc.cmi \
@@ -348,7 +347,7 @@
     parsing/location.cmi \
     parsing/docstrings.cmi \
     utils/clflags.cmi \
-    parsing/camlinternalMenhirLib.cmo \
+    parsing/camlinternalMenhirLib.cmi \
     parsing/asttypes.cmi \
     parsing/ast_helper.cmi \
     parsing/parser.cmi
@@ -367,7 +366,7 @@
     parsing/parsetree.cmi \
     parsing/location.cmi \
     parsing/docstrings.cmi \
-    parsing/camlinternalMenhirLib.cmo
+    parsing/camlinternalMenhirLib.cmi
 parsing/parsetree.cmi : \
     parsing/longident.cmi \
     parsing/location.cmi \
@@ -2343,7 +2342,6 @@
     asmcomp/printcmm.cmi \
     asmcomp/printclambda.cmi \
     typing/primitive.cmi \
-    asmcomp/polling.cmi \
     typing/path.cmi \
     utils/misc.cmi \
     asmcomp/mach.cmi \
@@ -2391,7 +2389,6 @@
     asmcomp/printcmm.cmx \
     asmcomp/printclambda.cmx \
     typing/primitive.cmx \
-    asmcomp/polling.cmx \
     typing/path.cmx \
     utils/misc.cmx \
     asmcomp/mach.cmx \
@@ -2895,9 +2892,7 @@
     utils/misc.cmi \
     asmcomp/mach.cmi \
     asmcomp/linearize.cmi \
-    bytecomp/lambda.cmi \
     asmcomp/emitaux.cmi \
-    utils/domainstate.cmi \
     middle_end/debuginfo.cmi \
     utils/config.cmi \
     asmcomp/compilenv.cmi \
@@ -2917,9 +2912,7 @@
     utils/misc.cmx \
     asmcomp/mach.cmx \
     asmcomp/linearize.cmx \
-    bytecomp/lambda.cmx \
     asmcomp/emitaux.cmx \
-    utils/domainstate.cmx \
     middle_end/debuginfo.cmx \
     utils/config.cmx \
     asmcomp/compilenv.cmx \
@@ -3143,7 +3136,6 @@
     asmcomp/proc.cmi \
     utils/misc.cmi \
     asmcomp/mach.cmi \
-    bytecomp/lambda.cmi \
     middle_end/debuginfo.cmi \
     utils/config.cmi \
     asmcomp/cmm.cmi \
@@ -3153,7 +3145,6 @@
     asmcomp/proc.cmx \
     utils/misc.cmx \
     asmcomp/mach.cmx \
-    bytecomp/lambda.cmx \
     middle_end/debuginfo.cmx \
     utils/config.cmx \
     asmcomp/cmm.cmx \
@@ -3161,7 +3152,6 @@
 asmcomp/linearize.cmi : \
     asmcomp/reg.cmi \
     asmcomp/mach.cmi \
-    bytecomp/lambda.cmi \
     middle_end/debuginfo.cmi \
     asmcomp/cmm.cmi
 asmcomp/linscan.cmo : \
@@ -3199,7 +3189,6 @@
     asmcomp/debug/reg_with_debug_info.cmi \
     asmcomp/debug/reg_availability_set.cmi \
     asmcomp/reg.cmi \
-    bytecomp/lambda.cmi \
     middle_end/debuginfo.cmi \
     asmcomp/cmm.cmi \
     asmcomp/backend_var.cmi \
@@ -3209,7 +3198,6 @@
     asmcomp/debug/reg_with_debug_info.cmx \
     asmcomp/debug/reg_availability_set.cmx \
     asmcomp/reg.cmx \
-    bytecomp/lambda.cmx \
     middle_end/debuginfo.cmx \
     asmcomp/cmm.cmx \
     asmcomp/backend_var.cmx \
@@ -3218,7 +3206,6 @@
 asmcomp/mach.cmi : \
     asmcomp/debug/reg_availability_set.cmi \
     asmcomp/reg.cmi \
-    bytecomp/lambda.cmi \
     middle_end/debuginfo.cmi \
     asmcomp/cmm.cmi \
     asmcomp/backend_var.cmi \
@@ -3276,16 +3263,16 @@
     asmcomp/cmm.cmi
 asmcomp/printlinear.cmo : \
     asmcomp/printmach.cmi \
+    asmcomp/printcmm.cmi \
     asmcomp/mach.cmi \
     asmcomp/linearize.cmi \
-    bytecomp/lambda.cmi \
     middle_end/debuginfo.cmi \
     asmcomp/printlinear.cmi
 asmcomp/printlinear.cmx : \
     asmcomp/printmach.cmx \
+    asmcomp/printcmm.cmx \
     asmcomp/mach.cmx \
     asmcomp/linearize.cmx \
-    bytecomp/lambda.cmx \
     middle_end/debuginfo.cmx \
     asmcomp/printlinear.cmi
 asmcomp/printlinear.cmi : \
@@ -3296,7 +3283,6 @@
     asmcomp/proc.cmi \
     asmcomp/printcmm.cmi \
     asmcomp/mach.cmi \
-    bytecomp/lambda.cmi \
     asmcomp/interval.cmi \
     middle_end/debuginfo.cmi \
     utils/config.cmi \
@@ -3311,7 +3297,6 @@
     asmcomp/proc.cmx \
     asmcomp/printcmm.cmx \
     asmcomp/mach.cmx \
-    bytecomp/lambda.cmx \
     asmcomp/interval.cmx \
     middle_end/debuginfo.cmx \
     utils/config.cmx \
