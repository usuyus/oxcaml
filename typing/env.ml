(**************************************************************************)
(*                                                                        *)
(*                                 OCaml                                  *)
(*                                                                        *)
(*             Xavier Leroy, projet Cristal, INRIA Rocquencourt           *)
(*                                                                        *)
(*   Copyright 1996 Institut National de Recherche en Informatique et     *)
(*     en Automatique.                                                    *)
(*                                                                        *)
(*   All rights reserved.  This file is distributed under the terms of    *)
(*   the GNU Lesser General Public License version 2.1, with the          *)
(*   special exception on linking described in the file LICENSE.          *)
(*                                                                        *)
(**************************************************************************)

(* Environment handling *)

open Cmi_format
open Misc
open Asttypes
open Longident
open Path
open Types

open Local_store

module String = Misc.Stdlib.String

let add_delayed_check_forward = ref (fun _ -> assert false)

type 'a usage_tbl = ('a -> unit) Types.Uid.Tbl.t
(** This table is used to track usage of value declarations.
    A declaration is identified by its uid.
    The callback attached to a declaration is called whenever the value (or
    type, or ...) is used explicitly (lookup_value, ...) or implicitly
    (inclusion test between signatures, cf Includemod.value_descriptions, ...).
*)

let value_declarations  : unit usage_tbl ref = s_table Types.Uid.Tbl.create 16
let type_declarations   : unit usage_tbl ref = s_table Types.Uid.Tbl.create 16
let module_declarations : unit usage_tbl ref = s_table Types.Uid.Tbl.create 16

let uid_to_loc : Location.t Types.Uid.Tbl.t ref =
  s_table Types.Uid.Tbl.create 16

let register_uid uid loc = Types.Uid.Tbl.add !uid_to_loc uid loc

let get_uid_to_loc_tbl () = !uid_to_loc

type constructor_usage = Positive | Pattern | Exported_private | Exported
type constructor_usages =
  {
    mutable cu_positive: bool;
    mutable cu_pattern: bool;
    mutable cu_exported_private: bool;
  }
let add_constructor_usage cu usage =
  match usage with
  | Positive -> cu.cu_positive <- true
  | Pattern -> cu.cu_pattern <- true
  | Exported_private -> cu.cu_exported_private <- true
  | Exported ->
    cu.cu_positive <- true;
    cu.cu_pattern <- true;
    cu.cu_exported_private <- true

let constructor_usages () =
  {cu_positive = false; cu_pattern = false; cu_exported_private = false}

let constructor_usage_complaint ~rebind priv cu
  : Warnings.constructor_usage_warning option =
  match priv, rebind with
  | Asttypes.Private, _ | _, true ->
      if cu.cu_positive || cu.cu_pattern || cu.cu_exported_private then None
      else Some Unused
  | Asttypes.Public, false -> begin
      match cu.cu_positive, cu.cu_pattern, cu.cu_exported_private with
      | true, _, _ -> None
      | false, false, false -> Some Unused
      | false, true, _ -> Some Not_constructed
      | false, false, true -> Some Only_exported_private
    end

let used_constructors : constructor_usage usage_tbl ref =
  s_table Types.Uid.Tbl.create 16

type label_usage =
    Projection | Mutation | Construct | Exported_private | Exported
type label_usages =
    {
     mutable lu_projection: bool;
     mutable lu_mutation: bool;
     mutable lu_construct: bool;
    }
let add_label_usage lu usage =
  match usage with
  | Projection -> lu.lu_projection <- true;
  | Mutation -> lu.lu_mutation <- true
  | Construct -> lu.lu_construct <- true
  | Exported_private ->
    lu.lu_projection <- true
  | Exported ->
    lu.lu_projection <- true;
    lu.lu_mutation <- true;
    lu.lu_construct <- true

let is_mutating_label_usage = function
  | Mutation -> true
  | (Projection | Construct | Exported_private | Exported) -> false

let label_usages () =
  {lu_projection = false; lu_mutation = false; lu_construct = false}

let label_usage_complaint priv mut lu
  : Warnings.field_usage_warning option =
  match priv, mut with
  | Asttypes.Private, _ ->
      if lu.lu_projection then None
      else Some Unused
  | Asttypes.Public, Asttypes.Immutable -> begin
      match lu.lu_projection, lu.lu_construct with
      | true, _ -> None
      | false, false -> Some Unused
      | false, true -> Some Not_read
    end
  | Asttypes.Public, Asttypes.Mutable -> begin
      match lu.lu_projection, lu.lu_mutation, lu.lu_construct with
      | true, true, _ -> None
      | false, false, false -> Some Unused
      | false, _, _ -> Some Not_read
      | true, false, _ -> Some Not_mutated
    end

let used_labels : label_usage usage_tbl ref =
  s_table Types.Uid.Tbl.create 16

(** Map indexed by the name of module components. *)
module NameMap = String.Map

type value_unbound_reason =
  | Val_unbound_instance_variable
  | Val_unbound_self
  | Val_unbound_ancestor
  | Val_unbound_ghost_recursive of Location.t

type module_unbound_reason =
  | Mod_unbound_illegal_recursion

type summary =
    Env_empty
  | Env_value of summary * Ident.t * value_description
  | Env_type of summary * Ident.t * type_declaration
  | Env_extension of summary * Ident.t * extension_constructor
  | Env_module of summary * Ident.t * module_presence * module_declaration
  | Env_modtype of summary * Ident.t * modtype_declaration
  | Env_class of summary * Ident.t * class_declaration
  | Env_cltype of summary * Ident.t * class_type_declaration
  | Env_open of summary * Path.t
  | Env_functor_arg of summary * Ident.t
  | Env_constraints of summary * type_declaration Path.Map.t
  | Env_copy_types of summary
  | Env_persistent of summary * Ident.t
  | Env_value_unbound of summary * string * value_unbound_reason
  | Env_module_unbound of summary * string * module_unbound_reason

let map_summary f = function
    Env_empty -> Env_empty
  | Env_value (s, id, d) -> Env_value (f s, id, d)
  | Env_type (s, id, d) -> Env_type (f s, id, d)
  | Env_extension (s, id, d) -> Env_extension (f s, id, d)
  | Env_module (s, id, p, d) -> Env_module (f s, id, p, d)
  | Env_modtype (s, id, d) -> Env_modtype (f s, id, d)
  | Env_class (s, id, d) -> Env_class (f s, id, d)
  | Env_cltype (s, id, d) -> Env_cltype (f s, id, d)
  | Env_open (s, p) -> Env_open (f s, p)
  | Env_functor_arg (s, id) -> Env_functor_arg (f s, id)
  | Env_constraints (s, m) -> Env_constraints (f s, m)
  | Env_copy_types s -> Env_copy_types (f s)
  | Env_persistent (s, id) -> Env_persistent (f s, id)
  | Env_value_unbound (s, u, r) -> Env_value_unbound (f s, u, r)
  | Env_module_unbound (s, u, r) -> Env_module_unbound (f s, u, r)

type address =
  | Aident of Ident.t
  | Adot of address * int

module TycompTbl =
  struct
    (** This module is used to store components of types (i.e. labels
        and constructors).  We keep a representation of each nested
        "open" and the set of local bindings between each of them. *)

    type 'a t = {
      current: 'a Ident.tbl;
      (** Local bindings since the last open. *)

      opened: 'a opened option;
      (** Symbolic representation of the last (innermost) open, if any. *)
    }

    and 'a opened = {
      components: ('a list) NameMap.t;
      (** Components from the opened module. We keep a list of
          bindings for each name, as in comp_labels and
          comp_constrs. *)

      root: Path.t;
      (** Only used to check removal of open *)

      using: (string -> ('a * 'a) option -> unit) option;
      (** A callback to be applied when a component is used from this
          "open".  This is used to detect unused "opens".  The
          arguments are used to detect shadowing. *)

      next: 'a t;
      (** The table before opening the module. *)
    }

    let empty = { current = Ident.empty; opened = None }

    let add id x tbl =
      {tbl with current = Ident.add id x tbl.current}

    let add_open slot wrap root components next =
      let using =
        match slot with
        | None -> None
        | Some f -> Some (fun s x -> f s (wrap x))
      in
      {
        current = Ident.empty;
        opened = Some {using; components; root; next};
      }

    let remove_last_open rt tbl =
      match tbl.opened with
      | Some {root; next; _} when Path.same rt root ->
          { next with current =
            Ident.fold_all Ident.add tbl.current next.current }
      | _ ->
          assert false

    let rec find_same id tbl =
      try Ident.find_same id tbl.current
      with Not_found as exn ->
        begin match tbl.opened with
        | Some {next; _} -> find_same id next
        | None -> raise exn
        end

    let nothing = fun () -> ()

    let mk_callback rest name desc using =
      match using with
      | None -> nothing
      | Some f ->
          (fun () ->
             match rest with
             | [] -> f name None
             | (hidden, _) :: _ -> f name (Some (desc, hidden)))

    let rec find_all ~mark name tbl =
      List.map (fun (_id, desc) -> desc, nothing)
        (Ident.find_all name tbl.current) @
      match tbl.opened with
      | None -> []
      | Some {using; next; components; root = _} ->
          let rest = find_all ~mark name next in
          let using = if mark then using else None in
          match NameMap.find name components with
          | exception Not_found -> rest
          | opened ->
              List.map
                (fun desc -> desc, mk_callback rest name desc using)
                opened
              @ rest

    let rec fold_name f tbl acc =
      let acc = Ident.fold_name (fun _id d -> f d) tbl.current acc in
      match tbl.opened with
      | Some {using = _; next; components; root = _} ->
          acc
          |> NameMap.fold
            (fun _name -> List.fold_right f)
            components
          |> fold_name f next
      | None ->
          acc

    let rec local_keys tbl acc =
      let acc = Ident.fold_all (fun k _ accu -> k::accu) tbl.current acc in
      match tbl.opened with
      | Some o -> local_keys o.next acc
      | None -> acc

    let diff_keys is_local tbl1 tbl2 =
      let keys2 = local_keys tbl2 [] in
      List.filter
        (fun id ->
           is_local (find_same id tbl2) &&
           try ignore (find_same id tbl1); false
           with Not_found -> true)
        keys2

  end


type empty = |

type escaping_context =
  | Return
  | Tailcall_argument
  | Tailcall_function
  | Partial_application

type value_lock =
  | Lock of { mode : Value_mode.t; escaping_context : escaping_context option }
  | Region_lock

module IdTbl =
  struct
    (** This module is used to store all kinds of components except
        (labels and constructors) in environments.  We keep a
        representation of each nested "open" and the set of local
        bindings between each of them. *)


    type ('lock, 'a, 'b) t = {
      current: 'a Ident.tbl;
      (** Local bindings since the last open or lock *)

      layer: ('lock, 'a, 'b) layer;
      (** Symbolic representation of the last (innermost) open, if any. *)
    }

    and ('lock, 'a, 'b) layer =
      | Open of {
          root: Path.t;
          (** The path of the opened module, to be prefixed in front of
              its local names to produce a valid path in the current
              environment. *)

          components: 'b NameMap.t;
          (** Components from the opened module. *)

          using: (string -> ('a * 'a) option -> unit) option;
          (** A callback to be applied when a component is used from this
              "open".  This is used to detect unused "opens".  The
              arguments are used to detect shadowing. *)

          next: ('lock, 'a, 'b) t;
          (** The table before opening the module. *)
        }

      | Map of {
          f: ('a -> 'a);
          next: ('lock, 'a, 'b) t;
        }

      | Lock of {
          mode: 'lock;
          next: ('lock, 'a, 'b) t;
        }

      | Nothing

    let empty = { current = Ident.empty; layer = Nothing }

    let add id x tbl =
      {tbl with current = Ident.add id x tbl.current}

    let remove id tbl =
      {tbl with current = Ident.remove id tbl.current}

    let add_open slot wrap root components next =
      let using =
        match slot with
        | None -> None
        | Some f -> Some (fun s x -> f s (wrap x))
      in
      {
        current = Ident.empty;
        layer = Open {using; root; components; next};
      }

    let remove_last_open rt tbl =
      match tbl.layer with
      | Open {root; next; _} when Path.same rt root ->
          { next with current =
            Ident.fold_all Ident.add tbl.current next.current }
      | _ ->
          assert false

    let add_lock mode next =
      { current = Ident.empty; layer = Lock {mode; next} }

    let map f next =
      {
        current = Ident.empty;
        layer = Map {f; next}
      }

    let rec find_same id tbl =
      try Ident.find_same id tbl.current
      with Not_found as exn ->
        begin match tbl.layer with
        | Open {next; _} -> find_same id next
        | Map {f; next} -> f (find_same id next)
        | Lock {mode=_; next} -> find_same id next
        | Nothing -> raise exn
        end

    let rec find_name_and_locks wrap ~mark name tbl macc =
      try
        let (id, desc) = Ident.find_name name tbl.current in
        Pident id, macc, desc
      with Not_found as exn ->
        begin match tbl.layer with
        | Open {using; root; next; components} ->
            begin try
              let descr = wrap (NameMap.find name components) in
              let res = Pdot (root, name), macc, descr in
              if mark then begin match using with
              | None -> ()
              | Some f -> begin
                  match find_name_and_locks wrap ~mark:false name next macc with
                  | exception Not_found -> f name None
                  | _, _, descr' -> f name (Some (descr', descr))
                end
              end;
              res
            with Not_found ->
              find_name_and_locks wrap ~mark name next macc
            end
        | Map {f; next} ->
            let (p, macc, desc) =
              find_name_and_locks wrap ~mark name next macc in
            p, macc, f desc
        | Lock {mode; next} ->
            find_name_and_locks wrap ~mark name next (mode :: macc)
        | Nothing ->
            raise exn
        end

    let find_name_and_modes wrap ~mark name tbl =
      find_name_and_locks wrap ~mark name tbl []

    let find_name wrap ~mark name tbl =
      let (id, ([] : empty list), desc) =
        find_name_and_modes wrap ~mark name tbl in
      id, desc

    let rec find_all wrap name tbl =
      List.map
        (fun (id, desc) -> Pident id, desc)
        (Ident.find_all name tbl.current) @
      match tbl.layer with
      | Nothing -> []
      | Open {root; using = _; next; components} ->
          begin try
            let desc = wrap (NameMap.find name components) in
            (Pdot (root, name), desc) :: find_all wrap name next
          with Not_found ->
            find_all wrap name next
          end
      | Map {f; next} ->
          List.map (fun (p, desc) -> (p, f desc))
            (find_all wrap name next)
      | Lock {mode=_;next} ->
          find_all wrap name next

    let rec fold_name wrap f tbl acc =
      let acc =
        Ident.fold_name
          (fun id d -> f (Ident.name id) (Pident id, d))
          tbl.current acc
      in
      match tbl.layer with
      | Open {root; using = _; next; components} ->
          acc
          |> NameMap.fold
            (fun name desc -> f name (Pdot (root, name), wrap desc))
            components
          |> fold_name wrap f next
      | Nothing ->
          acc
      | Map {f=g; next} ->
          acc
          |> fold_name wrap
               (fun name (path, desc) -> f name (path, g desc))
               next
      | Lock {mode=_; next} ->
          fold_name wrap f next acc

    let rec local_keys tbl acc =
      let acc = Ident.fold_all (fun k _ accu -> k::accu) tbl.current acc in
      match tbl.layer with
      | Open {next; _ } | Map {next; _} | Lock {next; _} -> local_keys next acc
      | Nothing -> acc


    let rec iter wrap f tbl =
      Ident.iter (fun id desc -> f id (Pident id, desc)) tbl.current;
      match tbl.layer with
      | Open {root; using = _; next; components} ->
          NameMap.iter
            (fun s x ->
               let root_scope = Path.scope root in
              f (Ident.create_scoped ~scope:root_scope s)
                (Pdot (root, s), wrap x))
            components;
          iter wrap f next
      | Map {f=g; next} ->
          iter wrap (fun id (path, desc) -> f id (path, g desc)) next
      | Lock {mode=_; next} ->
          iter wrap f next
      | Nothing -> ()

    let diff_keys tbl1 tbl2 =
      let keys2 = local_keys tbl2 [] in
      List.filter
        (fun id ->
           try ignore (find_same id tbl1); false
           with Not_found -> true)
        keys2


  end

type type_descr_kind =
  (label_description, constructor_description) type_kind

type type_descriptions = type_descr_kind

let in_signature_flag = 0x01

type t = {
  values: (value_lock, value_entry, value_data) IdTbl.t;
  constrs: constructor_data TycompTbl.t;
  labels: label_data TycompTbl.t;
  types: (empty, type_data, type_data) IdTbl.t;
  modules: (empty, module_entry, module_data) IdTbl.t;
  modtypes: (empty, modtype_data, modtype_data) IdTbl.t;
  classes: (empty, class_data, class_data) IdTbl.t;
  cltypes: (empty, cltype_data, cltype_data) IdTbl.t;
  functor_args: unit Ident.tbl;
  summary: summary;
  local_constraints: type_declaration Path.Map.t;
  flags: int;
}

and module_components =
  {
    alerts: alerts;
    uid: Uid.t;
    comps:
      (components_maker,
       (module_components_repr, module_components_failure) result)
        Lazy_backtrack.t;
  }

and components_maker = {
  cm_env: t;
  cm_prefixing_subst: Subst.t;
  cm_path: Path.t;
  cm_addr: address_lazy;
  cm_mty: Subst.Lazy.modtype;
  cm_shape: Shape.t;
}

and module_components_repr =
    Structure_comps of structure_components
  | Functor_comps of functor_components

and module_components_failure =
  | No_components_abstract
  | No_components_alias of Path.t

and structure_components = {
  mutable comp_values: value_data NameMap.t;
  mutable comp_constrs: constructor_data list NameMap.t;
  mutable comp_labels: label_data list NameMap.t;
  mutable comp_types: type_data NameMap.t;
  mutable comp_modules: module_data NameMap.t;
  mutable comp_modtypes: modtype_data NameMap.t;
  mutable comp_classes: class_data NameMap.t;
  mutable comp_cltypes: cltype_data NameMap.t;
}

and functor_components = {
  fcomp_arg: functor_parameter;
  (* Formal parameter and argument signature *)
  fcomp_res: module_type;               (* Result signature *)
  fcomp_shape: Shape.t;
  fcomp_cache: (Path.t, module_components) Hashtbl.t;  (* For memoization *)
  fcomp_subst_cache: (Path.t, module_type) Hashtbl.t
}

and address_unforced =
  | Projection of { parent : address_lazy; pos : int; }
  | ModAlias of { env : t; path : Path.t; }

and address_lazy = (address_unforced, address) Lazy_backtrack.t

and value_data =
  { vda_description : value_description;
    vda_address : address_lazy;
    vda_mode : Value_mode.t;
    vda_shape : Shape.t }

and value_entry =
  | Val_bound of value_data
  | Val_unbound of value_unbound_reason

and constructor_data =
  { cda_description : constructor_description;
    cda_address : address_lazy option;
    cda_shape: Shape.t; }

and label_data = label_description

and type_data =
  { tda_declaration : type_declaration;
    tda_descriptions : type_descriptions;
    tda_shape : Shape.t; }

and module_data =
  { mda_declaration : Subst.Lazy.module_decl;
    mda_components : module_components;
    mda_address : address_lazy;
    mda_shape: Shape.t; }

and module_entry =
  | Mod_local of module_data
  | Mod_persistent
  | Mod_unbound of module_unbound_reason

and modtype_data =
  { mtda_declaration : Subst.Lazy.modtype_declaration;
    mtda_shape : Shape.t; }

and class_data =
  { clda_declaration : class_declaration;
    clda_address : address_lazy;
    clda_shape : Shape.t }

and cltype_data =
  { cltda_declaration : class_type_declaration;
    cltda_shape : Shape.t }

let empty_structure =
  Structure_comps {
    comp_values = NameMap.empty;
    comp_constrs = NameMap.empty;
    comp_labels = NameMap.empty;
    comp_types = NameMap.empty;
    comp_modules = NameMap.empty; comp_modtypes = NameMap.empty;
    comp_classes = NameMap.empty;
    comp_cltypes = NameMap.empty }

type unbound_value_hint =
  | No_hint
  | Missing_rec of Location.t

type lookup_error =
  | Unbound_value of Longident.t * unbound_value_hint
  | Unbound_type of Longident.t
  | Unbound_constructor of Longident.t
  | Unbound_label of Longident.t
  | Unbound_module of Longident.t
  | Unbound_class of Longident.t
  | Unbound_modtype of Longident.t
  | Unbound_cltype of Longident.t
  | Unbound_instance_variable of string
  | Not_an_instance_variable of string
  | Masked_instance_variable of Longident.t
  | Masked_self_variable of Longident.t
  | Masked_ancestor_variable of Longident.t
  | Structure_used_as_functor of Longident.t
  | Abstract_used_as_functor of Longident.t
  | Functor_used_as_structure of Longident.t
  | Abstract_used_as_structure of Longident.t
  | Generative_used_as_applicative of Longident.t
  | Illegal_reference_to_recursive_module
  | Cannot_scrape_alias of Longident.t * Path.t
  | Local_value_used_in_closure of Longident.t * escaping_context option

type error =
  | Missing_module of Location.t * Path.t * Path.t
  | Illegal_value_name of Location.t * string
  | Lookup_error of Location.t * t * lookup_error

exception Error of error

let error err = raise (Error err)

let lookup_error loc env err =
  error (Lookup_error(loc, env, err))

let same_constr = ref (fun _ _ _ -> assert false)

let check_well_formed_module = ref (fun _ -> assert false)

(* Helper to decide whether to report an identifier shadowing
   by some 'open'. For labels and constructors, we do not report
   if the two elements are from the same re-exported declaration.

   Later, one could also interpret some attributes on value and
   type declarations to silence the shadowing warnings. *)

let check_shadowing env = function
  | `Constructor (Some (cda1, cda2))
    when not (!same_constr env
                cda1.cda_description.cstr_res
                cda2.cda_description.cstr_res) ->
      Some "constructor"
  | `Label (Some (l1, l2))
    when not (!same_constr env l1.lbl_res l2.lbl_res) ->
      Some "label"
  | `Value (Some _) -> Some "value"
  | `Type (Some _) -> Some "type"
  | `Module (Some _) | `Component (Some _) -> Some "module"
  | `Module_type (Some _) -> Some "module type"
  | `Class (Some _) -> Some "class"
  | `Class_type (Some _) -> Some "class type"
  | `Constructor _ | `Label _
  | `Value None | `Type None | `Module None | `Module_type None
  | `Class None | `Class_type None | `Component None ->
      None

let empty = {
  values = IdTbl.empty; constrs = TycompTbl.empty;
  labels = TycompTbl.empty; types = IdTbl.empty;
  modules = IdTbl.empty; modtypes = IdTbl.empty;
  classes = IdTbl.empty; cltypes = IdTbl.empty;
  summary = Env_empty; local_constraints = Path.Map.empty;
  flags = 0;
  functor_args = Ident.empty;
 }

let in_signature b env =
  let flags =
    if b then env.flags lor in_signature_flag
    else env.flags land (lnot in_signature_flag)
  in
  {env with flags}

let is_in_signature env = env.flags land in_signature_flag <> 0

let has_local_constraints env =
  not (Path.Map.is_empty env.local_constraints)

let is_ident = function
    Pident _ -> true
  | Pdot _ | Papply _ -> false

let is_ext cda =
  match cda.cda_description with
  | {cstr_tag = Cstr_extension _} -> true
  | _ -> false

let is_local_ext cda =
  match cda.cda_description with
  | {cstr_tag = Cstr_extension(p, _)} -> is_ident p
  | _ -> false

let diff env1 env2 =
  IdTbl.diff_keys env1.values env2.values @
  TycompTbl.diff_keys is_local_ext env1.constrs env2.constrs @
  IdTbl.diff_keys env1.modules env2.modules @
  IdTbl.diff_keys env1.classes env2.classes

(* Functions for use in "wrap" parameters in IdTbl *)
let wrap_identity x = x
let wrap_value vda = Val_bound vda
let wrap_module mda = Mod_local mda

(* Forward declarations *)

let components_of_module_maker' =
  ref ((fun _ -> assert false) :
          components_maker ->
            (module_components_repr, module_components_failure) result)

let components_of_functor_appl' =
  ref ((fun ~loc:_ ~f_path:_ ~f_comp:_ ~arg:_ _env -> assert false) :
          loc:Location.t -> f_path:Path.t -> f_comp:functor_components ->
            arg:Path.t -> t -> module_components)
let check_functor_application =
  (* to be filled by Includemod *)
  ref ((fun ~errors:_ ~loc:_
         ~lid_whole_app:_  ~f0_path:_ ~args:_
         ~arg_path:_ ~arg_mty:_ ~param_mty:_
         _env
         -> assert false) :
         errors:bool -> loc:Location.t ->
       lid_whole_app:Longident.t ->
       f0_path:Path.t -> args:(Path.t * Types.module_type) list ->
       arg_path:Path.t -> arg_mty:module_type -> param_mty:module_type ->
       t -> unit)
let strengthen =
  (* to be filled with Mtype.strengthen *)
  ref ((fun ~aliasable:_ _env _mty _path -> assert false) :
         aliasable:bool -> t -> Subst.Lazy.modtype ->
         Path.t -> Subst.Lazy.modtype)

let md md_type =
  {md_type; md_attributes=[]; md_loc=Location.none
  ;md_uid = Uid.internal_not_actually_unique}

(* Print addresses *)

let rec print_address ppf = function
  | Aident id -> Format.fprintf ppf "%s" (Ident.name id)
  | Adot(a, pos) -> Format.fprintf ppf "%a.[%i]" print_address a pos

(* The name of the compilation unit currently compiled.
   "" if outside a compilation unit. *)
module Current_unit_name : sig
  val get : unit -> modname
  val set : modname -> unit
  val is : modname -> bool
  val is_ident : Ident.t -> bool
  val is_path : Path.t -> bool
end = struct
  let current_unit =
    ref ""
  let get () =
    !current_unit
  let set name =
    current_unit := name
  let is name =
    !current_unit = name
  let is_ident id =
    Ident.is_global id && is (Ident.name id)
  let is_path = function
  | Pident id -> is_ident id
  | Pdot _ | Papply _ -> false
end

let set_unit_name = Current_unit_name.set
let get_unit_name = Current_unit_name.get

let find_same_module id tbl =
  match IdTbl.find_same id tbl with
  | x -> x
  | exception Not_found
    when Ident.is_global id && not (Current_unit_name.is_ident id) ->
      Mod_persistent

let find_name_module ~mark name tbl =
  match IdTbl.find_name wrap_module ~mark name tbl with
  | x -> x
  | exception Not_found when not (Current_unit_name.is name) ->
      let path = Pident(Ident.create_persistent name) in
      path, Mod_persistent

let add_persistent_structure id env =
  if not (Ident.is_global id) then invalid_arg "Env.add_persistent_structure";
  if Current_unit_name.is_ident id then env
  else begin
    let material =
      (* This addition only observably changes the environment if it shadows a
         non-persistent module already in the environment.
         (See PR#9345) *)
      match
        IdTbl.find_name wrap_module ~mark:false (Ident.name id) env.modules
      with
      | exception Not_found | _, Mod_persistent -> false
      | _ -> true
    in
    let summary =
      if material then Env_persistent (env.summary, id)
      else env.summary
    in
    let modules =
      (* With [-no-alias-deps], non-material additions should not
         affect the environment at all. We should only observe the
         existence of a cmi when accessing components of the module.
         (See #9991). *)
      if material || not !Clflags.transparent_modules then
        IdTbl.add id Mod_persistent env.modules
      else
        env.modules
    in
    { env with modules; summary }
  end

let components_of_module ~alerts ~uid env ps path addr mty shape =
  {
    alerts;
    uid;
    comps = Lazy_backtrack.create {
      cm_env = env;
      cm_prefixing_subst = ps;
      cm_path = path;
      cm_addr = addr;
      cm_mty = mty;
      cm_shape = shape;
    }
  }

let sign_of_cmi ~freshen { Persistent_env.Persistent_signature.cmi; _ } =
  let name = cmi.cmi_name in
  let sign = cmi.cmi_sign in
  let flags = cmi.cmi_flags in
  let id = Ident.create_persistent name in
  let path = Pident id in
  let alerts =
    List.fold_left (fun acc -> function Alerts s -> s | _ -> acc)
      Misc.Stdlib.String.Map.empty
      flags
  in
  let md =
    { md_type =  Mty_signature sign;
      md_loc = Location.none;
      md_attributes = [];
      md_uid = Uid.of_compilation_unit_id id;
    }
  in
  let mda_address = Lazy_backtrack.create_forced (Aident id) in
  let mda_declaration =
    Subst.(Lazy.module_decl Make_local identity (Lazy.of_module_decl md))
  in
  let mda_shape = Shape.for_persistent_unit name in
  let mda_components =
    let mty = Subst.Lazy.of_modtype (Mty_signature sign) in
    let mty =
      if freshen then
        Subst.Lazy.modtype (Subst.Rescope (Path.scope path))
          Subst.identity mty
      else mty
    in
    components_of_module ~alerts ~uid:md.md_uid
      empty Subst.identity
      path mda_address mty mda_shape
  in
  {
    mda_declaration;
    mda_components;
    mda_address;
    mda_shape;
  }

let read_sign_of_cmi = sign_of_cmi ~freshen:true

let save_sign_of_cmi = sign_of_cmi ~freshen:false

let persistent_env : module_data Persistent_env.t ref =
  s_table Persistent_env.empty ()

let without_cmis f x =
  Persistent_env.without_cmis !persistent_env f x

let imports () = Persistent_env.imports !persistent_env

let import_crcs ~source crcs =
  Persistent_env.import_crcs !persistent_env ~source crcs

let read_pers_mod modname filename =
  Persistent_env.read !persistent_env read_sign_of_cmi modname filename

let find_pers_mod name =
  Persistent_env.find !persistent_env read_sign_of_cmi name

let check_pers_mod ~loc name =
  Persistent_env.check !persistent_env read_sign_of_cmi ~loc name

let crc_of_unit name =
  Persistent_env.crc_of_unit !persistent_env read_sign_of_cmi name

let is_imported_opaque modname =
  Persistent_env.is_imported_opaque !persistent_env modname

let register_import_as_opaque modname =
  Persistent_env.register_import_as_opaque !persistent_env modname

let reset_declaration_caches () =
  Types.Uid.Tbl.clear !value_declarations;
  Types.Uid.Tbl.clear !type_declarations;
  Types.Uid.Tbl.clear !module_declarations;
  Types.Uid.Tbl.clear !used_constructors;
  Types.Uid.Tbl.clear !used_labels;
  Types.Uid.Tbl.clear !uid_to_loc;
  ()

let reset_cache ~preserve_persistent_env =
  Current_unit_name.set "";
  if not preserve_persistent_env then
    Persistent_env.clear !persistent_env;
  reset_declaration_caches ();
  ()

let reset_cache_toplevel () =
  Persistent_env.clear_missing !persistent_env;
  reset_declaration_caches ();
  ()

(* get_components *)

let get_components_res c =
  match Persistent_env.can_load_cmis !persistent_env with
  | Persistent_env.Can_load_cmis ->
    Lazy_backtrack.force !components_of_module_maker' c.comps
  | Persistent_env.Cannot_load_cmis log ->
    Lazy_backtrack.force_logged log !components_of_module_maker' c.comps

let get_components c =
  match get_components_res c with
  | Error _ -> empty_structure
  | Ok c -> c

(* Module type of functor application *)

let modtype_of_functor_appl fcomp p1 p2 =
  match fcomp.fcomp_res with
  | Mty_alias _ as mty -> mty
  | mty ->
      try
        Hashtbl.find fcomp.fcomp_subst_cache p2
      with Not_found ->
        let scope = Path.scope (Papply(p1, p2)) in
        let mty =
          let subst =
            match fcomp.fcomp_arg with
            | Unit
            | Named (None, _) -> Subst.identity
            | Named (Some param, _) -> Subst.add_module param p2 Subst.identity
          in
          Subst.modtype (Rescope scope) subst mty
        in
        Hashtbl.add fcomp.fcomp_subst_cache p2 mty;
        mty

let check_functor_appl
    ~errors ~loc ~lid_whole_app ~f0_path ~args
    ~f_comp
    ~arg_path ~arg_mty ~param_mty
    env =
  if not (Hashtbl.mem f_comp.fcomp_cache arg_path) then
    !check_functor_application
      ~errors ~loc ~lid_whole_app ~f0_path ~args
      ~arg_path ~arg_mty ~param_mty
      env

(* Lookup by identifier *)

let find_ident_module id env =
  match find_same_module id env.modules with
  | Mod_local data -> data
  | Mod_unbound _ -> raise Not_found
  | Mod_persistent -> find_pers_mod (Ident.name id)

let rec find_module_components path env =
  match path with
  | Pident id -> (find_ident_module id env).mda_components
  | Pdot(p, s) ->
      let sc = find_structure_components p env in
      (NameMap.find s sc.comp_modules).mda_components
  | Papply(f_path, arg) ->
      let f_comp = find_functor_components f_path env in
      let loc = Location.(in_file !input_name) in
      !components_of_functor_appl' ~loc ~f_path ~f_comp ~arg env

and find_structure_components path env =
  match get_components (find_module_components path env) with
  | Structure_comps c -> c
  | Functor_comps _ -> raise Not_found

and find_functor_components path env =
  match get_components (find_module_components path env) with
  | Functor_comps f -> f
  | Structure_comps _ -> raise Not_found

let find_module ~alias path env =
  match path with
  | Pident id ->
      let data = find_ident_module id env in
      Subst.Lazy.force_module_decl data.mda_declaration
  | Pdot(p, s) ->
      let sc = find_structure_components p env in
      let data = NameMap.find s sc.comp_modules in
      Subst.Lazy.force_module_decl data.mda_declaration
  | Papply(p1, p2) ->
      let fc = find_functor_components p1 env in
      if alias then md (fc.fcomp_res)
      else md (modtype_of_functor_appl fc p1 p2)

let find_module_lazy ~alias path env =
  match path with
  | Pident id ->
      let data = find_ident_module id env in
      data.mda_declaration
  | Pdot(p, s) ->
      let sc = find_structure_components p env in
      let data = NameMap.find s sc.comp_modules in
      data.mda_declaration
  | Papply(p1, p2) ->
      let fc = find_functor_components p1 env in
      let md =
        if alias then md (fc.fcomp_res)
        else md (modtype_of_functor_appl fc p1 p2)
      in
      Subst.Lazy.of_module_decl md

let find_strengthened_module ~aliasable path env =
  let md = find_module_lazy ~alias:true path env in
  let mty = !strengthen ~aliasable env md.mdl_type path in
  Subst.Lazy.force_modtype mty

let find_value_full path env =
  match path with
  | Pident id -> begin
      match IdTbl.find_same id env.values with
      | Val_bound data -> data
      | Val_unbound _ -> raise Not_found
    end
  | Pdot(p, s) ->
      let sc = find_structure_components p env in
      NameMap.find s sc.comp_values
  | Papply _ -> raise Not_found

let find_type_full path env =
  match path with
  | Pident id -> IdTbl.find_same id env.types
  | Pdot(p, s) ->
      let sc = find_structure_components p env in
      NameMap.find s sc.comp_types
  | Papply _ -> raise Not_found

let find_modtype_lazy path env =
  match path with
  | Pident id -> (IdTbl.find_same id env.modtypes).mtda_declaration
  | Pdot(p, s) ->
      let sc = find_structure_components p env in
      (NameMap.find s sc.comp_modtypes).mtda_declaration
  | Papply _ -> raise Not_found

let find_modtype path env =
  Subst.Lazy.force_modtype_decl (find_modtype_lazy path env)

let find_class_full path env =
  match path with
  | Pident id -> IdTbl.find_same id env.classes
  | Pdot(p, s) ->
      let sc = find_structure_components p env in
      NameMap.find s sc.comp_classes
  | Papply _ -> raise Not_found

let find_cltype path env =
  match path with
  | Pident id -> (IdTbl.find_same id env.cltypes).cltda_declaration
  | Pdot(p, s) ->
      let sc = find_structure_components p env in
      (NameMap.find s sc.comp_cltypes).cltda_declaration
  | Papply _ -> raise Not_found

let find_value path env =
  (find_value_full path env).vda_description

let find_class path env =
  (find_class_full path env).clda_declaration

let find_ident_constructor id env =
  (TycompTbl.find_same id env.constrs).cda_description

let find_ident_label id env =
  TycompTbl.find_same id env.labels

let type_of_cstr path = function
  | {cstr_inlined = Some decl; _} ->
      let labels =
        List.map snd (Datarepr.labels_of_type path decl)
      in
      begin match decl.type_kind with
      | Type_record (_, repr) ->
        {
          tda_declaration = decl;
          tda_descriptions = Type_record (labels, repr);
          tda_shape = Shape.leaf decl.type_uid;
        }
      | _ -> assert false
      end
  | _ -> assert false

let find_type_data path env =
  match Path.constructor_typath path with
  | Regular p -> begin
      match Path.Map.find p env.local_constraints with
      | decl ->
          {
            tda_declaration = decl;
            tda_descriptions = Type_abstract;
            tda_shape = Shape.leaf decl.type_uid;
          }
      | exception Not_found -> find_type_full p env
    end
  | Cstr (ty_path, s) ->
      (* This case corresponds to an inlined record *)
      let tda =
        try find_type_full ty_path env
        with Not_found -> assert false
      in
      let cstr =
        begin match tda.tda_descriptions with
        | Type_variant (cstrs, _) -> begin
            try
              List.find (fun cstr -> cstr.cstr_name = s) cstrs
            with Not_found -> assert false
          end
        | Type_record _ | Type_abstract | Type_open -> assert false
        end
      in
      type_of_cstr path cstr
  | LocalExt id ->
      let cstr =
        try (TycompTbl.find_same id env.constrs).cda_description
        with Not_found -> assert false
      in
      type_of_cstr path cstr
  | Ext (mod_path, s) ->
      let comps =
        try find_structure_components mod_path env
        with Not_found -> assert false
      in
      let cstrs =
        try NameMap.find s comps.comp_constrs
        with Not_found -> assert false
      in
      let exts = List.filter is_ext cstrs in
      match exts with
      | [cda] -> type_of_cstr path cda.cda_description
      | _ -> assert false

let find_type p env =
  (find_type_data p env).tda_declaration
let find_type_descrs p env =
  (find_type_data p env).tda_descriptions

let rec find_module_address path env =
  match path with
  | Pident id -> get_address (find_ident_module id env).mda_address
  | Pdot(p, s) ->
      let c = find_structure_components p env in
      get_address (NameMap.find s c.comp_modules).mda_address
  | Papply _ -> raise Not_found

and force_address = function
  | Projection { parent; pos } -> Adot(get_address parent, pos)
  | ModAlias { env; path } -> find_module_address path env

and get_address a =
  Lazy_backtrack.force force_address a

let find_value_address path env =
  get_address (find_value_full path env).vda_address

let find_class_address path env =
  get_address (find_class_full path env).clda_address

let rec get_constrs_address = function
  | [] -> raise Not_found
  | cda :: rest ->
    match cda.cda_address with
    | None -> get_constrs_address rest
    | Some a -> get_address a

let find_constructor_address path env =
  match path with
  | Pident id -> begin
      let cda = TycompTbl.find_same id env.constrs in
      match cda.cda_address with
      | None -> raise Not_found
      | Some addr -> get_address addr
    end
  | Pdot(p, s) ->
      let c = find_structure_components p env in
      get_constrs_address (NameMap.find s c.comp_constrs)
  | Papply _ ->
      raise Not_found

let find_hash_type path env =
  match path with
  | Pident id ->
      let name = "#" ^ Ident.name id in
      let _, tda =
        IdTbl.find_name wrap_identity ~mark:false name env.types
      in
      tda.tda_declaration
  | Pdot(p, s) ->
      let c = find_structure_components p env in
      let name = "#" ^ s in
      let tda = NameMap.find name c.comp_types in
      tda.tda_declaration
  | Papply _ ->
      raise Not_found

let probes = ref String.Set.empty
let reset_probes () = probes := String.Set.empty
let add_probe name = probes := String.Set.add name !probes
let has_probe name = String.Set.mem name !probes

let find_shape env (ns : Shape.Sig_component_kind.t) id =
  match ns with
  | Type ->
      (IdTbl.find_same id env.types).tda_shape
  | Extension_constructor ->
      (TycompTbl.find_same id env.constrs).cda_shape
  | Value ->
      begin match IdTbl.find_same id env.values with
      | Val_bound x -> x.vda_shape
      | Val_unbound _ -> raise Not_found
      end
  | Module ->
      begin match IdTbl.find_same id env.modules with
      | Mod_local { mda_shape; _ } -> mda_shape
      | Mod_persistent -> Shape.for_persistent_unit (Ident.name id)
      | Mod_unbound _ ->
          (* Only present temporarily while approximating the environment for
             recursive modules.
             [find_shape] is only ever called after the environment gets
             properly populated. *)
          assert false
      | exception Not_found
        when Ident.is_global id && not (Current_unit_name.is_ident id) ->
          Shape.for_persistent_unit (Ident.name id)
      end
  | Module_type ->
      (IdTbl.find_same id env.modtypes).mtda_shape
  | Class ->
      (IdTbl.find_same id env.classes).clda_shape
  | Class_type ->
      (IdTbl.find_same id env.cltypes).cltda_shape

let shape_of_path ~namespace env =
  Shape.of_path ~namespace ~find_shape:(find_shape env)

let shape_or_leaf uid = function
  | None -> Shape.leaf uid
  | Some shape -> shape

let required_globals = s_ref []
let reset_required_globals () = required_globals := []
let get_required_globals () = !required_globals
let add_required_global id =
  if Ident.is_global_or_predef id && not !Clflags.transparent_modules
  && not (List.exists (Ident.same id) !required_globals)
  then required_globals := id :: !required_globals

let rec normalize_module_path lax env = function
  | Pident id as path when lax && Ident.is_global id ->
      path (* fast path (avoids lookup) *)
  | Pdot (p, s) as path ->
      let p' = normalize_module_path lax env p in
      if p == p' then expand_module_path lax env path
      else expand_module_path lax env (Pdot(p', s))
  | Papply (p1, p2) as path ->
      let p1' = normalize_module_path lax env p1 in
      let p2' = normalize_module_path true env p2 in
      if p1 == p1' && p2 == p2' then expand_module_path lax env path
      else expand_module_path lax env (Papply(p1', p2'))
  | Pident _ as path ->
      expand_module_path lax env path

and expand_module_path lax env path =
  try match find_module_lazy ~alias:true path env with
    {mdl_type=MtyL_alias path1} ->
      let path' = normalize_module_path lax env path1 in
      if lax || !Clflags.transparent_modules then path' else
      let id = Path.head path in
      if Ident.is_global_or_predef id && not (Ident.same id (Path.head path'))
      then add_required_global id;
      path'
  | _ -> path
  with Not_found when lax
  || (match path with Pident id -> not (Ident.is_global id) | _ -> true) ->
      path

let normalize_module_path oloc env path =
  try normalize_module_path (oloc = None) env path
  with Not_found ->
    match oloc with None -> assert false
    | Some loc ->
        error (Missing_module(loc, path,
                              normalize_module_path true env path))

let normalize_path_prefix oloc env path =
  match path with
    Pdot(p, s) ->
      let p2 = normalize_module_path oloc env p in
      if p == p2 then path else Pdot(p2, s)
  | Pident _ ->
      path
  | Papply _ ->
      assert false

let normalize_type_path oloc env path =
  (* Inlined version of Path.is_constructor_typath:
     constructor type paths (i.e. path pointing to an inline
     record argument of a constructpr) are built as a regular
     type path followed by a capitalized constructor name. *)
  match path with
  | Pident _ ->
      path
  | Pdot(p, s) ->
      let p2 =
        if Path.is_uident s && not (Path.is_uident (Path.last p)) then
          (* Cstr M.t.C *)
          normalize_path_prefix oloc env p
        else
          (* Regular M.t, Ext M.C *)
          normalize_module_path oloc env p
      in
      if p == p2 then path else Pdot (p2, s)
  | Papply _ ->
      assert false

let rec normalize_modtype_path env path =
  let path = normalize_path_prefix None env path in
  expand_modtype_path env path

and expand_modtype_path env path =
  match (find_modtype_lazy path env).mtdl_type with
  | Some (MtyL_ident path) -> normalize_modtype_path env path
  | _ | exception Not_found -> path

let find_module path env =
  find_module ~alias:false path env

let find_module_lazy path env =
  find_module_lazy ~alias:false path env

(* Find the manifest type associated to a type when appropriate:
   - the type should be public or should have a private row,
   - the type should have an associated manifest type. *)
let find_type_expansion path env =
  let decl = find_type path env in
  match decl.type_manifest with
  | Some body when decl.type_private = Public
              || decl.type_kind <> Type_abstract
              || Btype.has_constr_row body ->
      (decl.type_params, body, decl.type_expansion_scope)
  (* The manifest type of Private abstract data types without
     private row are still considered unknown to the type system.
     Hence, this case is caught by the following clause that also handles
     purely abstract data types without manifest type definition. *)
  | _ -> raise Not_found

(* Find the manifest type information associated to a type, i.e.
   the necessary information for the compiler's type-based optimisations.
   In particular, the manifest type associated to a private abstract type
   is revealed for the sake of compiler's type-based optimisations. *)
let find_type_expansion_opt path env =
  let decl = find_type path env in
  match decl.type_manifest with
  (* The manifest type of Private abstract data types can still get
     an approximation using their manifest type. *)
  | Some body ->
      (decl.type_params, body, decl.type_expansion_scope)
  | _ -> raise Not_found

let find_modtype_expansion_lazy path env =
  match (find_modtype_lazy path env).mtdl_type with
  | None -> raise Not_found
  | Some mty -> mty

let find_modtype_expansion path env =
  Subst.Lazy.force_modtype (find_modtype_expansion_lazy path env)

let rec is_functor_arg path env =
  match path with
    Pident id ->
      begin try Ident.find_same id env.functor_args; true
      with Not_found -> false
      end
  | Pdot (p, _s) -> is_functor_arg p env
  | Papply _ -> true

(* Copying types associated with values *)

let make_copy_of_types env0 =
  let memo = Hashtbl.create 16 in
  let copy t =
    try
      Hashtbl.find memo (get_id t)
    with Not_found ->
      let t2 = Subst.type_expr Subst.identity t in
      Hashtbl.add memo (get_id t) t2;
      t2
  in
  let f = function
    | Val_unbound _ as entry -> entry
    | Val_bound vda ->
        let desc = vda.vda_description in
        let desc = { desc with val_type = copy desc.val_type } in
        Val_bound { vda with vda_description = desc }
  in
  let values =
    IdTbl.map f env0.values
  in
  (fun env ->
     (*if env.values != env0.values then fatal_error "Env.make_copy_of_types";*)
     {env with values; summary = Env_copy_types env.summary}
  )

(* Iter on an environment (ignoring the body of functors and
   not yet evaluated structures) *)

type iter_cont = unit -> unit
let iter_env_cont = ref []

let rec scrape_alias_for_visit env mty =
  let open Subst.Lazy in
  match mty with
  | MtyL_alias path -> begin
      match path with
      | Pident id
        when Ident.is_global id
          && not (Persistent_env.looked_up !persistent_env (Ident.name id)) ->
          false
      | path -> (* PR#6600: find_module may raise Not_found *)
          try
            scrape_alias_for_visit env (find_module_lazy path env).mdl_type
          with Not_found -> false
    end
  | _ -> true

let iter_env wrap proj1 proj2 f env () =
  IdTbl.iter wrap (fun id x -> f (Pident id) x) (proj1 env);
  let rec iter_components path path' mcomps =
    let cont () =
      let visit =
        match Lazy_backtrack.get_arg mcomps.comps with
        | None -> true
        | Some { cm_mty; _ } ->
            scrape_alias_for_visit env cm_mty
      in
      if not visit then () else
      match get_components mcomps with
        Structure_comps comps ->
          NameMap.iter
            (fun s d -> f (Pdot (path, s)) (Pdot (path', s), d))
            (proj2 comps);
          NameMap.iter
            (fun s mda ->
              iter_components
                (Pdot (path, s)) (Pdot (path', s)) mda.mda_components)
            comps.comp_modules
      | Functor_comps _ -> ()
    in iter_env_cont := (path, cont) :: !iter_env_cont
  in
  IdTbl.iter wrap_module
    (fun id (path, entry) ->
       match entry with
       | Mod_unbound _ -> ()
       | Mod_local data ->
           iter_components (Pident id) path data.mda_components
       | Mod_persistent ->
           let modname = Ident.name id in
           match Persistent_env.find_in_cache !persistent_env modname with
           | None -> ()
           | Some data ->
               iter_components (Pident id) path data.mda_components)
    env.modules

let run_iter_cont l =
  iter_env_cont := [];
  List.iter (fun c -> c ()) l;
  let cont = List.rev !iter_env_cont in
  iter_env_cont := [];
  cont

let iter_types f =
  iter_env wrap_identity (fun env -> env.types) (fun sc -> sc.comp_types)
    (fun p1 (p2, tda) -> f p1 (p2, tda.tda_declaration))

let same_types env1 env2 =
  env1.types == env2.types && env1.modules == env2.modules

let used_persistent () =
  Persistent_env.fold !persistent_env
    (fun s _m r -> String.Set.add s r)
    String.Set.empty

let find_all_comps wrap proj s (p, mda) =
  match get_components mda.mda_components with
    Functor_comps _ -> []
  | Structure_comps comps ->
      try
        let c = NameMap.find s (proj comps) in
        [Pdot(p,s), wrap c]
      with Not_found -> []

let rec find_shadowed_comps path env =
  match path with
  | Pident id ->
      List.filter_map
        (fun (p, data) ->
           match data with
           | Mod_local x -> Some (p, x)
           | Mod_unbound _ | Mod_persistent -> None)
        (IdTbl.find_all wrap_module (Ident.name id) env.modules)
  | Pdot (p, s) ->
      let l = find_shadowed_comps p env in
      let l' =
        List.map
          (find_all_comps wrap_identity
             (fun comps -> comps.comp_modules) s) l
      in
      List.flatten l'
  | Papply _ -> []

let find_shadowed wrap proj1 proj2 path env =
  match path with
    Pident id ->
      IdTbl.find_all wrap (Ident.name id) (proj1 env)
  | Pdot (p, s) ->
      let l = find_shadowed_comps p env in
      let l' = List.map (find_all_comps wrap proj2 s) l in
      List.flatten l'
  | Papply _ -> []

let find_shadowed_types path env =
  List.map fst
    (find_shadowed wrap_identity
       (fun env -> env.types) (fun comps -> comps.comp_types) path env)

(* Expand manifest module type names at the top of the given module type *)

let rec scrape_alias env ?path mty =
  let open Subst.Lazy in
  match mty, path with
    MtyL_ident p, _ ->
      begin try
        scrape_alias env (find_modtype_expansion_lazy p env) ?path
      with Not_found ->
        mty
      end
  | MtyL_alias path, _ ->
      begin try
        scrape_alias env ((find_module_lazy path env).mdl_type) ~path
      with Not_found ->
        (*Location.prerr_warning Location.none
          (Warnings.No_cmi_file (Path.name path));*)
        mty
      end
  | mty, Some path ->
      !strengthen ~aliasable:true env mty path
  | _ -> mty

(* Given a signature and a root path, prefix all idents in the signature
   by the root path and build the corresponding substitution. *)

let prefix_idents root prefixing_sub sg =
  let open Subst.Lazy in
  let rec prefix_idents root items_and_paths prefixing_sub =
    function
    | [] -> (List.rev items_and_paths, prefixing_sub)
    | SigL_value(id, _, _) as item :: rem ->
      let p = Pdot(root, Ident.name id) in
      prefix_idents root
        ((item, p) :: items_and_paths) prefixing_sub rem
    | SigL_type(id, td, rs, vis) :: rem ->
      let p = Pdot(root, Ident.name id) in
      prefix_idents root
        ((SigL_type(id, td, rs, vis), p) :: items_and_paths)
        (Subst.add_type id p prefixing_sub)
        rem
    | SigL_typext(id, ec, es, vis) :: rem ->
      let p = Pdot(root, Ident.name id) in
      (* we extend the substitution in case of an inlined record *)
      prefix_idents root
        ((SigL_typext(id, ec, es, vis), p) :: items_and_paths)
        (Subst.add_type id p prefixing_sub)
        rem
    | SigL_module(id, pres, md, rs, vis) :: rem ->
      let p = Pdot(root, Ident.name id) in
      prefix_idents root
        ((SigL_module(id, pres, md, rs, vis), p) :: items_and_paths)
        (Subst.add_module id p prefixing_sub)
        rem
    | SigL_modtype(id, mtd, vis) :: rem ->
      let p = Pdot(root, Ident.name id) in
      prefix_idents root
        ((SigL_modtype(id, mtd, vis), p) :: items_and_paths)
        (Subst.add_modtype id (Mty_ident p) prefixing_sub)
        rem
    | SigL_class(id, cd, rs, vis) :: rem ->
      (* pretend this is a type, cf. PR#6650 *)
      let p = Pdot(root, Ident.name id) in
      prefix_idents root
        ((SigL_class(id, cd, rs, vis), p) :: items_and_paths)
        (Subst.add_type id p prefixing_sub)
        rem
    | SigL_class_type(id, ctd, rs, vis) :: rem ->
      let p = Pdot(root, Ident.name id) in
      prefix_idents root
        ((SigL_class_type(id, ctd, rs, vis), p) :: items_and_paths)
        (Subst.add_type id p prefixing_sub)
        rem
  in
  let sg = Subst.Lazy.force_signature_once sg in
  prefix_idents root [] prefixing_sub sg

(* Compute structure descriptions *)

let add_to_tbl id decl tbl =
  let decls = try NameMap.find id tbl with Not_found -> [] in
  NameMap.add id (decl :: decls) tbl

let value_declaration_address (_ : t) id decl =
  match decl.val_kind with
  | Val_prim _ -> Lazy_backtrack.create_failed Not_found
  | _ -> Lazy_backtrack.create_forced (Aident id)

let extension_declaration_address (_ : t) id (_ : extension_constructor) =
  Lazy_backtrack.create_forced (Aident id)

let class_declaration_address (_ : t) id (_ : class_declaration) =
  Lazy_backtrack.create_forced (Aident id)

let module_declaration_address env id presence md =
  match presence with
  | Mp_absent -> begin
      let open Subst.Lazy in
      match md.mdl_type with
      | MtyL_alias path -> Lazy_backtrack.create (ModAlias {env; path})
      | _ -> assert false
    end
  | Mp_present ->
      Lazy_backtrack.create_forced (Aident id)

let is_identchar c =
  (* This should be kept in sync with the [identchar_latin1] character class
     in [lexer.mll] *)
  match c with
  | 'A'..'Z' | 'a'..'z' | '_' | '\192'..'\214'
  | '\216'..'\246' | '\248'..'\255' | '\'' | '0'..'9' ->
    true
  | _ ->
    false

let rec components_of_module_maker
          {cm_env; cm_prefixing_subst;
           cm_path; cm_addr; cm_mty; cm_shape} : _ result =
  match scrape_alias cm_env cm_mty with
    MtyL_signature sg ->
      let c =
        { comp_values = NameMap.empty;
          comp_constrs = NameMap.empty;
          comp_labels = NameMap.empty; comp_types = NameMap.empty;
          comp_modules = NameMap.empty; comp_modtypes = NameMap.empty;
          comp_classes = NameMap.empty; comp_cltypes = NameMap.empty }
      in
      let items_and_paths, sub =
        prefix_idents cm_path cm_prefixing_subst sg
      in
      let env = ref cm_env in
      let pos = ref 0 in
      let next_address () =
        let addr : address_unforced =
          Projection { parent = cm_addr; pos = !pos }
        in
        incr pos;
        Lazy_backtrack.create addr
      in
      List.iter (fun ((item : Subst.Lazy.signature_item), path) ->
        match item with
          SigL_value(id, decl, _) ->
            let decl' = Subst.value_description sub decl in
            let addr =
              match decl.val_kind with
              | Val_prim _ -> Lazy_backtrack.create_failed Not_found
              | _ -> next_address ()
            in
            let vda_shape = Shape.proj cm_shape (Shape.Item.value id) in
            let vda =
              { vda_description = decl'; vda_address = addr;
                vda_mode = Value_mode.global; vda_shape }
            in
            c.comp_values <- NameMap.add (Ident.name id) vda c.comp_values;
        | SigL_type(id, decl, _, _) ->
            let final_decl = Subst.type_declaration sub decl in
            Btype.set_static_row_name final_decl
              (Subst.type_path sub (Path.Pident id));
            let descrs =
              match decl.type_kind with
              | Type_variant (_,repr) ->
                  let cstrs = List.map snd
                    (Datarepr.constructors_of_type path final_decl
                        ~current_unit:(get_unit_name ()))
                  in
                  List.iter
                    (fun descr ->
                      let cda_shape = Shape.leaf descr.cstr_uid in
                      let cda = {
                        cda_description = descr;
                        cda_address = None;
                        cda_shape }
                      in
                      c.comp_constrs <-
                        add_to_tbl descr.cstr_name cda c.comp_constrs
                    ) cstrs;
                 Type_variant (cstrs, repr)
              | Type_record (_, repr) ->
                  let lbls = List.map snd
                    (Datarepr.labels_of_type path final_decl)
                  in
                  List.iter
                    (fun descr ->
                      c.comp_labels <-
                        add_to_tbl descr.lbl_name descr c.comp_labels)
                    lbls;
                  Type_record (lbls, repr)
              | Type_abstract -> Type_abstract
              | Type_open -> Type_open
            in
            let shape = Shape.proj cm_shape (Shape.Item.type_ id) in
            let tda =
              { tda_declaration = final_decl;
                tda_descriptions = descrs;
                tda_shape = shape; }
            in
            c.comp_types <- NameMap.add (Ident.name id) tda c.comp_types;
            env := store_type_infos ~tda_shape:shape id decl !env
        | SigL_typext(id, ext, _, _) ->
            let ext' = Subst.extension_constructor sub ext in
            let descr =
              Datarepr.extension_descr ~current_unit:(get_unit_name ()) path
                ext'
            in
            let addr = next_address () in
            let cda_shape =
              Shape.proj cm_shape (Shape.Item.extension_constructor id)
            in
            let cda =
              { cda_description = descr; cda_address = Some addr; cda_shape }
            in
            c.comp_constrs <- add_to_tbl (Ident.name id) cda c.comp_constrs
        | SigL_module(id, pres, md, _, _) ->
            let md' =
              (* The prefixed items get the same scope as [cm_path], which is
                 the prefix. *)
              Subst.Lazy.module_decl
                (Subst.Rescope (Path.scope cm_path)) sub md
            in
            let addr =
              match pres with
              | Mp_absent -> begin
                  match md.mdl_type with
                  | MtyL_alias path ->
                      Lazy_backtrack.create (ModAlias {env = !env; path})
                  | _ -> assert false
                end
              | Mp_present -> next_address ()
            in
            let alerts =
              Builtin_attributes.alerts_of_attrs md.mdl_attributes
            in
            let shape = Shape.proj cm_shape (Shape.Item.module_ id) in
            let comps =
              components_of_module ~alerts ~uid:md.mdl_uid !env
                sub path addr md.mdl_type shape
            in
            let mda =
              { mda_declaration = md';
                mda_components = comps;
                mda_address = addr;
                mda_shape = shape; }
            in
            c.comp_modules <-
              NameMap.add (Ident.name id) mda c.comp_modules;
            env :=
              store_module ~update_summary:false ~check:None
                id addr pres md shape !env
        | SigL_modtype(id, decl, _) ->
            let final_decl =
              (* The prefixed items get the same scope as [cm_path], which is
                 the prefix. *)
              Subst.Lazy.modtype_decl (Rescope (Path.scope cm_path))
                sub decl
            in
            let shape = Shape.proj cm_shape (Shape.Item.module_type id) in
            let mtda =
              { mtda_declaration = final_decl;
                mtda_shape = shape; }
            in
            c.comp_modtypes <-
              NameMap.add (Ident.name id) mtda c.comp_modtypes;
            env := store_modtype ~update_summary:false id decl shape !env
        | SigL_class(id, decl, _, _) ->
            let decl' = Subst.class_declaration sub decl in
            let addr = next_address () in
            let shape = Shape.proj cm_shape (Shape.Item.class_ id) in
            let clda =
              { clda_declaration = decl';
                clda_address = addr;
                clda_shape = shape; }
            in
            c.comp_classes <- NameMap.add (Ident.name id) clda c.comp_classes
        | SigL_class_type(id, decl, _, _) ->
            let decl' = Subst.cltype_declaration sub decl in
            let shape = Shape.proj cm_shape (Shape.Item.class_type id) in
            let cltda = { cltda_declaration = decl'; cltda_shape = shape } in
            c.comp_cltypes <-
              NameMap.add (Ident.name id) cltda c.comp_cltypes)
        items_and_paths;
        Ok (Structure_comps c)
  | MtyL_functor(arg, ty_res) ->
      let sub = cm_prefixing_subst in
      let scoping = Subst.Rescope (Path.scope cm_path) in
      let open Subst.Lazy in
        Ok (Functor_comps {
          (* fcomp_arg and fcomp_res must be prefixed eagerly, because
             they are interpreted in the outer environment *)
          fcomp_arg =
            (match arg with
            | Unit -> Unit
            | Named (param, ty_arg) ->
              Named (param, force_modtype (modtype scoping sub ty_arg)));
          fcomp_res = force_modtype (modtype scoping sub ty_res);
          fcomp_shape = cm_shape;
          fcomp_cache = Hashtbl.create 17;
          fcomp_subst_cache = Hashtbl.create 17 })
  | MtyL_ident _ -> Error No_components_abstract
  | MtyL_alias p -> Error (No_components_alias p)

(* Insertion of bindings by identifier + path *)

and check_usage loc id uid warn tbl =
  if not loc.Location.loc_ghost &&
     Uid.for_actual_declaration uid &&
     Warnings.is_active (warn "")
  then begin
    let name = Ident.name id in
    if Types.Uid.Tbl.mem tbl uid then ()
    else let used = ref false in
    Types.Uid.Tbl.add tbl uid (fun () -> used := true);
    if not (name = "" || name.[0] = '_' || name.[0] = '#')
    then
      !add_delayed_check_forward
        (fun () -> if not !used then Location.prerr_warning loc (warn name))
  end;

and check_value_name name loc =
  (* Note: we could also check here general validity of the
     identifier, to protect against bad identifiers forged by -pp or
     -ppx preprocessors. *)
  if String.length name > 0 && not (is_identchar name.[0]) then
    for i = 1 to String.length name - 1 do
      if name.[i] = '#' then
        error (Illegal_value_name(loc, name))
    done

and store_value ?check mode id addr decl shape env =
  check_value_name (Ident.name id) decl.val_loc;
  Option.iter
    (fun f -> check_usage decl.val_loc id decl.val_uid f !value_declarations)
    check;
  let vda =
    { vda_description = decl;
      vda_address = addr;
      vda_mode = mode;
      vda_shape = shape }
  in
  { env with
    values = IdTbl.add id (Val_bound vda) env.values;
    summary = Env_value(env.summary, id, decl) }

and store_constructor ~check type_decl type_id cstr_id cstr env =
  if check && not type_decl.type_loc.Location.loc_ghost
     && Warnings.is_active (Warnings.Unused_constructor ("", Unused))
  then begin
    let ty_name = Ident.name type_id in
    let name = cstr.cstr_name in
    let loc = cstr.cstr_loc in
    let k = cstr.cstr_uid in
    let priv = type_decl.type_private in
    if not (Types.Uid.Tbl.mem !used_constructors k) then begin
      let used = constructor_usages () in
      Types.Uid.Tbl.add !used_constructors k
        (add_constructor_usage used);
      if not (ty_name = "" || ty_name.[0] = '_')
      then
        !add_delayed_check_forward
          (fun () ->
            Option.iter
              (fun complaint ->
                 if not (is_in_signature env) then
                   Location.prerr_warning loc
                     (Warnings.Unused_constructor(name, complaint)))
              (constructor_usage_complaint ~rebind:false priv used));
    end;
  end;
  Builtin_attributes.mark_alerts_used cstr.cstr_attributes;
  Builtin_attributes.mark_warn_on_literal_pattern_used
    cstr.cstr_attributes;
  let cda_shape = Shape.leaf cstr.cstr_uid in
  { env with
    constrs =
      TycompTbl.add cstr_id
        { cda_description = cstr; cda_address = None; cda_shape } env.constrs;
  }

and store_label ~check type_decl type_id lbl_id lbl env =
  if check && not type_decl.type_loc.Location.loc_ghost
     && Warnings.is_active (Warnings.Unused_field ("", Unused))
  then begin
    let ty_name = Ident.name type_id in
    let priv = type_decl.type_private in
    let name = lbl.lbl_name in
    let loc = lbl.lbl_loc in
    let mut = lbl.lbl_mut in
    let k = lbl.lbl_uid in
    if not (Types.Uid.Tbl.mem !used_labels k) then
      let used = label_usages () in
      Types.Uid.Tbl.add !used_labels k
        (add_label_usage used);
      if not (ty_name = "" || ty_name.[0] = '_' || name.[0] = '_')
      then !add_delayed_check_forward
          (fun () ->
            Option.iter
              (fun complaint ->
                 if not (is_in_signature env) then
                   Location.prerr_warning
                     loc (Warnings.Unused_field(name, complaint)))
              (label_usage_complaint priv mut used))
  end;
  Builtin_attributes.mark_alerts_used lbl.lbl_attributes;
  { env with
    labels = TycompTbl.add lbl_id lbl env.labels;
  }

and store_type ~check id info shape env =
  let loc = info.type_loc in
  if check then
    check_usage loc id info.type_uid
      (fun s -> Warnings.Unused_type_declaration s)
      !type_declarations;
  let descrs, env =
    let path = Pident id in
    match info.type_kind with
    | Type_variant (_,repr) ->
        let constructors = Datarepr.constructors_of_type path info
                            ~current_unit:(get_unit_name ())
        in
        Type_variant (List.map snd constructors, repr),
        List.fold_left
          (fun env (cstr_id, cstr) ->
            store_constructor ~check info id cstr_id cstr env)
          env constructors
    | Type_record (_, repr) ->
        let labels = Datarepr.labels_of_type path info in
        Type_record (List.map snd labels, repr),
        List.fold_left
          (fun env (lbl_id, lbl) ->
            store_label ~check info id lbl_id lbl env)
          env labels
    | Type_abstract -> Type_abstract, env
    | Type_open -> Type_open, env
  in
  let tda =
    { tda_declaration = info;
      tda_descriptions = descrs;
      tda_shape = shape }
  in
<<<<<<< HEAD
  let labels = Datarepr.labels_of_type path info in
  let descrs = (List.map snd constructors, List.map snd labels) in
  let tda = { tda_declaration = info; tda_descriptions = descrs } in
  if check && not loc.Location.loc_ghost &&
    Warnings.is_active (Warnings.Unused_constructor ("", false, false))
  then begin
    let ty_name = Ident.name id in
    let priv = info.type_private in
    List.iter
      begin fun (_, cstr) ->
        let name = cstr.cstr_name in
        let loc = cstr.cstr_loc in
        let k = cstr.cstr_uid in
        if not (Types.Uid.Tbl.mem !used_constructors k) then
          let used = constructor_usages () in
          Types.Uid.Tbl.add !used_constructors k
            (add_constructor_usage ~rebind:false priv used);
          if not (ty_name = "" || ty_name.[0] = '_')
          then !add_delayed_check_forward
              (fun () ->
                if not (is_in_signature env) && not used.cu_positive then
                  Location.prerr_warning loc
                    (Warnings.Unused_constructor
                       (name, used.cu_pattern, used.cu_privatize)))
      end
      constructors
  end;
  { env with
    constrs =
      List.fold_right
        (fun (id, descr) constrs ->
           let cda = { cda_description = descr; cda_address = None } in
           TycompTbl.add id cda constrs)
        constructors env.constrs;
    labels =
      List.fold_right
        (fun (id, descr) labels -> TycompTbl.add id descr labels)
        labels env.labels;
=======
  Builtin_attributes.mark_alerts_used info.type_attributes;
  { env with
>>>>>>> 5bf28202
    types = IdTbl.add id tda env.types;
    summary = Env_type(env.summary, id, info) }

and store_type_infos ~tda_shape id info env =
  (* Simplified version of store_type that doesn't compute and store
     constructor and label infos, but simply record the arity and
     manifest-ness of the type.  Used in components_of_module to
     keep track of type abbreviations (e.g. type t = float) in the
     computation of label representations. *)
  let tda =
    {
      tda_declaration = info;
      tda_descriptions = Type_abstract;
      tda_shape
    }
  in
  { env with
    types = IdTbl.add id tda env.types;
    summary = Env_type(env.summary, id, info) }

and store_extension ~check ~rebind id addr ext shape env =
  let loc = ext.ext_loc in
  let cstr =
    Datarepr.extension_descr ~current_unit:(get_unit_name ()) (Pident id) ext
  in
<<<<<<< HEAD
  let cda = { cda_description = cstr; cda_address = Some addr } in
=======
  let cda =
    { cda_description = cstr;
      cda_address = Some addr;
      cda_shape = shape }
  in
  Builtin_attributes.mark_alerts_used ext.ext_attributes;
  Builtin_attributes.mark_alerts_used cstr.cstr_attributes;
  Builtin_attributes.mark_warn_on_literal_pattern_used cstr.cstr_attributes;
>>>>>>> 5bf28202
  if check && not loc.Location.loc_ghost &&
    Warnings.is_active (Warnings.Unused_extension ("", false, Unused))
  then begin
    let priv = ext.ext_private in
    let is_exception = Path.same ext.ext_type_path Predef.path_exn in
    let name = cstr.cstr_name in
    let k = cstr.cstr_uid in
    if not (Types.Uid.Tbl.mem !used_constructors k) then begin
      let used = constructor_usages () in
      Types.Uid.Tbl.add !used_constructors k
        (add_constructor_usage used);
      !add_delayed_check_forward
         (fun () ->
           Option.iter
             (fun complaint ->
                if not (is_in_signature env) then
                  Location.prerr_warning loc
                    (Warnings.Unused_extension
                       (name, is_exception, complaint)))
             (constructor_usage_complaint ~rebind priv used))
    end;
  end;
  { env with
    constrs = TycompTbl.add id cda env.constrs;
    summary = Env_extension(env.summary, id, ext) }

and store_module ?(update_summary=true) ~check
                 id addr presence md shape env =
  let open Subst.Lazy in
  let loc = md.mdl_loc in
  Option.iter
    (fun f -> check_usage loc id md.mdl_uid f !module_declarations) check;
  let alerts = Builtin_attributes.alerts_of_attrs md.mdl_attributes in
  let comps =
    components_of_module ~alerts ~uid:md.mdl_uid
      env Subst.identity (Pident id) addr md.mdl_type shape
  in
  let mda =
    { mda_declaration = md;
      mda_components = comps;
      mda_address = addr;
      mda_shape = shape }
  in
  let summary =
    if not update_summary then env.summary
    else Env_module (env.summary, id, presence, force_module_decl md) in
  { env with
    modules = IdTbl.add id (Mod_local mda) env.modules;
    summary }

<<<<<<< HEAD
and store_modtype ?(update_summary=true) id info env =
=======
and store_modtype ?(update_summary=true) id info shape env =
  Builtin_attributes.mark_alerts_used info.Subst.Lazy.mtdl_attributes;
  let mtda = { mtda_declaration = info; mtda_shape = shape } in
>>>>>>> 5bf28202
  let summary =
    if not update_summary then env.summary
    else Env_modtype (env.summary, id, Subst.Lazy.force_modtype_decl info) in
  { env with
    modtypes = IdTbl.add id mtda env.modtypes;
    summary }

<<<<<<< HEAD
and store_class id addr desc env =
  let clda = { clda_declaration = desc; clda_address = addr } in
=======
and store_class id addr desc shape env =
  Builtin_attributes.mark_alerts_used desc.cty_attributes;
  let clda =
    { clda_declaration = desc;
      clda_address = addr;
      clda_shape = shape; }
  in
>>>>>>> 5bf28202
  { env with
    classes = IdTbl.add id clda env.classes;
    summary = Env_class(env.summary, id, desc) }

<<<<<<< HEAD
and store_cltype id desc env =
=======
and store_cltype id desc shape env =
  Builtin_attributes.mark_alerts_used desc.clty_attributes;
  let cltda = { cltda_declaration = desc; cltda_shape = shape } in
>>>>>>> 5bf28202
  { env with
    cltypes = IdTbl.add id cltda env.cltypes;
    summary = Env_cltype(env.summary, id, desc) }

let scrape_alias env mty = scrape_alias env mty

(* Compute the components of a functor application in a path. *)

let components_of_functor_appl ~loc ~f_path ~f_comp ~arg env =
  try
    let c = Hashtbl.find f_comp.fcomp_cache arg in
    c
  with Not_found ->
    let p = Papply(f_path, arg) in
    let sub =
      match f_comp.fcomp_arg with
      | Unit
      | Named (None, _) -> Subst.identity
      | Named (Some param, _) -> Subst.add_module param arg Subst.identity
    in
    (* we have to apply eagerly instead of passing sub to [components_of_module]
       because of the call to [check_well_formed_module]. *)
    let mty = Subst.modtype (Rescope (Path.scope p)) sub f_comp.fcomp_res in
    let addr = Lazy_backtrack.create_failed Not_found in
    !check_well_formed_module env loc
      ("the signature of " ^ Path.name p) mty;
    let shape_arg =
      shape_of_path ~namespace:Shape.Sig_component_kind.Module env arg
    in
    let shape = Shape.app f_comp.fcomp_shape ~arg:shape_arg in
    let comps =
      components_of_module ~alerts:Misc.Stdlib.String.Map.empty
        ~uid:Uid.internal_not_actually_unique
        (*???*)
        env Subst.identity p addr (Subst.Lazy.of_modtype mty) shape
    in
    Hashtbl.add f_comp.fcomp_cache arg comps;
    comps

(* Define forward functions *)

let _ =
  components_of_functor_appl' := components_of_functor_appl;
  components_of_module_maker' := components_of_module_maker

(* Insertion of bindings by identifier *)

let add_functor_arg id env =
  {env with
   functor_args = Ident.add id () env.functor_args;
   summary = Env_functor_arg (env.summary, id)}

let add_value ?check ?shape ?(mode = Value_mode.global) id desc env =
  let addr = value_declaration_address env id desc in
  let shape = shape_or_leaf desc.val_uid shape in
  store_value ?check mode id addr desc shape env

let add_type ~check ?shape id info env =
  let shape = shape_or_leaf info.type_uid shape in
  store_type ~check id info shape env

and add_extension ~check ?shape ~rebind id ext env =
  let addr = extension_declaration_address env id ext in
  let shape = shape_or_leaf ext.ext_uid shape in
  store_extension ~check ~rebind id addr ext shape env

and add_module_declaration ?(arg=false) ?shape ~check id presence md env =
  let check =
    if not check then
      None
    else if arg && is_in_signature env then
      Some (fun s -> Warnings.Unused_functor_parameter s)
    else
      Some (fun s -> Warnings.Unused_module s)
  in
  let md = Subst.Lazy.of_module_decl md in
  let addr = module_declaration_address env id presence md in
  let shape = shape_or_leaf md.mdl_uid shape in
  let env = store_module ~check id addr presence md shape env in
  if arg then add_functor_arg id env else env

and add_module_declaration_lazy ~update_summary id presence md env =
  let addr = module_declaration_address env id presence md in
  let shape = Shape.leaf md.Subst.Lazy.mdl_uid in
  let env =
    store_module ~update_summary ~check:None id addr presence md shape env
  in
  env

and add_modtype ?shape id info env =
  let shape = shape_or_leaf info.mtd_uid shape in
  store_modtype id (Subst.Lazy.of_modtype_decl info) shape env

and add_modtype_lazy ~update_summary id info env =
  let shape = Shape.leaf info.Subst.Lazy.mtdl_uid in
  store_modtype ~update_summary id info shape env

and add_class ?shape id ty env =
  let addr = class_declaration_address env id ty in
  let shape = shape_or_leaf ty.cty_uid shape in
  store_class id addr ty shape env

and add_cltype ?shape id ty env =
  let shape = shape_or_leaf ty.clty_uid shape in
  store_cltype id ty shape env

let add_module ?arg ?shape id presence mty env =
  add_module_declaration ~check:false ?arg ?shape id presence (md mty) env

let add_local_type path info env =
  { env with
    local_constraints = Path.Map.add path info env.local_constraints }

(* Non-lazy version of scrape_alias *)
let scrape_alias t mty =
  mty |> Subst.Lazy.of_modtype |> scrape_alias t |> Subst.Lazy.force_modtype

(* Insertion of bindings by name *)

let enter_value ?check name desc env =
  let id = Ident.create_local name in
  let addr = value_declaration_address env id desc in
  let env = store_value ?check Value_mode.global id addr desc (Shape.leaf desc.val_uid) env in
  (id, env)

let enter_type ~scope name info env =
  let id = Ident.create_scoped ~scope name in
  let env = store_type ~check:true id info (Shape.leaf info.type_uid) env in
  (id, env)

let enter_extension ~scope ~rebind name ext env =
  let id = Ident.create_scoped ~scope name in
  let addr = extension_declaration_address env id ext in
  let shape = Shape.leaf ext.ext_uid in
  let env = store_extension ~check:true ~rebind id addr ext shape env in
  (id, env)

let enter_module_declaration ~scope ?arg ?shape s presence md env =
  let id = Ident.create_scoped ~scope s in
  (id, add_module_declaration ?arg ?shape ~check:true id presence md env)

let enter_modtype ~scope name mtd env =
  let id = Ident.create_scoped ~scope name in
  let shape = Shape.leaf mtd.mtd_uid in
  let env = store_modtype id (Subst.Lazy.of_modtype_decl mtd) shape env in
  (id, env)

let enter_class ~scope name desc env =
  let id = Ident.create_scoped ~scope name in
  let addr = class_declaration_address env id desc in
  let env = store_class id addr desc (Shape.leaf desc.cty_uid) env in
  (id, env)

let enter_cltype ~scope name desc env =
  let id = Ident.create_scoped ~scope name in
  let env = store_cltype id desc (Shape.leaf desc.clty_uid) env in
  (id, env)

let enter_module ~scope ?arg s presence mty env =
  enter_module_declaration ~scope ?arg s presence (md mty) env

let add_lock ?escaping_context mode env =
  let lock = Lock { mode; escaping_context } in
  { env with values = IdTbl.add_lock lock env.values }

let add_region_lock env =
  { env with values = IdTbl.add_lock Region_lock env.values }

(* Insertion of all components of a signature *)

let add_item (map, mod_shape) comp env =
  let proj_shape item =
    match mod_shape with
    | None -> map, None
    | Some mod_shape ->
        let shape = Shape.proj mod_shape item in
        Shape.Map.add map item shape, Some shape
  in
  match comp with
  | Sig_value(id, decl, _) ->
      let map, shape = proj_shape (Shape.Item.value id) in
      map, add_value ?shape id decl env
  | Sig_type(id, decl, _, _) ->
      let map, shape = proj_shape (Shape.Item.type_ id) in
      map, add_type ~check:false ?shape id decl env
  | Sig_typext(id, ext, _, _) ->
      let map, shape = proj_shape (Shape.Item.extension_constructor id) in
      map, add_extension ~check:false ?shape ~rebind:false id ext env
  | Sig_module(id, presence, md, _, _) ->
      let map, shape = proj_shape (Shape.Item.module_ id) in
      map, add_module_declaration ~check:false ?shape id presence md env
  | Sig_modtype(id, decl, _)  ->
      let map, shape = proj_shape (Shape.Item.module_type id) in
      map, add_modtype ?shape id decl env
  | Sig_class(id, decl, _, _) ->
      let map, shape = proj_shape (Shape.Item.class_ id) in
      map, add_class ?shape id decl env
  | Sig_class_type(id, decl, _, _) ->
      let map, shape = proj_shape (Shape.Item.class_type id) in
      map, add_cltype ?shape id decl env

let rec add_signature (map, mod_shape) sg env =
  match sg with
      [] -> map, env
  | comp :: rem ->
      let map, env = add_item (map, mod_shape) comp env in
      add_signature (map, mod_shape) rem env

let enter_signature_and_shape ~scope ~parent_shape mod_shape sg env =
  let sg = Subst.signature (Rescope scope) Subst.identity sg in
  let shape, env = add_signature (parent_shape, mod_shape) sg env in
  sg, shape, env

let enter_signature ?mod_shape ~scope sg env =
  let sg, _, env =
    enter_signature_and_shape ~scope ~parent_shape:Shape.Map.empty
      mod_shape sg env
  in
  sg, env

let enter_signature_and_shape ~scope ~parent_shape mod_shape sg env =
  enter_signature_and_shape ~scope ~parent_shape (Some mod_shape) sg env

let add_value = add_value ?shape:None
let add_type = add_type ?shape:None
let add_extension = add_extension ?shape:None
let add_class = add_class ?shape:None
let add_cltype = add_cltype ?shape:None
let add_modtype = add_modtype ?shape:None
let add_signature sg env =
  let _, env = add_signature (Shape.Map.empty, None) sg env in
  env

(* Add "unbound" bindings *)

let enter_unbound_value name reason env =
  let id = Ident.create_local name in
  { env with
    values = IdTbl.add id (Val_unbound reason) env.values;
    summary = Env_value_unbound(env.summary, name, reason) }

let enter_unbound_module name reason env =
  let id = Ident.create_local name in
  { env with
    modules = IdTbl.add id (Mod_unbound reason) env.modules;
    summary = Env_module_unbound(env.summary, name, reason) }

(* Open a signature path *)

let add_components slot root env0 comps =
  let add_l w comps env0 =
    TycompTbl.add_open slot w root comps env0
  in
  let add w comps env0 = IdTbl.add_open slot w root comps env0 in
  let constrs =
    add_l (fun x -> `Constructor x) comps.comp_constrs env0.constrs
  in
  let labels =
    add_l (fun x -> `Label x) comps.comp_labels env0.labels
  in
  let values =
    add (fun x -> `Value x) comps.comp_values env0.values
  in
  let types =
    add (fun x -> `Type x) comps.comp_types env0.types
  in
  let modtypes =
    add (fun x -> `Module_type x) comps.comp_modtypes env0.modtypes
  in
  let classes =
    add (fun x -> `Class x) comps.comp_classes env0.classes
  in
  let cltypes =
    add (fun x -> `Class_type x) comps.comp_cltypes env0.cltypes
  in
  let modules =
    add (fun x -> `Module x) comps.comp_modules env0.modules
  in
  { env0 with
    summary = Env_open(env0.summary, root);
    constrs;
    labels;
    values;
    types;
    modtypes;
    classes;
    cltypes;
    modules;
  }

let open_signature slot root env0 : (_,_) result =
  match get_components_res (find_module_components root env0) with
  | Error _ -> Error `Not_found
  | exception Not_found -> Error `Not_found
  | Ok (Functor_comps _) -> Error `Functor
  | Ok (Structure_comps comps) ->
    Ok (add_components slot root env0 comps)

let remove_last_open root env0 =
  let rec filter_summary summary =
    match summary with
      Env_empty -> raise Exit
    | Env_open (s, p) ->
        if Path.same p root then s else raise Exit
    | Env_value _
    | Env_type _
    | Env_extension _
    | Env_module _
    | Env_modtype _
    | Env_class _
    | Env_cltype _
    | Env_functor_arg _
    | Env_constraints _
    | Env_persistent _
    | Env_copy_types _
    | Env_value_unbound _
    | Env_module_unbound _ ->
        map_summary filter_summary summary
  in
  match filter_summary env0.summary with
  | summary ->
      let rem_l tbl = TycompTbl.remove_last_open root tbl
      and rem tbl = IdTbl.remove_last_open root tbl in
      Some { env0 with
             summary;
             constrs = rem_l env0.constrs;
             labels = rem_l env0.labels;
             values = rem env0.values;
             types = rem env0.types;
             modtypes = rem env0.modtypes;
             classes = rem env0.classes;
             cltypes = rem env0.cltypes;
             modules = rem env0.modules; }
  | exception Exit ->
      None

(* Open a signature from a file *)

let open_pers_signature name env =
  match open_signature None (Pident(Ident.create_persistent name)) env with
  | (Ok _ | Error `Not_found as res) -> res
  | Error `Functor -> assert false
        (* a compilation unit cannot refer to a functor *)

let open_signature
    ?(used_slot = ref false)
    ?(loc = Location.none) ?(toplevel = false)
    ovf root env =
  let unused =
    match ovf with
    | Asttypes.Fresh -> Warnings.Unused_open (Path.name root)
    | Asttypes.Override -> Warnings.Unused_open_bang (Path.name root)
  in
  let warn_unused =
    Warnings.is_active unused
  and warn_shadow_id =
    Warnings.is_active (Warnings.Open_shadow_identifier ("", ""))
  and warn_shadow_lc =
    Warnings.is_active (Warnings.Open_shadow_label_constructor ("",""))
  in
  if not toplevel && not loc.Location.loc_ghost
     && (warn_unused || warn_shadow_id || warn_shadow_lc)
  then begin
    let used = used_slot in
    if warn_unused then
      !add_delayed_check_forward
        (fun () ->
           if not !used then begin
             used := true;
             Location.prerr_warning loc unused
           end
        );
    let shadowed = ref [] in
    let slot s b =
      begin match check_shadowing env b with
      | Some kind when
          ovf = Asttypes.Fresh && not (List.mem (kind, s) !shadowed) ->
          shadowed := (kind, s) :: !shadowed;
          let w =
            match kind with
            | "label" | "constructor" ->
                Warnings.Open_shadow_label_constructor (kind, s)
            | _ -> Warnings.Open_shadow_identifier (kind, s)
          in
          Location.prerr_warning loc w
      | _ -> ()
      end;
      used := true
    in
    open_signature (Some slot) root env
  end
  else open_signature None root env

(* Read a signature from a file *)
let read_signature modname filename =
  let mda = read_pers_mod modname filename in
  let md = Subst.Lazy.force_module_decl mda.mda_declaration in
  match md.md_type with
  | Mty_signature sg -> sg
  | Mty_ident _ | Mty_functor _ | Mty_alias _ -> assert false

let is_identchar_latin1 = function
  | 'A'..'Z' | 'a'..'z' | '_' | '\192'..'\214' | '\216'..'\246'
  | '\248'..'\255' | '\'' | '0'..'9' -> true
  | _ -> false

let unit_name_of_filename fn =
  match Filename.extension fn with
  | ".cmi" -> begin
      let unit =
        String.capitalize_ascii (Filename.remove_extension fn)
      in
      if String.for_all is_identchar_latin1 unit then
        Some unit
      else
        None
    end
  | _ -> None

let persistent_structures_of_dir dir =
  Load_path.Dir.files dir
  |> List.to_seq
  |> Seq.filter_map unit_name_of_filename
  |> String.Set.of_seq

(* Save a signature to a file *)
let save_signature_with_transform cmi_transform ~alerts sg modname filename =
  Btype.cleanup_abbrev ();
  Subst.reset_for_saving ();
  let sg = Subst.signature Make_local (Subst.for_saving Subst.identity) sg in
  let cmi =
    Persistent_env.make_cmi !persistent_env modname sg alerts
    |> cmi_transform in
  let pm = save_sign_of_cmi
      { Persistent_env.Persistent_signature.cmi; filename } in
  Persistent_env.save_cmi !persistent_env
    { Persistent_env.Persistent_signature.filename; cmi } pm;
  cmi

let save_signature ~alerts sg modname filename =
  save_signature_with_transform (fun cmi -> cmi)
    ~alerts sg modname filename

let save_signature_with_imports ~alerts sg modname filename imports =
  let with_imports cmi = { cmi with cmi_crcs = imports } in
  save_signature_with_transform with_imports
    ~alerts sg modname filename

(* Make the initial environment *)
let (initial_safe_string, initial_unsafe_string) =
  Predef.build_initial_env
    (add_type ~check:false)
    (add_extension ~check:false ~rebind:false)
    empty

(* Tracking usage *)

let mark_module_used uid =
  match Types.Uid.Tbl.find !module_declarations uid with
  | mark -> mark ()
  | exception Not_found -> ()

let mark_modtype_used _uid = ()

let mark_value_used uid =
  match Types.Uid.Tbl.find !value_declarations uid with
  | mark -> mark ()
  | exception Not_found -> ()

let mark_type_used uid =
  match Types.Uid.Tbl.find !type_declarations uid with
  | mark -> mark ()
  | exception Not_found -> ()

let mark_type_path_used env path =
  match find_type path env with
  | decl -> mark_type_used decl.type_uid
  | exception Not_found -> ()

let mark_constructor_used usage cd =
  match Types.Uid.Tbl.find !used_constructors cd.cd_uid with
  | mark -> mark usage
  | exception Not_found -> ()

let mark_extension_used usage ext =
  match Types.Uid.Tbl.find !used_constructors ext.ext_uid with
  | mark -> mark usage
  | exception Not_found -> ()

let mark_label_used usage ld =
  match Types.Uid.Tbl.find !used_labels ld.ld_uid with
  | mark -> mark usage
  | exception Not_found -> ()

let mark_constructor_description_used usage env cstr =
  let ty_path = Btype.cstr_type_path cstr in
  mark_type_path_used env ty_path;
  match Types.Uid.Tbl.find !used_constructors cstr.cstr_uid with
  | mark -> mark usage
  | exception Not_found -> ()

let mark_label_description_used usage env lbl =
  let ty_path =
    match get_desc lbl.lbl_res with
    | Tconstr(path, _, _) -> path
    | _ -> assert false
  in
  mark_type_path_used env ty_path;
  match Types.Uid.Tbl.find !used_labels lbl.lbl_uid with
  | mark -> mark usage
  | exception Not_found -> ()

let mark_class_used uid =
  match Types.Uid.Tbl.find !type_declarations uid with
  | mark -> mark ()
  | exception Not_found -> ()

let mark_cltype_used uid =
  match Types.Uid.Tbl.find !type_declarations uid with
  | mark -> mark ()
  | exception Not_found -> ()

let set_value_used_callback vd callback =
  Types.Uid.Tbl.add !value_declarations vd.val_uid callback

let set_type_used_callback td callback =
  if Uid.for_actual_declaration td.type_uid then
    let old =
      try Types.Uid.Tbl.find !type_declarations td.type_uid
      with Not_found -> ignore
    in
    Types.Uid.Tbl.replace !type_declarations td.type_uid
      (fun () -> callback old)

(* Lookup by name *)

let may_lookup_error report_errors loc env err =
  if report_errors then lookup_error loc env err
  else raise Not_found

let report_module_unbound ~errors ~loc env reason =
  match reason with
  | Mod_unbound_illegal_recursion ->
      (* see #5965 *)
    may_lookup_error errors loc env Illegal_reference_to_recursive_module

let report_value_unbound ~errors ~loc env reason lid =
  match reason with
  | Val_unbound_instance_variable ->
      may_lookup_error errors loc env (Masked_instance_variable lid)
  | Val_unbound_self ->
      may_lookup_error errors loc env (Masked_self_variable lid)
  | Val_unbound_ancestor ->
      may_lookup_error errors loc env (Masked_ancestor_variable lid)
  | Val_unbound_ghost_recursive rloc ->
      let show_hint =
        (* Only display the "missing rec" hint for non-ghost code *)
        not loc.Location.loc_ghost
        && not rloc.Location.loc_ghost
      in
      let hint =
        if show_hint then Missing_rec rloc else No_hint
      in
      may_lookup_error errors loc env (Unbound_value(lid, hint))

let use_module ~use ~loc path mda =
  if use then begin
    let comps = mda.mda_components in
    mark_module_used comps.uid;
    Misc.Stdlib.String.Map.iter
      (fun kind message ->
         let message = if message = "" then "" else "\n" ^ message in
         Location.alert ~kind loc
           (Printf.sprintf "module %s%s" (Path.name path) message)
      )
      comps.alerts
  end

let use_value ~use ~loc path vda =
  if use then begin
    let desc = vda.vda_description in
    mark_value_used desc.val_uid;
    Builtin_attributes.check_alerts loc desc.val_attributes
      (Path.name path)
  end

let use_type ~use ~loc path tda =
  if use then begin
    let decl = tda.tda_declaration in
    mark_type_used decl.type_uid;
    Builtin_attributes.check_alerts loc decl.type_attributes
      (Path.name path)
  end

let use_modtype ~use ~loc path desc =
  let open Subst.Lazy in
  if use then begin
    mark_modtype_used desc.mtdl_uid;
    Builtin_attributes.check_alerts loc desc.mtdl_attributes
      (Path.name path)
  end

let use_class ~use ~loc path clda =
  if use then begin
    let desc = clda.clda_declaration in
    mark_class_used desc.cty_uid;
    Builtin_attributes.check_alerts loc desc.cty_attributes
      (Path.name path)
  end

let use_cltype ~use ~loc path desc =
  if use then begin
    mark_cltype_used desc.clty_uid;
    Builtin_attributes.check_alerts loc desc.clty_attributes
      (Path.name path)
  end

let use_label ~use ~loc usage env lbl =
  if use then begin
    mark_label_description_used usage env lbl;
    Builtin_attributes.check_alerts loc lbl.lbl_attributes lbl.lbl_name;
    if is_mutating_label_usage usage then
      Builtin_attributes.check_deprecated_mutable loc lbl.lbl_attributes
        lbl.lbl_name
  end

let use_constructor_desc ~use ~loc usage env cstr =
  if use then begin
    mark_constructor_description_used usage env cstr;
    Builtin_attributes.check_alerts loc cstr.cstr_attributes cstr.cstr_name
  end

let use_constructor ~use ~loc usage env cda =
  use_constructor_desc ~use ~loc usage env cda.cda_description

type _ load =
  | Load : module_data load
  | Don't_load : unit load

let lookup_ident_module (type a) (load : a load) ~errors ~use ~loc s env =
  let path, data =
    match find_name_module ~mark:use s env.modules with
    | res -> res
    | exception Not_found ->
        may_lookup_error errors loc env (Unbound_module (Lident s))
  in
  match data with
  | Mod_local mda -> begin
      use_module ~use ~loc path mda;
      match load with
      | Load -> path, (mda : a)
      | Don't_load -> path, (() : a)
    end
  | Mod_unbound reason ->
      report_module_unbound ~errors ~loc env reason
  | Mod_persistent -> begin
      match load with
      | Don't_load ->
          check_pers_mod ~loc s;
          path, (() : a)
      | Load -> begin
          match find_pers_mod s with
          | mda ->
              use_module ~use ~loc path mda;
              path, (mda : a)
          | exception Not_found ->
              may_lookup_error errors loc env (Unbound_module (Lident s))
        end
    end

let lock_mode ~errors ~loc env id vmode locks =
  List.fold_left
    (fun vmode lock ->
      match lock with
      | Region_lock -> Value_mode.local_to_regional vmode
      | Lock {mode; escaping_context} ->
          match Value_mode.submode vmode mode with
          | Ok () -> vmode
          | Error _ ->
              may_lookup_error errors loc env
                (Local_value_used_in_closure (id, escaping_context)))
    vmode locks

let lookup_ident_value ~errors ~use ~loc name env =
  match IdTbl.find_name_and_modes wrap_value ~mark:use name env.values with
  | (path, locks, Val_bound vda) ->
      let mode = lock_mode ~errors ~loc env (Lident name) vda.vda_mode locks in
      use_value ~use ~loc path vda;
      path, vda.vda_description, mode
  | (_, _, Val_unbound reason) ->
      report_value_unbound ~errors ~loc env reason (Lident name)
  | exception Not_found ->
      may_lookup_error errors loc env (Unbound_value (Lident name, No_hint))

let lookup_ident_type ~errors ~use ~loc s env =
  match IdTbl.find_name wrap_identity ~mark:use s env.types with
  | (path, data) as res ->
      use_type ~use ~loc path data;
      res
  | exception Not_found ->
      may_lookup_error errors loc env (Unbound_type (Lident s))

let lookup_ident_modtype ~errors ~use ~loc s env =
  match IdTbl.find_name wrap_identity ~mark:use s env.modtypes with
  | (path, data) ->
      use_modtype ~use ~loc path data.mtda_declaration;
      (path, data.mtda_declaration)
  | exception Not_found ->
      may_lookup_error errors loc env (Unbound_modtype (Lident s))

let lookup_ident_class ~errors ~use ~loc s env =
  match IdTbl.find_name wrap_identity ~mark:use s env.classes with
  | (path, clda) ->
      use_class ~use ~loc path clda;
      path, clda.clda_declaration
  | exception Not_found ->
      may_lookup_error errors loc env (Unbound_class (Lident s))

let lookup_ident_cltype ~errors ~use ~loc s env =
  match IdTbl.find_name wrap_identity ~mark:use s env.cltypes with
  | path, cltda ->
      use_cltype ~use ~loc path cltda.cltda_declaration;
      path, cltda.cltda_declaration
  | exception Not_found ->
      may_lookup_error errors loc env (Unbound_cltype (Lident s))

let lookup_all_ident_labels ~errors ~use ~loc usage s env =
  match TycompTbl.find_all ~mark:use s env.labels with
  | [] -> may_lookup_error errors loc env (Unbound_label (Lident s))
  | lbls -> begin
      List.map
        (fun (lbl, use_fn) ->
           let use_fn () =
             use_label ~use ~loc usage env lbl;
             use_fn ()
           in
           (lbl, use_fn))
        lbls
    end

let lookup_all_ident_constructors ~errors ~use ~loc usage s env =
  match TycompTbl.find_all ~mark:use s env.constrs with
  | [] -> may_lookup_error errors loc env (Unbound_constructor (Lident s))
  | cstrs ->
      List.map
        (fun (cda, use_fn) ->
           let use_fn () =
             use_constructor ~use ~loc usage env cda;
             use_fn ()
           in
           (cda.cda_description, use_fn))
        cstrs

let rec lookup_module_components ~errors ~use ~loc lid env =
  match lid with
  | Lident s ->
      let path, data = lookup_ident_module Load ~errors ~use ~loc s env in
      path, data.mda_components
  | Ldot(l, s) ->
      let path, data = lookup_dot_module ~errors ~use ~loc l s env in
      path, data.mda_components
  | Lapply _ as lid ->
      let f_path, f_comp, arg = lookup_apply ~errors ~use ~loc lid env in
      let comps =
        !components_of_functor_appl' ~loc ~f_path ~f_comp ~arg env in
      Papply (f_path, arg), comps

and lookup_structure_components ~errors ~use ~loc lid env =
  let path, comps = lookup_module_components ~errors ~use ~loc lid env in
  match get_components_res comps with
  | Ok (Structure_comps comps) -> path, comps
  | Ok (Functor_comps _) ->
      may_lookup_error errors loc env (Functor_used_as_structure lid)
  | Error No_components_abstract ->
      may_lookup_error errors loc env (Abstract_used_as_structure lid)
  | Error (No_components_alias p) ->
      may_lookup_error errors loc env (Cannot_scrape_alias(lid, p))

and get_functor_components ~errors ~loc lid env comps =
  match get_components_res comps with
  | Ok (Functor_comps fcomps) -> begin
      match fcomps.fcomp_arg with
      | Unit -> (* PR#7611 *)
          may_lookup_error errors loc env (Generative_used_as_applicative lid)
      | Named (_, arg) -> fcomps, arg
    end
  | Ok (Structure_comps _) ->
      may_lookup_error errors loc env (Structure_used_as_functor lid)
  | Error No_components_abstract ->
      may_lookup_error errors loc env (Abstract_used_as_functor lid)
  | Error (No_components_alias p) ->
      may_lookup_error errors loc env (Cannot_scrape_alias(lid, p))

and lookup_all_args ~errors ~use ~loc lid0 env =
  let rec loop_lid_arg args = function
    | Lident _ | Ldot _ as f_lid ->
        (f_lid, args)
    | Lapply (f_lid, arg_lid) ->
        let arg_path, arg_md = lookup_module ~errors ~use ~loc arg_lid env in
        loop_lid_arg ((f_lid,arg_path,arg_md.md_type)::args) f_lid
  in
  loop_lid_arg [] lid0

and lookup_apply ~errors ~use ~loc lid0 env =
  let f0_lid, args0 = lookup_all_args ~errors ~use ~loc lid0 env in
  let args_for_errors = List.map (fun (_,p,mty) -> (p,mty)) args0 in
  let f0_path, f0_comp =
    lookup_module_components ~errors ~use ~loc f0_lid env
  in
  let check_one_apply ~errors ~loc ~f_lid ~f_comp ~arg_path ~arg_mty env =
    let f_comp, param_mty =
      get_functor_components ~errors ~loc f_lid env f_comp
    in
    check_functor_appl
      ~errors ~loc ~lid_whole_app:lid0
      ~f0_path ~args:args_for_errors ~f_comp
      ~arg_path ~arg_mty ~param_mty
      env;
    arg_path, f_comp
  in
  let rec check_apply ~path:f_path ~comp:f_comp = function
    | [] -> invalid_arg "Env.lookup_apply: empty argument list"
    | [ f_lid, arg_path, arg_mty ] ->
        let arg_path, comps =
          check_one_apply ~errors ~loc ~f_lid ~f_comp
            ~arg_path ~arg_mty env
        in
        f_path, comps, arg_path
    | (f_lid, arg_path, arg_mty) :: args ->
        let arg_path, f_comp =
          check_one_apply ~errors ~loc ~f_lid ~f_comp
            ~arg_path ~arg_mty env
        in
        let comp =
          !components_of_functor_appl' ~loc ~f_path ~f_comp ~arg:arg_path env
        in
        let path = Papply (f_path, arg_path) in
        check_apply ~path ~comp args
  in
  check_apply ~path:f0_path ~comp:f0_comp args0

and lookup_module ~errors ~use ~loc lid env =
  match lid with
  | Lident s ->
      let path, data = lookup_ident_module Load ~errors ~use ~loc s env in
      let md = Subst.Lazy.force_module_decl data.mda_declaration in
      path, md
  | Ldot(l, s) ->
      let path, data = lookup_dot_module ~errors ~use ~loc l s env in
      let md = Subst.Lazy.force_module_decl data.mda_declaration in
      path, md
  | Lapply _ as lid ->
      let path_f, comp_f, path_arg = lookup_apply ~errors ~use ~loc lid env in
      let md = md (modtype_of_functor_appl comp_f path_f path_arg) in
      Papply(path_f, path_arg), md

and lookup_dot_module ~errors ~use ~loc l s env =
  let p, comps = lookup_structure_components ~errors ~use ~loc l env in
  match NameMap.find s comps.comp_modules with
  | mda ->
      let path = Pdot(p, s) in
      use_module ~use ~loc path mda;
      (path, mda)
  | exception Not_found ->
      may_lookup_error errors loc env (Unbound_module (Ldot(l, s)))

let lookup_dot_value ~errors ~use ~loc l s env =
  let (path, comps) =
    lookup_structure_components ~errors ~use ~loc l env
  in
  match NameMap.find s comps.comp_values with
  | vda ->
      let path = Pdot(path, s) in
      use_value ~use ~loc path vda;
      (path, vda.vda_description)
  | exception Not_found ->
      may_lookup_error errors loc env (Unbound_value (Ldot(l, s), No_hint))

let lookup_dot_type ~errors ~use ~loc l s env =
  let (p, comps) = lookup_structure_components ~errors ~use ~loc l env in
  match NameMap.find s comps.comp_types with
  | tda ->
      let path = Pdot(p, s) in
      use_type ~use ~loc path tda;
      (path, tda)
  | exception Not_found ->
      may_lookup_error errors loc env (Unbound_type (Ldot(l, s)))

let lookup_dot_modtype ~errors ~use ~loc l s env =
  let (p, comps) = lookup_structure_components ~errors ~use ~loc l env in
  match NameMap.find s comps.comp_modtypes with
  | mta ->
      let path = Pdot(p, s) in
      use_modtype ~use ~loc path mta.mtda_declaration;
      (path, mta.mtda_declaration)
  | exception Not_found ->
      may_lookup_error errors loc env (Unbound_modtype (Ldot(l, s)))

let lookup_dot_class ~errors ~use ~loc l s env =
  let (p, comps) = lookup_structure_components ~errors ~use ~loc l env in
  match NameMap.find s comps.comp_classes with
  | clda ->
      let path = Pdot(p, s) in
      use_class ~use ~loc path clda;
      (path, clda.clda_declaration)
  | exception Not_found ->
      may_lookup_error errors loc env (Unbound_class (Ldot(l, s)))

let lookup_dot_cltype ~errors ~use ~loc l s env =
  let (p, comps) = lookup_structure_components ~errors ~use ~loc l env in
  match NameMap.find s comps.comp_cltypes with
  | cltda ->
      let path = Pdot(p, s) in
      use_cltype ~use ~loc path cltda.cltda_declaration;
      (path, cltda.cltda_declaration)
  | exception Not_found ->
      may_lookup_error errors loc env (Unbound_cltype (Ldot(l, s)))

let lookup_all_dot_labels ~errors ~use ~loc usage l s env =
  let (_, comps) = lookup_structure_components ~errors ~use ~loc l env in
  match NameMap.find s comps.comp_labels with
  | [] | exception Not_found ->
      may_lookup_error errors loc env (Unbound_label (Ldot(l, s)))
  | lbls ->
      List.map
        (fun lbl ->
           let use_fun () = use_label ~use ~loc usage env lbl in
           (lbl, use_fun))
        lbls

let lookup_all_dot_constructors ~errors ~use ~loc usage l s env =
  match l with
  | Longident.Lident "*predef*" ->
      (* Hack to support compilation of default arguments *)
      lookup_all_ident_constructors
        ~errors ~use ~loc usage s initial_safe_string
  | _ ->
      let (_, comps) = lookup_structure_components ~errors ~use ~loc l env in
      match NameMap.find s comps.comp_constrs with
      | [] | exception Not_found ->
          may_lookup_error errors loc env (Unbound_constructor (Ldot(l, s)))
      | cstrs ->
          List.map
            (fun cda ->
               let use_fun () = use_constructor ~use ~loc usage env cda in
               (cda.cda_description, use_fun))
            cstrs

(* General forms of the lookup functions *)

let lookup_module_path ~errors ~use ~loc ~load lid env : Path.t =
  match lid with
  | Lident s ->
      if !Clflags.transparent_modules && not load then
        fst (lookup_ident_module Don't_load ~errors ~use ~loc s env)
      else
        fst (lookup_ident_module Load ~errors ~use ~loc s env)
  | Ldot(l, s) -> fst (lookup_dot_module ~errors ~use ~loc l s env)
  | Lapply _ as lid ->
      let path_f, _comp_f, path_arg = lookup_apply ~errors ~use ~loc lid env in
      Papply(path_f, path_arg)

let lookup_value ~errors ~use ~loc lid env =
  match lid with
  | Lident s -> lookup_ident_value ~errors ~use ~loc s env
  | Ldot(l, s) ->
    let path, desc = lookup_dot_value ~errors ~use ~loc l s env in
    let mode = Value_mode.global in
    path, desc, mode
  | Lapply _ -> assert false

let lookup_type_full ~errors ~use ~loc lid env =
  match lid with
  | Lident s -> lookup_ident_type ~errors ~use ~loc s env
  | Ldot(l, s) -> lookup_dot_type ~errors ~use ~loc l s env
  | Lapply _ -> assert false

let lookup_type ~errors ~use ~loc lid env =
  let (path, tda) = lookup_type_full ~errors ~use ~loc lid env in
  path, tda.tda_declaration

let lookup_modtype_lazy ~errors ~use ~loc lid env =
  match lid with
  | Lident s -> lookup_ident_modtype ~errors ~use ~loc s env
  | Ldot(l, s) -> lookup_dot_modtype ~errors ~use ~loc l s env
  | Lapply _ -> assert false

let lookup_modtype ~errors ~use ~loc lid env =
  let (path, mt) = lookup_modtype_lazy ~errors ~use ~loc lid env in
  path, Subst.Lazy.force_modtype_decl mt

let lookup_class ~errors ~use ~loc lid env =
  match lid with
  | Lident s -> lookup_ident_class ~errors ~use ~loc s env
  | Ldot(l, s) -> lookup_dot_class ~errors ~use ~loc l s env
  | Lapply _ -> assert false

let lookup_cltype ~errors ~use ~loc lid env =
  match lid with
  | Lident s -> lookup_ident_cltype ~errors ~use ~loc s env
  | Ldot(l, s) -> lookup_dot_cltype ~errors ~use ~loc l s env
  | Lapply _ -> assert false

let lookup_all_labels ~errors ~use ~loc usage lid env =
  match lid with
  | Lident s -> lookup_all_ident_labels ~errors ~use ~loc usage s env
  | Ldot(l, s) -> lookup_all_dot_labels ~errors ~use ~loc usage l s env
  | Lapply _ -> assert false

let lookup_label ~errors ~use ~loc usage lid env =
  match lookup_all_labels ~errors ~use ~loc usage lid env with
  | [] -> assert false
  | (desc, use) :: _ -> use (); desc

let lookup_all_labels_from_type ~use ~loc usage ty_path env =
  match find_type_descrs ty_path env with
  | exception Not_found -> []
  | Type_variant _ | Type_abstract | Type_open -> []
  | Type_record (lbls, _) ->
      List.map
        (fun lbl ->
           let use_fun () = use_label ~use ~loc usage env lbl in
           (lbl, use_fun))
        lbls

let lookup_all_constructors ~errors ~use ~loc usage lid env =
  match lid with
  | Lident s -> lookup_all_ident_constructors ~errors ~use ~loc usage s env
  | Ldot(l, s) -> lookup_all_dot_constructors ~errors ~use ~loc usage l s env
  | Lapply _ -> assert false

let lookup_constructor ~errors ~use ~loc usage lid env =
  match lookup_all_constructors ~errors ~use ~loc usage lid env with
  | [] -> assert false
  | (desc, use) :: _ -> use (); desc

let lookup_all_constructors_from_type ~use ~loc usage ty_path env =
  match find_type_descrs ty_path env with
  | exception Not_found -> []
  | Type_record _ | Type_abstract | Type_open -> []
  | Type_variant (cstrs, _) ->
      List.map
        (fun cstr ->
           let use_fun () =
             use_constructor_desc ~use ~loc usage env cstr
           in
           (cstr, use_fun))
        cstrs

(* Lookup functions that do not mark the item as used or
   warn if it has alerts, and raise [Not_found] rather
   than report errors *)

let find_module_by_name lid env =
  let loc = Location.(in_file !input_name) in
  lookup_module ~errors:false ~use:false ~loc lid env

let find_value_by_name lid env =
  let loc = Location.(in_file !input_name) in
  let path, desc, _ = lookup_value ~errors:false ~use:false ~loc lid env in
  path, desc

let find_type_by_name lid env =
  let loc = Location.(in_file !input_name) in
  lookup_type ~errors:false ~use:false ~loc lid env

let find_modtype_by_name lid env =
  let loc = Location.(in_file !input_name) in
  lookup_modtype ~errors:false ~use:false ~loc lid env

let find_class_by_name lid env =
  let loc = Location.(in_file !input_name) in
  lookup_class ~errors:false ~use:false ~loc lid env

let find_cltype_by_name lid env =
  let loc = Location.(in_file !input_name) in
  lookup_cltype ~errors:false ~use:false ~loc lid env

let find_constructor_by_name lid env =
  let loc = Location.(in_file !input_name) in
  lookup_constructor ~errors:false ~use:false ~loc Positive lid env

let find_label_by_name lid env =
  let loc = Location.(in_file !input_name) in
  lookup_label ~errors:false ~use:false ~loc Projection lid env

(* Ordinary lookup functions *)

let lookup_module_path ?(use=true) ~loc ~load lid env =
  lookup_module_path ~errors:true ~use ~loc ~load lid env

let lookup_module ?(use=true) ~loc lid env =
  lookup_module ~errors:true ~use ~loc lid env

let lookup_value ?(use=true) ~loc lid env =
  check_value_name (Longident.last lid) loc;
  lookup_value ~errors:true ~use ~loc lid env

let lookup_type ?(use=true) ~loc lid env =
  lookup_type ~errors:true ~use ~loc lid env

let lookup_modtype ?(use=true) ~loc lid env =
  lookup_modtype ~errors:true ~use ~loc lid env

let lookup_modtype_path ?(use=true) ~loc lid env =
  fst (lookup_modtype_lazy ~errors:true ~use ~loc lid env)

let lookup_class ?(use=true) ~loc lid env =
  lookup_class ~errors:true ~use ~loc lid env

let lookup_cltype ?(use=true) ~loc lid env =
  lookup_cltype ~errors:true ~use ~loc lid env

let lookup_all_constructors ?(use=true) ~loc usage lid env =
  match lookup_all_constructors ~errors:true ~use ~loc usage lid env with
  | exception Error(Lookup_error(loc', env', err)) ->
      (Error(loc', env', err) : _ result)
  | cstrs -> Ok cstrs

let lookup_constructor ?(use=true) ~loc lid env =
  lookup_constructor ~errors:true ~use ~loc lid env

let lookup_all_constructors_from_type ?(use=true) ~loc usage ty_path env =
  lookup_all_constructors_from_type ~use ~loc usage ty_path env

let lookup_all_labels ?(use=true) ~loc usage lid env =
  match lookup_all_labels ~errors:true ~use ~loc usage lid env with
  | exception Error(Lookup_error(loc', env', err)) ->
      (Error(loc', env', err) : _ result)
  | lbls -> Ok lbls

let lookup_label ?(use=true) ~loc lid env =
  lookup_label ~errors:true ~use ~loc lid env

let lookup_all_labels_from_type ?(use=true) ~loc usage ty_path env =
  lookup_all_labels_from_type ~use ~loc usage ty_path env

let lookup_instance_variable ?(use=true) ~loc name env =
  match IdTbl.find_name_and_modes wrap_value ~mark:use name env.values with
  | (path, _, Val_bound vda) -> begin
      let desc = vda.vda_description in
      match desc.val_kind with
      | Val_ivar(mut, cl_num) ->
          use_value ~use ~loc path vda;
          path, mut, cl_num, desc.val_type
      | _ ->
          lookup_error loc env (Not_an_instance_variable name)
    end
  | (_, _, Val_unbound Val_unbound_instance_variable) ->
      lookup_error loc env (Masked_instance_variable (Lident name))
  | (_, _, Val_unbound Val_unbound_self) ->
      lookup_error loc env (Not_an_instance_variable name)
  | (_, _, Val_unbound Val_unbound_ancestor) ->
      lookup_error loc env (Not_an_instance_variable name)
  | (_, _, Val_unbound Val_unbound_ghost_recursive _) ->
      lookup_error loc env (Unbound_instance_variable name)
  | exception Not_found ->
      lookup_error loc env (Unbound_instance_variable name)

(* Checking if a name is bound *)

let bound_module name env =
  match IdTbl.find_name wrap_module ~mark:false name env.modules with
  | _ -> true
  | exception Not_found ->
      if Current_unit_name.is name then false
      else begin
        match find_pers_mod name with
        | _ -> true
        | exception Not_found -> false
      end

let bound wrap proj name env =
  match IdTbl.find_name_and_modes wrap ~mark:false name (proj env) with
  | _ -> true
  | exception Not_found -> false

let bound_value name env =
  bound wrap_value (fun env -> env.values) name env

let bound_type name env =
  bound wrap_identity (fun env -> env.types) name env

let bound_modtype name env =
  bound wrap_identity (fun env -> env.modtypes) name env

let bound_class name env =
  bound wrap_identity (fun env -> env.classes) name env

let bound_cltype name env =
  bound wrap_identity (fun env -> env.cltypes) name env

(* Folding on environments *)

let find_all wrap proj1 proj2 f lid env acc =
  match lid with
  | None ->
      IdTbl.fold_name wrap
        (fun name (p, data) acc -> f name p data acc)
        (proj1 env) acc
  | Some l ->
      let p, desc =
        lookup_module_components
          ~errors:false ~use:false ~loc:Location.none l env
      in
      begin match get_components desc with
      | Structure_comps c ->
          NameMap.fold
            (fun s data acc -> f s (Pdot (p, s)) (wrap data) acc)
            (proj2 c) acc
      | Functor_comps _ ->
          acc
      end

let find_all_simple_list proj1 proj2 f lid env acc =
  match lid with
  | None ->
      TycompTbl.fold_name
        (fun data acc -> f data acc)
        (proj1 env) acc
  | Some l ->
      let (_p, desc) =
        lookup_module_components
          ~errors:false ~use:false ~loc:Location.none l env
      in
      begin match get_components desc with
      | Structure_comps c ->
          NameMap.fold
            (fun _s comps acc ->
               match comps with
               | [] -> acc
               | data :: _ -> f data acc)
            (proj2 c) acc
      | Functor_comps _ ->
          acc
      end

let fold_modules f lid env acc =
  match lid with
  | None ->
      IdTbl.fold_name wrap_module
        (fun name (p, entry) acc ->
           match entry with
           | Mod_unbound _ -> acc
           | Mod_local mda ->
               let md =
                 Subst.Lazy.force_module_decl mda.mda_declaration
               in
               f name p md acc
           | Mod_persistent ->
               match Persistent_env.find_in_cache !persistent_env name with
               | None -> acc
               | Some mda ->
                   let md =
                     Subst.Lazy.force_module_decl mda.mda_declaration
                   in
                   f name p md acc)
        env.modules
        acc
  | Some l ->
      let p, desc =
        lookup_module_components
          ~errors:false ~use:false ~loc:Location.none l env
      in
      begin match get_components desc with
      | Structure_comps c ->
          NameMap.fold
            (fun s mda acc ->
               let md =
                 Subst.Lazy.force_module_decl mda.mda_declaration
               in
               f s (Pdot (p, s)) md acc)
            c.comp_modules
            acc
      | Functor_comps _ ->
          acc
      end

let fold_values f =
  find_all wrap_value (fun env -> env.values) (fun sc -> sc.comp_values)
    (fun k p ve acc ->
       match ve with
       | Val_unbound _ -> acc
       | Val_bound vda -> f k p vda.vda_description acc)
and fold_constructors f =
  find_all_simple_list (fun env -> env.constrs) (fun sc -> sc.comp_constrs)
    (fun cda acc -> f cda.cda_description acc)
and fold_labels f =
  find_all_simple_list (fun env -> env.labels) (fun sc -> sc.comp_labels) f
and fold_types f =
  find_all wrap_identity
    (fun env -> env.types) (fun sc -> sc.comp_types)
    (fun k p tda acc -> f k p tda.tda_declaration acc)
and fold_modtypes f =
  let f l path data acc = f l path (Subst.Lazy.force_modtype_decl data) acc in
  find_all wrap_identity
    (fun env -> env.modtypes) (fun sc -> sc.comp_modtypes)
    (fun k p mta acc -> f k p mta.mtda_declaration acc)
and fold_classes f =
  find_all wrap_identity (fun env -> env.classes) (fun sc -> sc.comp_classes)
    (fun k p clda acc -> f k p clda.clda_declaration acc)
and fold_cltypes f =
  find_all wrap_identity
    (fun env -> env.cltypes) (fun sc -> sc.comp_cltypes)
    (fun k p cltda acc -> f k p cltda.cltda_declaration acc)

let filter_non_loaded_persistent f env =
  let to_remove =
    IdTbl.fold_name wrap_module
      (fun name (_, entry) acc ->
         match entry with
         | Mod_local _ -> acc
         | Mod_unbound _ -> acc
         | Mod_persistent ->
             match Persistent_env.find_in_cache !persistent_env name with
             | Some _ -> acc
             | None ->
                 if f (Ident.create_persistent name) then
                   acc
                 else
                   String.Set.add name acc)
      env.modules
      String.Set.empty
  in
  let remove_ids tbl ids =
    String.Set.fold
      (fun name tbl -> IdTbl.remove (Ident.create_persistent name) tbl)
      ids
      tbl
  in
  let rec filter_summary summary ids =
    if String.Set.is_empty ids then
      summary
    else
      match summary with
        Env_persistent (s, id) when String.Set.mem (Ident.name id) ids ->
          filter_summary s (String.Set.remove (Ident.name id) ids)
      | Env_empty
      | Env_value _
      | Env_type _
      | Env_extension _
      | Env_module _
      | Env_modtype _
      | Env_class _
      | Env_cltype _
      | Env_open _
      | Env_functor_arg _
      | Env_constraints _
      | Env_copy_types _
      | Env_persistent _
      | Env_value_unbound _
      | Env_module_unbound _ ->
          map_summary (fun s -> filter_summary s ids) summary
  in
  { env with
    modules = remove_ids env.modules to_remove;
    summary = filter_summary env.summary to_remove;
  }

(* Return the environment summary *)

let summary env =
  if Path.Map.is_empty env.local_constraints then env.summary
  else Env_constraints (env.summary, env.local_constraints)

let last_env = s_ref empty
let last_reduced_env = s_ref empty

let keep_only_summary env =
  if !last_env == env then !last_reduced_env
  else begin
    let new_env =
      {
       empty with
       summary = env.summary;
       local_constraints = env.local_constraints;
       flags = env.flags;
      }
    in
    last_env := env;
    last_reduced_env := new_env;
    new_env
  end


let env_of_only_summary env_from_summary env =
  let new_env = env_from_summary env.summary Subst.identity in
  { new_env with
    local_constraints = env.local_constraints;
    flags = env.flags;
  }

(* Error report *)

open Format

(* Forward declarations *)

let print_longident =
  ref ((fun _ _ -> assert false) : formatter -> Longident.t -> unit)

let print_path =
  ref ((fun _ _ -> assert false) : formatter -> Path.t -> unit)

let spellcheck ppf extract env lid =
  let choices ~path name = Misc.spellcheck (extract path env) name in
  match lid with
    | Longident.Lapply _ -> ()
    | Longident.Lident s ->
       Misc.did_you_mean ppf (fun () -> choices ~path:None s)
    | Longident.Ldot (r, s) ->
       Misc.did_you_mean ppf (fun () -> choices ~path:(Some r) s)

let spellcheck_name ppf extract env name =
  Misc.did_you_mean ppf
    (fun () -> Misc.spellcheck (extract env) name)

let extract_values path env =
  fold_values (fun name _ _ acc -> name :: acc) path env []
let extract_types path env =
  fold_types (fun name _ _ acc -> name :: acc) path env []
let extract_modules path env =
  fold_modules (fun name _ _ acc -> name :: acc) path env []
let extract_constructors path env =
  fold_constructors (fun desc acc -> desc.cstr_name :: acc) path env []
let extract_labels path env =
  fold_labels (fun desc acc -> desc.lbl_name :: acc) path env []
let extract_classes path env =
  fold_classes (fun name _ _ acc -> name :: acc) path env []
let extract_modtypes path env =
  fold_modtypes (fun name _ _ acc -> name :: acc) path env []
let extract_cltypes path env =
  fold_cltypes (fun name _ _ acc -> name :: acc) path env []
let extract_instance_variables env =
  fold_values
    (fun name _ descr acc ->
       match descr.val_kind with
       | Val_ivar _ -> name :: acc
       | _ -> acc) None env []

let report_lookup_error _loc env ppf = function
  | Unbound_value(lid, hint) -> begin
      fprintf ppf "Unbound value %a" !print_longident lid;
      spellcheck ppf extract_values env lid;
      match hint with
      | No_hint -> ()
      | Missing_rec def_loc ->
          let (_, line, _) =
            Location.get_pos_info def_loc.Location.loc_start
          in
          fprintf ppf
            "@.@[%s@ %s %i@]"
            "Hint: If this is a recursive definition,"
            "you should add the 'rec' keyword on line"
            line
    end
  | Unbound_type lid ->
      fprintf ppf "Unbound type constructor %a" !print_longident lid;
      spellcheck ppf extract_types env lid;
  | Unbound_module lid -> begin
      fprintf ppf "Unbound module %a" !print_longident lid;
       match find_modtype_by_name lid env with
      | exception Not_found -> spellcheck ppf extract_modules env lid;
      | _ ->
         fprintf ppf
           "@.@[%s %a, %s@]"
           "Hint: There is a module type named"
           !print_longident lid
           "but module types are not modules"
    end
  | Unbound_constructor lid ->
      fprintf ppf "Unbound constructor %a" !print_longident lid;
      spellcheck ppf extract_constructors env lid;
  | Unbound_label lid ->
      fprintf ppf "Unbound record field %a" !print_longident lid;
      spellcheck ppf extract_labels env lid;
  | Unbound_class lid -> begin
      fprintf ppf "Unbound class %a" !print_longident lid;
      match find_cltype_by_name lid env with
      | exception Not_found -> spellcheck ppf extract_classes env lid;
      | _ ->
         fprintf ppf
           "@.@[%s %a, %s@]"
           "Hint: There is a class type named"
           !print_longident lid
           "but classes are not class types"
    end
  | Unbound_modtype lid -> begin
      fprintf ppf "Unbound module type %a" !print_longident lid;
      match find_module_by_name lid env with
      | exception Not_found -> spellcheck ppf extract_modtypes env lid;
      | _ ->
         fprintf ppf
           "@.@[%s %a, %s@]"
           "Hint: There is a module named"
           !print_longident lid
           "but modules are not module types"
    end
  | Unbound_cltype lid ->
      fprintf ppf "Unbound class type %a" !print_longident lid;
      spellcheck ppf extract_cltypes env lid;
  | Unbound_instance_variable s ->
      fprintf ppf "Unbound instance variable %s" s;
      spellcheck_name ppf extract_instance_variables env s;
  | Not_an_instance_variable s ->
      fprintf ppf "The value %s is not an instance variable" s;
      spellcheck_name ppf extract_instance_variables env s;
  | Masked_instance_variable lid ->
      fprintf ppf
        "The instance variable %a@ \
         cannot be accessed from the definition of another instance variable"
        !print_longident lid
  | Masked_self_variable lid ->
      fprintf ppf
        "The self variable %a@ \
         cannot be accessed from the definition of an instance variable"
        !print_longident lid
  | Masked_ancestor_variable lid ->
      fprintf ppf
        "The ancestor variable %a@ \
         cannot be accessed from the definition of an instance variable"
        !print_longident lid
  | Illegal_reference_to_recursive_module ->
     fprintf ppf "Illegal recursive module reference"
  | Structure_used_as_functor lid ->
      fprintf ppf "@[The module %a is a structure, it cannot be applied@]"
        !print_longident lid
  | Abstract_used_as_functor lid ->
      fprintf ppf "@[The module %a is abstract, it cannot be applied@]"
        !print_longident lid
  | Functor_used_as_structure lid ->
      fprintf ppf "@[The module %a is a functor, \
                   it cannot have any components@]" !print_longident lid
  | Abstract_used_as_structure lid ->
      fprintf ppf "@[The module %a is abstract, \
                   it cannot have any components@]" !print_longident lid
  | Generative_used_as_applicative lid ->
      fprintf ppf "@[The functor %a is generative,@ it@ cannot@ be@ \
                   applied@ in@ type@ expressions@]" !print_longident lid
  | Cannot_scrape_alias(lid, p) ->
      let cause =
        if Current_unit_name.is_path p then "is the current compilation unit"
        else "is missing"
      in
      fprintf ppf
        "The module %a is an alias for module %a, which %s"
        !print_longident lid !print_path p cause
  | Local_value_used_in_closure (lid, context) ->
      fprintf ppf
        "@[The value %a is local, so cannot be used \
           inside a closure that might escape@]"
        !print_longident lid;
      begin match context with
      | Some Tailcall_argument ->
         fprintf ppf "@.@[Hint: The closure might escape because it \
                          is an argument to a tail call@]"
      | _ -> ()
      end

let report_error ppf = function
  | Missing_module(_, path1, path2) ->
      fprintf ppf "@[@[<hov>";
      if Path.same path1 path2 then
        fprintf ppf "Internal path@ %s@ is dangling." (Path.name path1)
      else
        fprintf ppf "Internal path@ %s@ expands to@ %s@ which is dangling."
          (Path.name path1) (Path.name path2);
      fprintf ppf "@]@ @[%s@ %s@ %s.@]@]"
        "The compiled interface for module" (Ident.name (Path.head path2))
        "was not found"
  | Illegal_value_name(_loc, name) ->
      fprintf ppf "'%s' is not a valid value identifier."
        name
  | Lookup_error(loc, t, err) -> report_lookup_error loc t ppf err

let () =
  Location.register_error_of_exn
    (function
      | Error err ->
          let loc =
            match err with
            | Missing_module (loc, _, _)
            | Illegal_value_name (loc, _)
            | Lookup_error(loc, _, _) -> loc
          in
          let error_of_printer =
            if loc = Location.none
            then Location.error_of_printer_file
            else Location.error_of_printer ~loc ?sub:None
          in
          Some (error_of_printer report_error err)
      | _ ->
          None
    )<|MERGE_RESOLUTION|>--- conflicted
+++ resolved
@@ -1954,6 +1954,7 @@
 
 and store_value ?check mode id addr decl shape env =
   check_value_name (Ident.name id) decl.val_loc;
+  Builtin_attributes.mark_alerts_used decl.val_attributes;
   Option.iter
     (fun f -> check_usage decl.val_loc id decl.val_uid f !value_declarations)
     check;
@@ -2064,49 +2065,8 @@
       tda_descriptions = descrs;
       tda_shape = shape }
   in
-<<<<<<< HEAD
-  let labels = Datarepr.labels_of_type path info in
-  let descrs = (List.map snd constructors, List.map snd labels) in
-  let tda = { tda_declaration = info; tda_descriptions = descrs } in
-  if check && not loc.Location.loc_ghost &&
-    Warnings.is_active (Warnings.Unused_constructor ("", false, false))
-  then begin
-    let ty_name = Ident.name id in
-    let priv = info.type_private in
-    List.iter
-      begin fun (_, cstr) ->
-        let name = cstr.cstr_name in
-        let loc = cstr.cstr_loc in
-        let k = cstr.cstr_uid in
-        if not (Types.Uid.Tbl.mem !used_constructors k) then
-          let used = constructor_usages () in
-          Types.Uid.Tbl.add !used_constructors k
-            (add_constructor_usage ~rebind:false priv used);
-          if not (ty_name = "" || ty_name.[0] = '_')
-          then !add_delayed_check_forward
-              (fun () ->
-                if not (is_in_signature env) && not used.cu_positive then
-                  Location.prerr_warning loc
-                    (Warnings.Unused_constructor
-                       (name, used.cu_pattern, used.cu_privatize)))
-      end
-      constructors
-  end;
-  { env with
-    constrs =
-      List.fold_right
-        (fun (id, descr) constrs ->
-           let cda = { cda_description = descr; cda_address = None } in
-           TycompTbl.add id cda constrs)
-        constructors env.constrs;
-    labels =
-      List.fold_right
-        (fun (id, descr) labels -> TycompTbl.add id descr labels)
-        labels env.labels;
-=======
   Builtin_attributes.mark_alerts_used info.type_attributes;
   { env with
->>>>>>> 5bf28202
     types = IdTbl.add id tda env.types;
     summary = Env_type(env.summary, id, info) }
 
@@ -2132,9 +2092,6 @@
   let cstr =
     Datarepr.extension_descr ~current_unit:(get_unit_name ()) (Pident id) ext
   in
-<<<<<<< HEAD
-  let cda = { cda_description = cstr; cda_address = Some addr } in
-=======
   let cda =
     { cda_description = cstr;
       cda_address = Some addr;
@@ -2143,7 +2100,6 @@
   Builtin_attributes.mark_alerts_used ext.ext_attributes;
   Builtin_attributes.mark_alerts_used cstr.cstr_attributes;
   Builtin_attributes.mark_warn_on_literal_pattern_used cstr.cstr_attributes;
->>>>>>> 5bf28202
   if check && not loc.Location.loc_ghost &&
     Warnings.is_active (Warnings.Unused_extension ("", false, Unused))
   then begin
@@ -2194,13 +2150,9 @@
     modules = IdTbl.add id (Mod_local mda) env.modules;
     summary }
 
-<<<<<<< HEAD
-and store_modtype ?(update_summary=true) id info env =
-=======
 and store_modtype ?(update_summary=true) id info shape env =
   Builtin_attributes.mark_alerts_used info.Subst.Lazy.mtdl_attributes;
   let mtda = { mtda_declaration = info; mtda_shape = shape } in
->>>>>>> 5bf28202
   let summary =
     if not update_summary then env.summary
     else Env_modtype (env.summary, id, Subst.Lazy.force_modtype_decl info) in
@@ -2208,10 +2160,6 @@
     modtypes = IdTbl.add id mtda env.modtypes;
     summary }
 
-<<<<<<< HEAD
-and store_class id addr desc env =
-  let clda = { clda_declaration = desc; clda_address = addr } in
-=======
 and store_class id addr desc shape env =
   Builtin_attributes.mark_alerts_used desc.cty_attributes;
   let clda =
@@ -2219,18 +2167,13 @@
       clda_address = addr;
       clda_shape = shape; }
   in
->>>>>>> 5bf28202
   { env with
     classes = IdTbl.add id clda env.classes;
     summary = Env_class(env.summary, id, desc) }
 
-<<<<<<< HEAD
-and store_cltype id desc env =
-=======
 and store_cltype id desc shape env =
   Builtin_attributes.mark_alerts_used desc.clty_attributes;
   let cltda = { cltda_declaration = desc; cltda_shape = shape } in
->>>>>>> 5bf28202
   { env with
     cltypes = IdTbl.add id cltda env.cltypes;
     summary = Env_cltype(env.summary, id, desc) }
