(**************************************************************************)
(*                                                                        *)
(*                                 OCaml                                  *)
(*                                                                        *)
(*             Xavier Leroy, projet Cristal, INRIA Rocquencourt           *)
(*                                                                        *)
(*   Copyright 1996 Institut National de Recherche en Informatique et     *)
(*     en Automatique.                                                    *)
(*                                                                        *)
(*   All rights reserved.  This file is distributed under the terms of    *)
(*   the GNU Lesser General Public License version 2.1, with the          *)
(*   special exception on linking described in the file LICENSE.          *)
(*                                                                        *)
(**************************************************************************)

open Misc
open Longident
open Path
open Asttypes
open Parsetree
open Types
open Format

module Style = Misc.Style

let () = Includemod_errorprinter.register ()

module Sig_component_kind = Shape.Sig_component_kind
module String = Misc.Stdlib.String

type hiding_error =
  | Illegal_shadowing of {
      shadowed_item_id: Ident.t;
      shadowed_item_kind: Sig_component_kind.t;
      shadowed_item_loc: Location.t;
      shadower_id: Ident.t;
      user_id: Ident.t;
      user_kind: Sig_component_kind.t;
      user_loc: Location.t;
    }
  | Appears_in_signature of {
      opened_item_id: Ident.t;
      opened_item_kind: Sig_component_kind.t;
      user_id: Ident.t;
      user_kind: Sig_component_kind.t;
      user_loc: Location.t;
    }

type functor_dependency_error =
    Functor_applied
  | Functor_included

type error =
    Cannot_apply of module_type
  | Not_included of Includemod.explanation
  | Not_included_functor of Includemod.explanation
  | Cannot_eliminate_dependency of functor_dependency_error * module_type
  | Signature_expected
  | Structure_expected of module_type
  | Functor_expected of module_type
  | Signature_parameter_expected of module_type
  | Signature_result_expected of module_type
  | Recursive_include_functor
  | With_no_component of Longident.t
  | With_mismatch of Longident.t * Includemod.explanation
  | With_makes_applicative_functor_ill_typed of
      Longident.t * Path.t * Includemod.explanation
  | With_changes_module_alias of Longident.t * Ident.t * Path.t
  | With_cannot_remove_constrained_type
  | With_package_manifest of Longident.t * type_expr
  | Repeated_name of Sig_component_kind.t * string
  | Non_generalizable of { vars : type_expr list; expression : type_expr }
  | Non_generalizable_module of
      { vars : type_expr list; item : value_description; mty : module_type }
  | Implementation_is_required of string
  | Interface_not_compiled of string
  | Not_allowed_in_functor_body
  | Not_includable_in_functor_body
  | Not_a_packed_module of type_expr
  | Incomplete_packed_module of type_expr
  | Scoping_pack of Longident.t * type_expr
  | Recursive_module_require_explicit_type
  | Apply_generative
  | Cannot_scrape_alias of Path.t
  | Cannot_scrape_package_type of Path.t
  | Badly_formed_signature of string * Typedecl.error
  | Cannot_hide_id of hiding_error
  | Invalid_type_subst_rhs
  | Unpackable_local_modtype_subst of Path.t
  | With_cannot_remove_packed_modtype of Path.t * module_type
  | Toplevel_nonvalue of string * Jkind.sort
  | Toplevel_unnamed_nonvalue of Jkind.sort
  | Strengthening_mismatch of Longident.t * Includemod.explanation
  | Cannot_pack_parameter
  | Compiling_as_parameterised_parameter
  | Cannot_compile_implementation_as_parameter
  | Cannot_implement_parameter of Compilation_unit.Name.t * Misc.filepath
  | Argument_for_non_parameter of Compilation_unit.Name.t * Misc.filepath
  | Cannot_find_argument_type of Compilation_unit.Name.t
  | Inconsistent_argument_types of {
      new_arg_type : Compilation_unit.Name.t option;
      old_arg_type : Compilation_unit.Name.t option;
      old_source_file : Misc.filepath;
    }
  | Submode_failed of Mode.Value.error

exception Error of Location.t * Env.t * error
exception Error_forward of Location.error

open Typedtree

let rec path_concat head p =
  match p with
    Pident tail -> Pdot (Pident head, Ident.name tail)
  | Pdot (pre, s) -> Pdot (path_concat head pre, s)
  | Papply _ -> assert false
  | Pextra_ty (p, extra) -> Pextra_ty (path_concat head p, extra)

(* Extract a signature from a module type *)

let extract_sig env loc mty =
  match Mtype.scrape_alias env mty with
    Mty_signature sg -> sg
  | Mty_alias path ->
      raise(Error(loc, env, Cannot_scrape_alias path))
  | _ -> raise(Error(loc, env, Signature_expected))

let extract_sig_open env loc mty =
  match Mtype.scrape_alias env mty with
    Mty_signature sg -> sg
  | Mty_alias path ->
      raise(Error(loc, env, Cannot_scrape_alias path))
  | mty -> raise(Error(loc, env, Structure_expected mty))

(* Extract the signature of a functor's body, using the provided [sig_acc]
   signature to fill in names from its parameter *)
let extract_sig_functor_open funct_body env loc mty sig_acc =
  let sig_acc = List.rev sig_acc in
  match Mtype.scrape_alias env mty with
  | Mty_functor (Named (param, mty_param),mty_result) as mty_func ->
      let sg_param =
        match Mtype.scrape env mty_param with
        | Mty_signature sg_param -> sg_param
        | _ -> raise (Error (loc,env,Signature_parameter_expected mty_func))
      in
      let coercion =
        try
          Includemod.include_functor_signatures ~mark:Mark_both env
            sig_acc sg_param
        with Includemod.Error msg ->
          raise (Error(loc, env, Not_included_functor msg))
      in
      (* We must scrape the result type in an environment expanded with the
         parameter type (to avoid `Not_found` exceptions when it is referenced).
         Because we don't have an actual parameter, we create definitions for
         the parameter's types with [sig_make_manifest].  References to this
         fake parameter are eliminated later.  *)
      let extended_env =
        match param with
        | None -> env
        | Some id ->
          let sg_param = Mtype.sig_make_manifest sig_acc in
          Env.add_module ~arg:true id Mp_present (Mty_signature sg_param) env
      in
      let incl_kind, sg_result =
        (* Accept functor types of the forms:
              sig..end -> sig..end
           and
              sig..end -> () -> sig..end *)
        match Mtype.scrape extended_env mty_result with
        | Mty_signature sg_result -> Tincl_functor coercion, sg_result
        | Mty_functor (Unit,_) when funct_body && Mtype.contains_type env mty ->
            raise (Error (loc, env, Not_includable_in_functor_body))
        | Mty_functor (Unit,mty_result) -> begin
            match Mtype.scrape extended_env mty_result with
            | Mty_signature sg_result -> Tincl_gen_functor coercion, sg_result
            | sg -> raise (Error (loc,env,Signature_result_expected
                                            (Mty_functor (Unit,sg))))
          end
        | sg -> raise (Error (loc,env,Signature_result_expected sg))
      in
      (* Here we eliminate references to the non-existent parameter module using
         [nondep_sig]. *)
      let sg =
        match param with
        | None -> sg_result
        | Some id ->
          try Mtype.nondep_sig extended_env [id] sg_result
          with Ctype.Nondep_cannot_erase _ ->
            raise(Error(loc, env, Cannot_eliminate_dependency
                                    (Functor_included, mty_func)))
      in
      (sg, incl_kind)
  | Mty_functor (Unit,_) as mty ->
      raise(Error(loc, env, Signature_parameter_expected mty))
  | Mty_alias path -> raise(Error(loc, env, Cannot_scrape_alias path))
  | mty -> raise(Error(loc, env, Functor_expected mty))

(* Compute the environment after opening a module *)

let type_open_ ?used_slot ?toplevel ovf env loc lid =
  let path, _ =
    Env.lookup_module_path ~lock:false ~load:true ~loc:lid.loc lid.txt env
  in
  match Env.open_signature ~loc ?used_slot ?toplevel ovf path env with
  | Ok env -> path, env
  | Error _ ->
      let md = Env.find_module path env in
      ignore (extract_sig_open env lid.loc md.md_type);
      assert false

let initial_env ~loc ~initially_opened_module
    ~open_implicit_modules =
  let env = Lazy.force Env.initial in
  let open_module env m =
    let open Asttypes in
    let lexbuf = Lexing.from_string m in
    let txt =
      Location.init lexbuf (Printf.sprintf "command line argument: -open %S" m);
      Parse.simple_module_path lexbuf in
        snd (type_open_ Override env loc {txt;loc})
  in
  let add_units env units =
    String.Set.fold
      (fun name env ->
         Env.add_persistent_structure (Ident.create_persistent name) env)
      units
      env
  in
  let units =
    List.map Env.persistent_structures_of_dir (Load_path.get_visible ())
  in
  let env, units =
    match initially_opened_module with
    | None -> (env, units)
    | Some m ->
        (* Locate the directory that contains [m], adds the units it
           contains to the environment and open [m] in the resulting
           environment. *)
        let rec loop before after =
          match after with
          | [] -> None
          | units :: after ->
              if String.Set.mem m units then
                Some (units, List.rev_append before after)
              else
                loop (units :: before) after
        in
        let env, units =
          match loop [] units with
          | None ->
              (env, units)
          | Some (units_containing_m, other_units) ->
              (add_units env units_containing_m, other_units)
        in
        (open_module env m, units)
  in
  let env = List.fold_left add_units env units in
  List.fold_left open_module env open_implicit_modules

let type_open_descr ?used_slot ?toplevel env sod =
  let (path, newenv) =
    Builtin_attributes.warning_scope sod.popen_attributes
      (fun () ->
         type_open_ ?used_slot ?toplevel sod.popen_override env sod.popen_loc
           sod.popen_expr
      )
  in
  let od =
    {
      open_expr = (path, sod.popen_expr);
      open_bound_items = [];
      open_override = sod.popen_override;
      open_env = newenv;
      open_attributes = sod.popen_attributes;
      open_loc = sod.popen_loc;
    }
  in
  (od, newenv)

(* Forward declaration, to be filled in by type_module_type_of *)
let type_module_type_of_fwd :
    (Env.t -> Parsetree.module_expr ->
      Typedtree.module_expr * Types.module_type) ref
  = ref (fun _env _m -> assert false)

(* Additional validity checks on type definitions arising from
   recursive modules *)

let check_recmod_typedecls env decls =
  let recmod_ids = List.map fst decls in
  List.iter
    (fun (id, md) ->
      List.iter
        (fun path ->
          Typedecl.check_recmod_typedecl env md.Types.md_loc recmod_ids
                                         path (Env.find_type path env))
        (Mtype.type_paths env (Pident id) md.Types.md_type))
    decls

(* Merge one "with" constraint in a signature *)

let check_type_decl env sg loc id row_id newdecl decl =
  let fresh_id = Ident.rename id in
  let path = Pident fresh_id in
  let sub = Subst.add_type id path Subst.identity in
  let fresh_row_id, sub =
    match row_id with
    | None -> None, sub
    | Some id ->
      let fresh_row_id = Some (Ident.rename id) in
      let sub = Subst.add_type id (Pident fresh_id) sub in
      fresh_row_id, sub
  in
  let newdecl = Subst.type_declaration sub newdecl in
  let decl = Subst.type_declaration sub decl in
  let sg = List.map (Subst.signature_item Keep sub) sg in
  let env = Env.add_type ~check:false fresh_id newdecl env in
  let env =
    match fresh_row_id with
    | None -> env
    | Some fresh_row_id -> Env.add_type ~check:false fresh_row_id newdecl env
  in
  let env = Env.add_signature sg env in
  Includemod.type_declarations ~mark:Mark_both ~loc env fresh_id newdecl decl;
  ignore (Typedecl.check_coherence env loc path newdecl)

let make_variance p n i =
  let open Variance in
  set_if p May_pos (set_if n May_neg (set_if i Inj null))

let rec iter_path_apply p ~f =
  match p with
  | Pident _ -> ()
  | Pdot (p, _) -> iter_path_apply p ~f
  | Papply (p1, p2) ->
     iter_path_apply p1 ~f;
     iter_path_apply p2 ~f;
     f p1 p2 (* after recursing, so we know both paths are well typed *)
  | Pextra_ty _ -> assert false

let path_is_strict_prefix =
  let rec list_is_strict_prefix l ~prefix =
    match l, prefix with
    | [], [] -> false
    | _ :: _, [] -> true
    | [], _ :: _ -> false
    | s1 :: t1, s2 :: t2 ->
       String.equal s1 s2 && list_is_strict_prefix t1 ~prefix:t2
  in
  fun path ~prefix ->
    match Path.flatten path, Path.flatten prefix with
    | `Contains_apply, _ | _, `Contains_apply -> false
    | `Ok (ident1, l1), `Ok (ident2, l2) ->
       Ident.same ident1 ident2
       && list_is_strict_prefix l1 ~prefix:l2

let iterator_with_env env =
  let env = ref (lazy env) in
  let super = Btype.type_iterators in
  env, { super with
    Btype.it_signature = (fun self sg ->
      (* add all items to the env before recursing down, to handle recursive
         definitions *)
      let env_before = !env in
      env := lazy (Env.add_signature sg (Lazy.force env_before));
      super.Btype.it_signature self sg;
      env := env_before
    );
    Btype.it_module_type = (fun self -> function
    | Mty_functor (param, mty_body) ->
      let env_before = !env in
      begin match param with
      | Unit -> ()
      | Named (param, mty_arg) ->
        self.Btype.it_module_type self mty_arg;
        match param with
        | None -> ()
        | Some id ->
          env := lazy (Env.add_module ~arg:true id Mp_present
                       mty_arg (Lazy.force env_before))
      end;
      self.Btype.it_module_type self mty_body;
      env := env_before;
    | mty ->
      super.Btype.it_module_type self mty
    )
  }

let retype_applicative_functor_type ~loc env funct arg =
  let mty_functor = (Env.find_module funct env).md_type in
  let mty_arg = (Env.find_module arg env).md_type in
  let mty_param =
    match Mtype.scrape_alias env mty_functor with
    | Mty_functor (Named (_, mty_param), _) -> mty_param
    | _ -> assert false (* could trigger due to MPR#7611 *)
  in
  Includemod.check_modtype_inclusion ~loc env mty_arg arg mty_param

(* When doing a deep destructive substitution with type M.N.t := .., we change M
   and M.N and so we have to check that uses of the modules other than just
   extracting components from them still make sense. There are only two such
   kinds of uses:
   - applicative functor types: F(M).t might not be well typed anymore
   - aliases: module A = M still makes sense but it doesn't mean the same thing
     anymore, so it's forbidden until it's clear what we should do with it.
   This function would be called with M.N.t and N.t to check for these uses. *)
let check_usage_of_path_of_substituted_item paths ~loc ~lid env super =
    { super with
      Btype.it_signature_item = (fun self -> function
      | Sig_module (id, _, { md_type = Mty_alias aliased_path; _ }, _, _)
        when List.exists
               (fun path -> path_is_strict_prefix path ~prefix:aliased_path)
               paths
        ->
         let e = With_changes_module_alias (lid.txt, id, aliased_path) in
         raise(Error(loc, Lazy.force !env, e))
      | sig_item ->
         super.Btype.it_signature_item self sig_item
      );
      Btype.it_path = (fun referenced_path ->
        iter_path_apply referenced_path ~f:(fun funct arg ->
          if List.exists
               (fun path -> path_is_strict_prefix path ~prefix:arg)
               paths
          then
            let env = Lazy.force !env in
            match retype_applicative_functor_type ~loc env funct arg with
            | None -> ()
            | Some explanation ->
                raise(Error(loc, env,
                            With_makes_applicative_functor_ill_typed
                            (lid.txt, referenced_path, explanation)))
        )
      );
    }

(* When doing a module type destructive substitution [with module type T = RHS]
   where RHS is not a module type path, we need to check that the module type
   T was not used as a path for a packed module
*)
let check_usage_of_module_types ~error ~paths ~loc env super =
  let it_do_type_expr it ty = match get_desc ty with
    | Tpackage (p, _) ->
       begin match List.find_opt (Path.same p) paths with
       | Some p -> raise (Error(loc,Lazy.force !env,error p))
       | _ -> super.Btype.it_do_type_expr it ty
       end
    | _ -> super.Btype.it_do_type_expr it ty in
  { super with Btype.it_do_type_expr }

let do_check_after_substitution env ~loc ~lid paths unpackable_modtype sg =
  let env, iterator = iterator_with_env env in
  let last, rest = match List.rev paths with
    | [] -> assert false
    | last :: rest -> last, rest
  in
  (* The last item is the one that's removed. We don't need to check how
        it's used since it's replaced by a more specific type/module. *)
  assert (match last with Pident _ -> true | _ -> false);
  let iterator = match rest with
    | [] -> iterator
    | _ :: _ ->
        check_usage_of_path_of_substituted_item rest ~loc ~lid env iterator
  in
  let iterator = match unpackable_modtype with
    | None -> iterator
    | Some mty ->
       let error p = With_cannot_remove_packed_modtype(p,mty) in
       check_usage_of_module_types ~error ~paths ~loc env iterator
  in
  iterator.Btype.it_signature iterator sg;
  Btype.(unmark_iterators.it_signature unmark_iterators) sg

let check_usage_after_substitution env ~loc ~lid paths unpackable_modtype sg =
  match paths, unpackable_modtype with
  | [_], None -> ()
  | _ -> do_check_after_substitution env ~loc ~lid paths unpackable_modtype sg

(* After substitution one also needs to re-check the well-foundedness
   of type declarations in recursive modules *)
let rec extract_next_modules = function
  | Sig_module (id, _, mty, Trec_next, _) :: rem ->
      let (id_mty_l, rem) = extract_next_modules rem in
      ((id, mty) :: id_mty_l, rem)
  | sg -> ([], sg)

let check_well_formed_module env loc context mty =
  (* Format.eprintf "@[check_well_formed_module@ %a@]@."
     Printtyp.modtype mty; *)
  let open Btype in
  let iterator =
    let rec check_signature env = function
      | [] -> ()
      | Sig_module (id, _, mty, Trec_first, _) :: rem ->
          let (id_mty_l, rem) = extract_next_modules rem in
          begin try
            check_recmod_typedecls (Lazy.force env) ((id, mty) :: id_mty_l)
          with Typedecl.Error (_, err) ->
            raise (Error (loc, Lazy.force env,
                          Badly_formed_signature(context, err)))
          end;
          check_signature env rem
      | _ :: rem ->
          check_signature env rem
    in
    let env, super = iterator_with_env env in
    { super with
      it_type_expr = (fun _self _ty -> ());
      it_signature = (fun self sg ->
        let env_before = !env in
        let env = lazy (Env.add_signature sg (Lazy.force env_before)) in
        check_signature env sg;
        super.it_signature self sg);
    }
  in
  iterator.it_module_type iterator mty

let () = Env.check_well_formed_module := check_well_formed_module

let type_decl_is_alias sdecl = (* assuming no explicit constraint *)
  let eq_vars x y =
    match Jane_syntax.Core_type.of_ast x, Jane_syntax.Core_type.of_ast y with
    (* a jkind annotation on either type variable might mean this definition
       is not an alias. Example: {v
         type ('a : value) t
         type ('a : immediate) t2 = ('a : immediate) t
       v}
       But the only way to know that t2 isn't an alias is to look at
       jkinds in the environment, which is hard to do here. So we
       conservatively say that any jkind annotations block alias
       detection.
    *)
    | (Some _, _) | (_, Some _) -> false
    | None, None ->
    match x.ptyp_desc, y.ptyp_desc with
    | Ptyp_var sx, Ptyp_var sy -> sx = sy
    | _, _ -> false
  in
  match sdecl.ptype_manifest with
  | Some {ptyp_desc = Ptyp_constr (lid, stl)}
       when List.length stl = List.length sdecl.ptype_params ->
    if List.for_all2 (fun x (y, _) -> eq_vars x y) stl sdecl.ptype_params
    then Some lid
    else None
  | _ -> None

let params_are_constrained =
  let rec loop = function
    | [] -> false
    | hd :: tl ->
       match get_desc hd with
       | Tvar _ -> List.memq hd tl || loop tl
       | _ -> true
  in
  loop

let rec remove_modality_and_zero_alloc_variables_sg env ~zap_modality sg =
  let sg_item = function
    | Sig_value (id, desc, vis) ->
        let val_modalities =
          desc.val_modalities
          |> zap_modality |> Mode.Modality.Value.of_const
        in
        let val_zero_alloc =
          Zero_alloc.create_const (Zero_alloc.get desc.val_zero_alloc)
        in
        let desc = {desc with val_modalities; val_zero_alloc} in
        Sig_value (id, desc, vis)
    | Sig_module (id, pres, md, re, vis) ->
        let md_type =
          remove_modality_and_zero_alloc_variables_mty env ~zap_modality
            md.md_type
        in
        let md = {md with md_type} in
        Sig_module (id, pres, md, re, vis)
    | item -> item
  in
  List.map sg_item sg

and remove_modality_and_zero_alloc_variables_mty env ~zap_modality mty =
  match mty with
  | Mty_ident _ | Mty_alias _ ->
    (* module types with names can't have inferred modalities. *)
    mty
  | Mty_signature sg ->
    Mty_signature
      (remove_modality_and_zero_alloc_variables_sg env ~zap_modality sg)
  | Mty_functor (param, mty) ->
    let param : Types.functor_parameter =
      match param with
      | Named (id, mty) ->
          let mty =
            remove_modality_and_zero_alloc_variables_mty env
              ~zap_modality:Mode.Modality.Value.to_const_exn mty
          in
          Named (id, mty)
      | Unit -> Unit
    in
    let mty =
      remove_modality_and_zero_alloc_variables_mty env ~zap_modality mty
    in
    Mty_functor (param, mty)
  | Mty_strengthen (mty, path, alias) ->
      let mty =
        remove_modality_and_zero_alloc_variables_mty env
        ~zap_modality:Mode.Modality.Value.to_const_exn mty
      in
      Mty_strengthen (mty, path, alias)

type with_info =
  | With_type of Parsetree.type_declaration
  | With_typesubst of Parsetree.type_declaration
  | With_module of {
        lid:Longident.t loc;
        path:Path.t;
        md:Types.module_declaration;
        remove_aliases:bool
      }
  | With_modsubst of Longident.t loc * Path.t * Types.module_declaration
  | With_modtype of Typedtree.module_type
  | With_modtypesubst of Typedtree.module_type
  | With_type_package of Typedtree.core_type
    (* Package with type constraints only use this last case.  Normal module
       with constraints never use it. *)

let merge_constraint initial_env loc sg lid constr =
  let destructive_substitution =
    match constr with
    | With_type _ | With_module _ | With_modtype _
    | With_type_package _ -> false
    | With_typesubst _ | With_modsubst _ | With_modtypesubst _  -> true
  in
  let real_ids = ref [] in
  let unpackable_modtype = ref None in
  let split_row_id s ghosts =
    let srow = s ^ "#row" in
    let rec split before = function
        | Sig_type(id,_,_,_) :: rest when Ident.name id = srow ->
            before, Some id, rest
        | a :: rest -> split (a::before) rest
        | [] -> before, None, []
    in
    split [] ghosts
  in
  let rec patch_item constr namelist outer_sig_env sg_for_env ~ghosts item =
    let return ?(ghosts=ghosts) ~replace_by info =
      Some (info, {Signature_group.ghosts; replace_by})
    in
    match item, namelist, constr with
    | Sig_type(id, decl, rs, priv), [s],
       With_type ({ptype_kind = Ptype_abstract} as sdecl)
      when Ident.name id = s && Typedecl.is_fixed_type sdecl ->
        let decl_row =
          let arity = List.length sdecl.ptype_params in
          { type_params =
              (* jkind any is fine on the params because they get thrown away
                 below *)
              List.map
                (fun _ -> Btype.newgenvar (Jkind.Builtin.any ~why:Dummy_jkind))
                sdecl.ptype_params;
            type_arity = arity;
<<<<<<< HEAD
            type_kind = Type_abstract Definition;
            type_jkind = Jkind.Primitive.value ~why:(Unknown "merge_constraint");
=======
            type_kind = Type_abstract Abstract_def;
            type_jkind = Jkind.Builtin.value ~why:(Unknown "merge_constraint");
>>>>>>> cc8a4ddc
            type_jkind_annotation = None;
            type_private = Private;
            type_manifest = None;
            type_variance =
              List.map
                (fun (_, (v, i)) ->
                   let (c, n) =
                     match v with
                     | Covariant -> true, false
                     | Contravariant -> false, true
                     | NoVariance -> false, false
                   in
                   make_variance (not n) (not c) (i = Injective)
                )
                sdecl.ptype_params;
            type_separability =
              Types.Separability.default_signature ~arity;
            type_loc = sdecl.ptype_loc;
            type_is_newtype = false;
            type_expansion_scope = Btype.lowest_level;
            type_attributes = [];
            type_unboxed_default = false;
            type_uid = Uid.mk ~current_unit:(Env.get_unit_name ());
            type_has_illegal_crossings = false;
          }
        and id_row = Ident.create_local (s^"#row") in
        let initial_env =
          Env.add_type ~check:false id_row decl_row initial_env
        in
        let sig_env = Env.add_signature sg_for_env outer_sig_env in
        let tdecl =
          Typedecl.transl_with_constraint id ~fixed_row_path:(Pident id_row)
            ~sig_env ~sig_decl:decl ~outer_env:initial_env sdecl in
        let newdecl = tdecl.typ_type in
        let before_ghosts, row_id, after_ghosts = split_row_id s ghosts in
        check_type_decl outer_sig_env sg_for_env sdecl.ptype_loc
          id row_id newdecl decl;
        let decl_row = {decl_row with type_params = newdecl.type_params} in
        let rs' = if rs = Trec_first then Trec_not else rs in
        let ghosts =
          List.rev_append before_ghosts
            (Sig_type(id_row, decl_row, rs', priv)::after_ghosts)
        in
        return ~ghosts
          ~replace_by:(Some (Sig_type(id, newdecl, rs, priv)))
          (Pident id, lid, Some (Twith_type tdecl))
    | Sig_type(id, sig_decl, rs, priv) , [s],
       (With_type sdecl | With_typesubst sdecl as constr)
      when Ident.name id = s ->
        let sig_env = Env.add_signature sg_for_env outer_sig_env in
        let tdecl =
          Typedecl.transl_with_constraint id
            ~sig_env ~sig_decl ~outer_env:initial_env sdecl in
        let newdecl = tdecl.typ_type and loc = sdecl.ptype_loc in
        let before_ghosts, row_id, after_ghosts = split_row_id s ghosts in
        let ghosts = List.rev_append before_ghosts after_ghosts in
        check_type_decl outer_sig_env sg_for_env loc
          id row_id newdecl sig_decl;
        begin match constr with
          With_type _ ->
            return ~ghosts
              ~replace_by:(Some(Sig_type(id, newdecl, rs, priv)))
              (Pident id, lid, Some (Twith_type tdecl))
        | (* With_typesubst *) _ ->
            real_ids := [Pident id];
            return ~ghosts ~replace_by:None
              (Pident id, lid, Some (Twith_typesubst tdecl))
        end
    | Sig_type(id, sig_decl, rs, priv), [s], With_type_package cty
      when Ident.name id = s ->
        begin match sig_decl.type_manifest with
        | None -> ()
        | Some ty ->
          raise (Error(loc, outer_sig_env, With_package_manifest (lid.txt, ty)))
        end;
        let tdecl =
          Typedecl.transl_package_constraint ~loc cty.ctyp_type
        in
        (* Here we constrain the jkind of "with type" manifest by the jkind from
           the declaration from the original signature.  Note that this is also
           checked in [check_type_decl], but there it is check, not constrain,
           which we need here to deal with type variables in package constraints
           (see tests in [typing-modules/package_constraint.ml]).  *)
        begin match
          Ctype.constrain_decl_jkind initial_env tdecl sig_decl.type_jkind
        with
        | Ok _-> ()
        | Error v ->
          (* This is morally part of the below [check_type_decl], so we give the
             same error that would be given there for good error messages. *)
          let err =
            Includemod.Error.In_Type_declaration(
              id, Type_declarations
                    {got=tdecl;
                     expected=sig_decl;
                     symptom=Includecore.Jkind v})
          in
          raise Includemod.(Error(initial_env, err))
        end;
        check_type_decl outer_sig_env sg_for_env loc id None tdecl sig_decl;
        let tdecl = { tdecl with type_manifest = None } in
        return ~ghosts ~replace_by:(Some(Sig_type(id, tdecl, rs, priv)))
          (Pident id, lid, None)
    | Sig_modtype(id, mtd, priv), [s],
      (With_modtype mty | With_modtypesubst mty)
      when Ident.name id = s ->
        let sig_env = Env.add_signature sg_for_env outer_sig_env in
        let () = match mtd.mtd_type with
          | None -> ()
          | Some previous_mty ->
              Includemod.check_modtype_equiv ~loc sig_env
                id previous_mty mty.mty_type
        in
        if not destructive_substitution then
          let mtd': modtype_declaration =
            {
              mtd_uid = Uid.mk ~current_unit:(Env.get_unit_name ());
              mtd_type = Some mty.mty_type;
              mtd_attributes = [];
              mtd_loc = loc;
            }
          in
          return
            ~replace_by:(Some(Sig_modtype(id, mtd', priv)))
            (Pident id, lid, Some (Twith_modtype mty))
        else begin
          let path = Pident id in
          real_ids := [path];
          begin match mty.mty_type with
          | Mty_ident _ -> ()
          | mty -> unpackable_modtype := Some mty
          end;
          return ~replace_by:None
            (Pident id, lid, Some (Twith_modtypesubst mty))
        end
    | Sig_module(id, pres, md, rs, priv), [s],
      With_module {lid=lid'; md=md'; path; remove_aliases}
      when Ident.name id = s ->
        let sig_env = Env.add_signature sg_for_env outer_sig_env in
        let mty = md'.md_type in
        let mty = Mtype.scrape_for_type_of ~remove_aliases sig_env mty in
        let mty =
          remove_modality_and_zero_alloc_variables_mty sig_env
            ~zap_modality:Mode.Modality.Value.zap_to_id mty
        in
        let md'' = { md' with md_type = mty } in
        let newmd = Mtype.strengthen_decl ~aliasable:false md'' path in
        ignore(Includemod.modtypes  ~mark:Mark_both ~loc sig_env
                 newmd.md_type md.md_type);
        return
          ~replace_by:(Some(Sig_module(id, pres, newmd, rs, priv)))
          (Pident id, lid, Some (Twith_module (path, lid')))
    | Sig_module(id, _, md, _rs, _), [s], With_modsubst (lid',path,md')
      when Ident.name id = s ->
        let sig_env = Env.add_signature sg_for_env outer_sig_env in
        let aliasable = not (Env.is_functor_arg path sig_env) in
        ignore
          (Includemod.strengthened_module_decl ~loc ~mark:Mark_both
             ~aliasable sig_env md' path md);
        real_ids := [Pident id];
        return ~replace_by:None
          (Pident id, lid, Some (Twith_modsubst (path, lid')))
    | Sig_module(id, _, md, rs, priv) as item, s :: namelist, constr
      when Ident.name id = s ->
        let sig_env = Env.add_signature sg_for_env outer_sig_env in
        let sg = extract_sig sig_env loc md.md_type in
        let ((path, _, tcstr), newsg) = merge_signature sig_env sg namelist in
        let newsg =
          if destructive_substitution then
            remove_modality_and_zero_alloc_variables_sg sig_env
              ~zap_modality:Mode.Modality.Value.zap_to_id newsg
          else
            newsg
        in
        let path = path_concat id path in
        real_ids := path :: !real_ids;
        let item =
          match md.md_type, constr with
            Mty_alias _, (With_module _ | With_type _) ->
              (* A module alias cannot be refined, so keep it
                 and just check that the constraint is correct *)
              item
          | _ ->
              let newmd = {md with md_type = Mty_signature newsg} in
              Sig_module(id, Mp_present, newmd, rs, priv)
        in
        return ~replace_by:(Some item) (path, lid, tcstr)
    | _ -> None
  and merge_signature env sg namelist =
    match
      Signature_group.replace_in_place (patch_item constr namelist env sg) sg
    with
    | Some (x,sg) -> x, sg
    | None -> raise(Error(loc, env, With_no_component lid.txt))
  in
  try
    let names = Longident.flatten lid.txt in
    let (tcstr, sg) = merge_signature initial_env sg names in
    if destructive_substitution then
      check_usage_after_substitution ~loc ~lid initial_env !real_ids
        !unpackable_modtype sg;
    let sub = match tcstr with
      | (_, _, Some (Twith_typesubst tdecl)) ->
          let how_to_extend_subst =
            let sdecl =
              match constr with
              | With_typesubst sdecl -> sdecl
              | _ -> assert false
            in
            match type_decl_is_alias sdecl with
            | Some lid ->
                let replacement, _ =
                  try Env.find_type_by_name lid.txt initial_env
                  with Not_found -> assert false
                in
                fun s path -> Subst.add_type_path path replacement s
            | None ->
                let body = Option.get tdecl.typ_type.type_manifest in
                let params = tdecl.typ_type.type_params in
                if params_are_constrained params
                then raise(Error(loc, initial_env,
                                With_cannot_remove_constrained_type));
                fun s path -> Subst.add_type_function path ~params ~body s
          in
          let sub = Subst.change_locs Subst.identity loc in
          let sub = List.fold_left how_to_extend_subst sub !real_ids in
          Some sub
      | (_, _, Some (Twith_modsubst (real_path, _))) ->
        let sub = Subst.change_locs Subst.identity loc in
        let sub =
          List.fold_left
            (fun s path -> Subst.add_module_path path real_path s)
            sub
            !real_ids
        in
        Some sub
      | (_, _, Some (Twith_modtypesubst tmty)) ->
          let add s p = Subst.add_modtype_path p tmty.mty_type s in
          let sub = Subst.change_locs Subst.identity loc in
          let sub = List.fold_left add sub !real_ids in
          Some sub
      | _ ->
        None
    in
    let sg = match sub with
      | Some sub ->
          (* Since destructive with is implemented via substitution, we need to
            expand any type abbreviations (like strengthening) where the expanded
            form might contain the thing we need to substitute. See corresponding
            test in strengthening.ml.  *)
          let sg = Mtype.expand_to initial_env sg !real_ids in
          (* This signature will not be used directly, it will always be freshened
            by the caller. So what we do with the scope doesn't really matter. But
            making it local makes it unlikely that we will ever use the result of
            this function unfreshened without issue. *)
          Subst.signature Make_local sub sg
      | None -> sg
    in
    check_well_formed_module initial_env loc "this instantiated signature"
      (Mty_signature sg);
    (tcstr, sg)
  with Includemod.Error explanation ->
    raise(Error(loc, initial_env, With_mismatch(lid.txt, explanation)))

let merge_package_constraint initial_env loc sg lid cty =
  let _, s = merge_constraint initial_env loc sg lid (With_type_package cty) in
  s

let check_package_with_type_constraints loc env mty constraints =
  let sg = extract_sig env loc mty in
  let sg =
    List.fold_left
      (fun sg (lid, cty) ->
         merge_package_constraint env loc sg lid cty)
      sg constraints
  in
  let scope = Ctype.create_scope () in
  Mtype.freshen ~scope (Mty_signature sg)

let () =
  Typetexp.check_package_with_type_constraints :=
    check_package_with_type_constraints

(* Add recursion flags on declarations arising from a mutually recursive
   block. *)

let map_rec fn decls rem =
  match decls with
  | [] -> rem
  | d1 :: dl -> fn Trec_first d1 :: map_end (fn Trec_next) dl rem

let map_rec_type ~rec_flag fn decls rem =
  match decls with
  | [] -> rem
  | d1 :: dl ->
      let first =
        match rec_flag with
        | Recursive -> Trec_first
        | Nonrecursive -> Trec_not
      in
      fn first d1 :: map_end (fn Trec_next) dl rem

let rec map_rec_type_with_row_types ~rec_flag fn decls =
  match decls with
  | [] -> []
  | d1 :: dl ->
      if Btype.is_row_name (Ident.name d1.typ_id) then
        fn Trec_not d1 :: map_rec_type_with_row_types ~rec_flag fn dl
      else
        map_rec_type ~rec_flag fn decls []

(* Add type extension flags to extension constructors *)
let map_ext fn exts =
  match exts with
  | [] -> []
  | d1 :: dl -> fn Text_first d1 :: List.map (fn Text_next) dl

(* Auxiliary for translating recursively-defined module types.
   Return a module type that approximates the shape of the given module
   type AST.  Retain only module, type, and module type
   components of signatures.  For types, retain only their arity,
   making them abstract otherwise. *)

let rec approx_modtype env smty =
  match Jane_syntax.Module_type.of_ast smty with
  | Some (jmty, _attrs) -> approx_modtype_jane_syntax env jmty
  | None ->
  match smty.pmty_desc with
    Pmty_ident lid ->
      let path =
        Env.lookup_modtype_path ~use:false ~loc:smty.pmty_loc lid.txt env
      in
      Mty_ident path
  | Pmty_alias lid ->
      let path, _ =
        Env.lookup_module_path ~use:false ~load:false
          ~loc:smty.pmty_loc lid.txt env
      in
      Mty_alias(path)
  | Pmty_signature ssg ->
      Mty_signature(approx_sig env ssg)
  | Pmty_functor(param, sres) ->
      let (param, newenv) =
        match param with
        | Unit -> Types.Unit, env
        | Named (param, sarg) ->
          let arg = approx_modtype env sarg in
          match param.txt with
          | None -> Types.Named (None, arg), env
          | Some name ->
            let rarg = Mtype.scrape_for_functor_arg env arg in
            let scope = Ctype.create_scope () in
            let (id, newenv) =
              Env.enter_module ~scope ~arg:true name Mp_present rarg env
            in
            Types.Named (Some id, arg), newenv
      in
      let res = approx_modtype newenv sres in
      Mty_functor(param, res)
  | Pmty_with(sbody, constraints) ->
      let body = approx_modtype env sbody in
      List.iter
        (fun sdecl ->
          match sdecl with
          | Pwith_type _
          | Pwith_typesubst _
          | Pwith_modtype _
          | Pwith_modtypesubst _  -> ()
          | Pwith_module (_, lid') ->
              (* Lookup the module to make sure that it is not recursive.
                 (GPR#1626) *)
              ignore (Env.lookup_module_path ~use:false ~load:false
                        ~loc:lid'.loc lid'.txt env)
          | Pwith_modsubst (_, lid') ->
              ignore (Env.lookup_module_path ~use:false ~load:false
                        ~loc:lid'.loc lid'.txt env))
        constraints;
      body
  | Pmty_typeof smod ->
      let (_, mty) = !type_module_type_of_fwd env smod in
      mty
  | Pmty_extension ext ->
      raise (Error_forward (Builtin_attributes.error_of_extension ext))

and approx_modtype_jane_syntax env = function
  | Jane_syntax.Module_type.Jmty_strengthen { mty = smty; mod_id } ->
    let mty = approx_modtype env smty in
    let path, _ =
      (* CR-someday: potentially improve error message for strengthening with
         a mutually recursive module. *)
      Env.lookup_module_path ~use:false ~load:false
        ~loc:mod_id.loc mod_id.txt env
    in
    let aliasable = (not (Env.is_functor_arg path env)) in
    Mty_strengthen (mty, path, Aliasability.aliasable aliasable)

and approx_module_declaration env pmd =
  {
    Types.md_type = approx_modtype env pmd.pmd_type;
    md_attributes = pmd.pmd_attributes;
    md_loc = pmd.pmd_loc;
    md_uid = Uid.internal_not_actually_unique;
  }

and approx_include_functor
      env (ifincl : Jane_syntax.Include_functor.signature_item) _srem =
  match ifincl with
  | Ifsig_include_functor sincl ->
      raise (Error(sincl.pincl_loc, env, Recursive_include_functor))

and approx_sig_jst' env (jitem : Jane_syntax.Signature_item.t) srem =
  match jitem with
  | Jsig_include_functor ifincl -> approx_include_functor env ifincl srem
  | Jsig_layout (Lsig_kind_abbrev _) ->
      Misc.fatal_error "kind_abbrev not supported!"

and approx_sig env ssg =
  match ssg with
    [] -> []
  | item :: srem ->
      match Jane_syntax.Signature_item.of_ast item with
      | Some jitem -> approx_sig_jst' env jitem srem
      | None ->
      match item.psig_desc with
      | Psig_type (rec_flag, sdecls) ->
          let decls = Typedecl.approx_type_decl sdecls in
          let rem = approx_sig env srem in
          map_rec_type ~rec_flag
            (fun rs (id, info) -> Sig_type(id, info, rs, Exported)) decls rem
      | Psig_typesubst _ -> approx_sig env srem
      | Psig_module { pmd_name = { txt = None; _ }; _ } ->
          approx_sig env srem
      | Psig_module pmd ->
          let scope = Ctype.create_scope () in
          let md = approx_module_declaration env pmd in
          let pres =
            match md.Types.md_type with
            | Mty_alias _ -> Mp_absent
            | _ -> Mp_present
          in
          let id, newenv =
            Env.enter_module_declaration ~scope (Option.get pmd.pmd_name.txt)
              pres md env
          in
          Sig_module(id, pres, md, Trec_not, Exported) :: approx_sig newenv srem
      | Psig_modsubst pms ->
          let scope = Ctype.create_scope () in
          let _, md, _ =
            Env.lookup_module ~use:false ~loc:pms.pms_manifest.loc
               pms.pms_manifest.txt env
          in
          let pres =
            match md.Types.md_type with
            | Mty_alias _ -> Mp_absent
            | _ -> Mp_present
          in
          let _, newenv =
            Env.enter_module_declaration ~scope pms.pms_name.txt pres md env
          in
          approx_sig newenv srem
      | Psig_recmodule sdecls ->
          let scope = Ctype.create_scope () in
          let decls =
            List.filter_map
              (fun pmd ->
                 Option.map (fun name ->
                   Ident.create_scoped ~scope name,
                   approx_module_declaration env pmd
                 ) pmd.pmd_name.txt
              )
              sdecls
          in
          let newenv =
            List.fold_left
              (fun env (id, md) -> Env.add_module_declaration ~check:false
                  id Mp_present md env)
              env decls
          in
          map_rec
            (fun rs (id, md) -> Sig_module(id, Mp_present, md, rs, Exported))
            decls
            (approx_sig newenv srem)
      | Psig_modtype d ->
          let info = approx_modtype_info env d in
          let scope = Ctype.create_scope () in
          let (id, newenv) =
            Env.enter_modtype ~scope d.pmtd_name.txt info env
          in
          Sig_modtype(id, info, Exported) :: approx_sig newenv srem
      | Psig_modtypesubst d ->
          let info = approx_modtype_info env d in
          let scope = Ctype.create_scope () in
          let (_id, newenv) =
            Env.enter_modtype ~scope d.pmtd_name.txt info env
          in
          approx_sig newenv srem
      | Psig_open sod ->
          let _, env = type_open_descr env sod in
          approx_sig env srem
      | Psig_include sincl ->
          let smty = sincl.pincl_mod in
          let mty = approx_modtype env smty in
          let scope = Ctype.create_scope () in
          let sg, newenv = Env.enter_signature ~scope
              (extract_sig env smty.pmty_loc mty) env in
          sg @ approx_sig newenv srem
      | Psig_class sdecls | Psig_class_type sdecls ->
          let decls, env = Typeclass.approx_class_declarations env sdecls in
          let rem = approx_sig env srem in
          map_rec (fun rs decl ->
            let open Typeclass in [
              Sig_class_type(decl.clsty_ty_id, decl.clsty_ty_decl, rs,
                             Exported);
              Sig_type(decl.clsty_obj_id, decl.clsty_obj_abbr, rs, Exported);
            ]
          ) decls [rem]
          |> List.flatten
      | _ ->
          approx_sig env srem

and approx_modtype_info env sinfo =
  {
   mtd_type = Option.map (approx_modtype env) sinfo.pmtd_type;
   mtd_attributes = sinfo.pmtd_attributes;
   mtd_loc = sinfo.pmtd_loc;
   mtd_uid = Uid.internal_not_actually_unique;
  }

let approx_modtype env smty =
  Warnings.without_warnings
    (fun () -> approx_modtype env smty)

(* Auxiliaries for checking the validity of name shadowing in signatures and
   structures.
   If a shadowing is valid, we also record some information (its ident,
   location where it first appears, etc) about the item that gets shadowed. *)
module Signature_names : sig
  type t

 type shadowable =
    {
      self: Ident.t;
      group: Ident.t list;
      (** group includes the element itself and all elements
                that should be removed at the same time
      *)
      loc:Location.t;
    }

  type info = [
    | `Exported
    | `From_open
    | `Shadowable of shadowable
    | `Substituted_away of Subst.t
    | `Unpackable_modtype_substituted_away of Ident.t * Subst.t
  ]

  val create : unit -> t

  val check_value     : ?info:info -> t -> Location.t -> Ident.t -> unit
  val check_type      : ?info:info -> t -> Location.t -> Ident.t -> unit
  val check_typext    : ?info:info -> t -> Location.t -> Ident.t -> unit
  val check_module    : ?info:info -> t -> Location.t -> Ident.t -> unit
  val check_modtype   : ?info:info -> t -> Location.t -> Ident.t -> unit
  val check_class     : ?info:info -> t -> Location.t -> Ident.t -> unit
  val check_class_type: ?info:info -> t -> Location.t -> Ident.t -> unit

  val check_sig_item:
    ?info:info -> t -> Location.t -> Signature_group.rec_group -> unit

  val simplify: Env.t -> t -> Types.signature -> Types.signature
end = struct

  type shadowable =
    {
      self: Ident.t;
      group: Ident.t list;
      (** group includes the element itself and all elements
                that should be removed at the same time
      *)
      loc:Location.t;
    }

  type bound_info = [
    | `Exported
    | `Shadowable of shadowable
  ]

  type info = [
    | `From_open
    | `Substituted_away of Subst.t
    | `Unpackable_modtype_substituted_away of Ident.t * Subst.t
    | bound_info
  ]

  type hide_reason =
    | From_open
    | Shadowed_by of Ident.t * Location.t

  type to_be_removed = {
    mutable subst: Subst.t;
    mutable hide: (Sig_component_kind.t * Location.t * hide_reason) Ident.Map.t;
    mutable unpackable_modtypes: Ident.Set.t;
  }

  type names_infos = (string, bound_info) Hashtbl.t

  type names = {
    values: names_infos;
    types: names_infos;
    modules: names_infos;
    modtypes: names_infos;
    typexts: names_infos;
    classes: names_infos;
    class_types: names_infos;
  }

  let new_names () = {
    values = Hashtbl.create 16;
    types = Hashtbl.create 16;
    modules = Hashtbl.create 16;
    modtypes = Hashtbl.create 16;
    typexts = Hashtbl.create 16;
    classes = Hashtbl.create 16;
    class_types = Hashtbl.create 16;
  }

  type t = {
    bound: names;
    to_be_removed: to_be_removed;
  }

  let create () = {
    bound = new_names ();
    to_be_removed = {
      subst = Subst.identity;
      hide = Ident.Map.empty;
      unpackable_modtypes = Ident.Set.empty;
    };
  }

  let table_for component names =
    let open Sig_component_kind in
    match component with
    | Value -> names.values
    | Type | Label | Constructor -> names.types
    | Module -> names.modules
    | Module_type -> names.modtypes
    | Extension_constructor -> names.typexts
    | Class -> names.classes
    | Class_type -> names.class_types

  let check cl t loc id (info : info) =
    let to_be_removed = t.to_be_removed in
    match info with
    | `Substituted_away s ->
        to_be_removed.subst <- Subst.compose s to_be_removed.subst;
    | `Unpackable_modtype_substituted_away (id,s) ->
        to_be_removed.subst <- Subst.compose s to_be_removed.subst;
        to_be_removed.unpackable_modtypes <-
          Ident.Set.add id to_be_removed.unpackable_modtypes
    | `From_open ->
        to_be_removed.hide <-
          Ident.Map.add id (cl, loc, From_open) to_be_removed.hide
    | #bound_info as bound_info ->
        let tbl = table_for cl t.bound in
        let name = Ident.name id in
        match Hashtbl.find_opt tbl name with
        | None -> Hashtbl.add tbl name bound_info
        | Some (`Shadowable s) ->
            Hashtbl.replace tbl name bound_info;
            let reason = Shadowed_by (id, loc) in
            List.iter (fun shadowed_id ->
            to_be_removed.hide <-
              Ident.Map.add shadowed_id (cl, s.loc, reason)
                to_be_removed.hide
              ) s.group
        | Some `Exported ->
            raise(Error(loc, Env.empty, Repeated_name(cl, name)))

  let check_value ?info t loc id =
    let info =
      match info with
      | Some i -> i
      | None -> `Shadowable {self=id; group=[id]; loc}
    in
    check Sig_component_kind.Value t loc id info
  let check_type ?(info=`Exported) t loc id =
    check Sig_component_kind.Type t loc id info
  let check_module ?(info=`Exported) t loc id =
    check Sig_component_kind.Module t loc id info
  let check_modtype ?(info=`Exported) t loc id =
    check Sig_component_kind.Module_type t loc id info
  let check_typext ?(info=`Exported) t loc id =
    check Sig_component_kind.Extension_constructor t loc id info
  let check_class ?(info=`Exported) t loc id =
    check Sig_component_kind.Class t loc id info
  let check_class_type ?(info=`Exported) t loc id =
    check Sig_component_kind.Class_type t loc id info

  let classify =
    let open Sig_component_kind in
    function
    | Sig_type(id, _, _, _) -> Type, id
    | Sig_module(id, _, _, _, _) -> Module, id
    | Sig_modtype(id, _, _) -> Module_type, id
    | Sig_typext(id, _, _, _) -> Extension_constructor, id
    | Sig_value (id, _, _) -> Value, id
    | Sig_class (id, _, _, _) -> Class, id
    | Sig_class_type (id, _, _, _) -> Class_type, id

  let check_item ?info names loc kind id ids =
    let info =
      match info with
      | None -> `Shadowable {self=id; group=ids; loc}
      | Some i -> i
    in
    check kind names loc id info

  let check_sig_item ?info names loc (item:Signature_group.rec_group) =
    let check ?info names loc item =
      let all = List.map classify (Signature_group.flatten item) in
      let group = List.map snd all in
      List.iter (fun (kind,id) -> check_item ?info names loc kind id group)
        all
    in
    (* we can ignore x.pre_ghosts: they are eliminated by strengthening, and
       thus never appear in includes *)
     List.iter (check ?info names loc) (Signature_group.rec_items item.group)

  (*
    Before applying local module type substitutions where the
    right-hand side is not a path, we need to check that those module types
    where never used to pack modules. For instance
    {[
    module type T := sig end
    val x: (module T)
    ]}
    should raise an error.
  *)
  let check_unpackable_modtypes ~loc ~env to_remove component =
    if not (Ident.Set.is_empty to_remove.unpackable_modtypes) then begin
      let iterator =
        let error p = Unpackable_local_modtype_subst p in
        let paths =
          List.map (fun id -> Pident id)
            (Ident.Set.elements to_remove.unpackable_modtypes)
        in
        check_usage_of_module_types ~loc ~error ~paths
          (ref (lazy env)) Btype.type_iterators
      in
      iterator.Btype.it_signature_item iterator component;
      Btype.(unmark_iterators.it_signature_item unmark_iterators) component
    end

  (* We usually require name uniqueness of signature components (e.g. types,
     modules, etc), however in some situation reusing the name is allowed: if
     the component is a value or an extension, or if the name is introduced by
     an include.
     When there are multiple specifications of a component with the same name,
     we try to keep only the last (rightmost) one, removing all references to
     the previous ones from the signature.
     If some reference cannot be removed, then we error out with
     [Cannot_hide_id].
  *)

  let simplify env t sg =
    let to_remove = t.to_be_removed in
    let ids_to_remove =
      Ident.Map.fold (fun id (kind,  _, _) lst ->
        if Sig_component_kind.can_appear_in_types kind then
          id :: lst
        else
          lst
      ) to_remove.hide []
    in
    let simplify_item (component: Types.signature_item) =
      let user_kind, user_id, user_loc =
        let open Sig_component_kind in
        match component with
        | Sig_value(id, v, _) -> Value, id, v.val_loc
        | Sig_type (id, td, _, _) -> Type, id, td.type_loc
        | Sig_typext (id, te, _, _) -> Extension_constructor, id, te.ext_loc
        | Sig_module (id, _, md, _, _) -> Module, id, md.md_loc
        | Sig_modtype (id, mtd, _) -> Module_type, id, mtd.mtd_loc
        | Sig_class (id, c, _, _) -> Class, id, c.cty_loc
        | Sig_class_type (id, ct, _, _) -> Class_type, id, ct.clty_loc
      in
      if Ident.Map.mem user_id to_remove.hide then
        None
      else begin
        let component =
          if to_remove.subst == Subst.identity then
            component
          else
            begin
              check_unpackable_modtypes ~loc:user_loc ~env to_remove component;
              Subst.signature_item Keep to_remove.subst component
            end
        in
        let component =
          match ids_to_remove with
          | [] -> component
          | ids ->
            try Mtype.nondep_sig_item env ids component with
            | Ctype.Nondep_cannot_erase removed_item_id ->
              let (removed_item_kind, removed_item_loc, reason) =
                Ident.Map.find removed_item_id to_remove.hide
              in
              let err_loc, hiding_error =
                match reason with
                | From_open ->
                  removed_item_loc,
                  Appears_in_signature {
                    opened_item_kind = removed_item_kind;
                    opened_item_id = removed_item_id;
                    user_id;
                    user_kind;
                    user_loc;
                  }
                | Shadowed_by (shadower_id, shadower_loc) ->
                  shadower_loc,
                  Illegal_shadowing {
                    shadowed_item_kind = removed_item_kind;
                    shadowed_item_id = removed_item_id;
                    shadowed_item_loc = removed_item_loc;
                    shadower_id;
                    user_id;
                    user_kind;
                    user_loc;
                  }
              in
              raise (Error(err_loc, env, Cannot_hide_id hiding_error))
        in
        Some component
      end
    in
    List.filter_map simplify_item sg
end

let has_remove_aliases_attribute attr =
  let remove_aliases =
    Attr_helper.get_no_payload_attribute "remove_aliases" attr
  in
  match remove_aliases with
  | None -> false
  | Some _ -> true

(* Check and translate a module type expression *)

let transl_modtype_longident loc env lid =
  Env.lookup_modtype_path ~loc lid env

let transl_module_alias loc env lid =
  let path, _ = Env.lookup_module_path ~lock:false ~load:false ~loc lid env in
  path

let mkmty desc typ env loc attrs =
  let mty = {
    mty_desc = desc;
    mty_type = typ;
    mty_loc = loc;
    mty_env = env;
    mty_attributes = attrs;
    } in
  Cmt_format.add_saved_type (Cmt_format.Partial_module_type mty);
  mty

let mksig desc env loc =
  let sg = { sig_desc = desc; sig_loc = loc; sig_env = env } in
  Cmt_format.add_saved_type (Cmt_format.Partial_signature_item sg);
  sg

(* let signature sg = List.map (fun item -> item.sig_type) sg *)

let rec transl_modtype env smty =
  Builtin_attributes.warning_scope smty.pmty_attributes
    (fun () -> transl_modtype_aux env smty)

and transl_modtype_functor_arg env sarg =
  let mty = transl_modtype env sarg in
  {mty with mty_type = Mtype.scrape_for_functor_arg env mty.mty_type}

and transl_modtype_aux env smty =
  let loc = smty.pmty_loc in
  match Jane_syntax.Module_type.of_ast smty with
  | Some (jmty, _attrs) -> transl_modtype_jane_syntax_aux ~loc env jmty
  | None ->
  match smty.pmty_desc with
    Pmty_ident lid ->
      let path = transl_modtype_longident loc env lid.txt in
      mkmty (Tmty_ident (path, lid)) (Mty_ident path) env loc
        smty.pmty_attributes
  | Pmty_alias lid ->
      let path = transl_module_alias loc env lid.txt in
      mkmty (Tmty_alias (path, lid)) (Mty_alias path) env loc
        smty.pmty_attributes
  | Pmty_signature ssg ->
      let sg = transl_signature env ssg in
      mkmty (Tmty_signature sg) (Mty_signature sg.sig_type) env loc
        smty.pmty_attributes
  | Pmty_functor(sarg_opt, sres) ->
      let t_arg, ty_arg, newenv =
        match sarg_opt with
        | Unit -> Unit, Types.Unit, env
        | Named (param, sarg) ->
          let arg = transl_modtype_functor_arg env sarg in
          let (id, newenv) =
            match param.txt with
            | None -> None, env
            | Some name ->
              let scope = Ctype.create_scope () in
              let id, newenv =
                let arg_md =
                  { md_type = arg.mty_type;
                    md_attributes = [];
                    md_loc = param.loc;
                    md_uid = Uid.mk ~current_unit:(Env.get_unit_name ());
                  }
                in
                Env.enter_module_declaration ~scope ~arg:true name Mp_present
                  arg_md env
              in
              Some id, newenv
          in
          Named (id, param, arg), Types.Named (id, arg.mty_type), newenv
      in
      let res = transl_modtype newenv sres in
      mkmty (Tmty_functor (t_arg, res))
        (Mty_functor(ty_arg, res.mty_type)) env loc
        smty.pmty_attributes
  | Pmty_with(sbody, constraints) ->
      let body = transl_modtype env sbody in
      let init_sg = extract_sig env sbody.pmty_loc body.mty_type in
      let remove_aliases = has_remove_aliases_attribute smty.pmty_attributes in
      let (rev_tcstrs, final_sg) =
        List.fold_left (transl_with ~loc:smty.pmty_loc env remove_aliases)
        ([],init_sg) constraints in
      let scope = Ctype.create_scope () in
      mkmty (Tmty_with ( body, List.rev rev_tcstrs))
        (Mtype.freshen ~scope (Mty_signature final_sg)) env loc
        smty.pmty_attributes
  | Pmty_typeof smod ->
      let env = Env.in_signature false env in
      let tmty, mty = !type_module_type_of_fwd env smod in
      mkmty (Tmty_typeof tmty) mty env loc smty.pmty_attributes
  | Pmty_extension ext ->
      raise (Error_forward (Builtin_attributes.error_of_extension ext))

and transl_modtype_jane_syntax_aux ~loc env = function
  | Jane_syntax.Module_type.Jmty_strengthen { mty ; mod_id } ->
      let tmty = transl_modtype_aux env mty in
      let path, md, _ =
        Env.lookup_module ~use:false ~loc:mod_id.loc mod_id.txt env
      in
      let aliasable = not (Env.is_functor_arg path env) in
      try
        ignore
          (Includemod.modtypes ~loc env
            ~mark:Includemod.Mark_both md.md_type tmty.mty_type);
        mkmty
          (Tmty_strengthen (tmty, path, mod_id))
          (Mty_strengthen
            (tmty.mty_type, path, Aliasability.aliasable aliasable))
          env
          loc
          []
      with Includemod.Error explanation ->
        raise(Error(loc, env, Strengthening_mismatch(mod_id.txt, explanation)))
      ;

and transl_with ~loc env remove_aliases (rev_tcstrs,sg) constr =
  let lid, with_info = match constr with
    | Pwith_type (l,decl) ->l , With_type decl
    | Pwith_typesubst (l,decl) ->l , With_typesubst decl
    | Pwith_module (l,l') ->
        let path, md, _ = Env.lookup_module ~lock:false ~loc l'.txt env in
        l , With_module {lid=l';path;md; remove_aliases}
    | Pwith_modsubst (l,l') ->
        let path, md', _ = Env.lookup_module ~lock:false ~loc l'.txt env in
        l , With_modsubst (l',path,md')
    | Pwith_modtype (l,smty) ->
        let mty = transl_modtype env smty in
        l, With_modtype mty
    | Pwith_modtypesubst (l,smty) ->
        let mty = transl_modtype env smty in
        l, With_modtypesubst mty
  in
  let ((path, lid, tcstr), sg) = merge_constraint env loc sg lid with_info in
  (* Only package with constraints result in None here. *)
  let tcstr = Option.get tcstr in
  ((path, lid, tcstr) :: rev_tcstrs, sg)



and transl_signature env sg =
  let names = Signature_names.create () in

  let transl_include ~functor_ ~loc env sig_acc sincl =
    let smty = sincl.pincl_mod in
    let tmty =
      Builtin_attributes.warning_scope sincl.pincl_attributes
        (fun () -> transl_modtype env smty)
    in
    let mty = tmty.mty_type in
    let scope = Ctype.create_scope () in
    let incl_kind, sg =
      if functor_ then
        let sg, incl_kind =
          extract_sig_functor_open false env smty.pmty_loc mty sig_acc
        in
        incl_kind, sg
      else
        Tincl_structure, extract_sig env smty.pmty_loc mty
    in
    let sg, newenv = Env.enter_signature ~scope sg env in
    Signature_group.iter
      (Signature_names.check_sig_item names loc)
      sg;
    let incl =
      { incl_mod = tmty;
        incl_type = sg;
        incl_kind;
        incl_attributes = sincl.pincl_attributes;
        incl_loc = sincl.pincl_loc;
      }
    in
    mksig (Tsig_include incl) env loc, sg, newenv
  in

  let transl_include_functor ~loc env sig_acc
    : Jane_syntax.Include_functor.signature_item -> _ = function
    | Ifsig_include_functor sincl ->
        transl_include ~functor_:true ~loc env sig_acc sincl
  in

  let transl_sig_item_jst ~loc env sig_acc : Jane_syntax.Signature_item.t -> _ =
    function
    | Jsig_include_functor ifincl ->
        transl_include_functor ~loc env sig_acc ifincl
    | Jsig_layout (Lsig_kind_abbrev _) ->
        Misc.fatal_error "kind_abbrev not supported!"
  in

  let transl_sig_item env sig_acc item =
    let loc = item.psig_loc in
    match Jane_syntax.Signature_item.of_ast item with
    | Some jitem -> transl_sig_item_jst ~loc env sig_acc jitem
    | None ->
    match item.psig_desc with
    | Psig_value sdesc ->
        let (tdesc, newenv) =
          Typedecl.transl_value_decl env item.psig_loc sdesc
        in
        Signature_names.check_value names tdesc.val_loc tdesc.val_id;
        mksig (Tsig_value tdesc) env loc,
        [Sig_value(tdesc.val_id, tdesc.val_val, Exported)],
        newenv
    | Psig_type (rec_flag, sdecls) ->
        let (decls, newenv, _shapes) =
          Typedecl.transl_type_decl env rec_flag sdecls
        in
        List.iter (fun td ->
          Signature_names.check_type names td.typ_loc td.typ_id;
        ) decls;
        let sig_items =
          map_rec_type_with_row_types ~rec_flag
            (fun rs td -> Sig_type(td.typ_id, td.typ_type, rs, Exported))
            decls
        in
        mksig (Tsig_type (rec_flag, decls)) env loc, sig_items, newenv
    | Psig_typesubst sdecls ->
        let (decls, newenv, _shapes) =
          Typedecl.transl_type_decl env Nonrecursive sdecls
        in
        List.iter (fun td ->
          if td.typ_kind <> Ttype_abstract || td.typ_manifest = None ||
             td.typ_private = Private
          then
            raise (Error (td.typ_loc, env, Invalid_type_subst_rhs));
          let params = td.typ_type.type_params in
          if params_are_constrained params
          then raise(Error(loc, env, With_cannot_remove_constrained_type));
          let info =
              let subst =
                Subst.add_type_function (Pident td.typ_id)
                  ~params
                  ~body:(Option.get td.typ_type.type_manifest)
                  Subst.identity
              in
              Some (`Substituted_away subst)
          in
          Signature_names.check_type ?info names td.typ_loc td.typ_id
        ) decls;
        mksig (Tsig_typesubst decls) env loc, [], newenv
    | Psig_typext styext ->
        let (tyext, newenv, _shapes) =
          Typedecl.transl_type_extension false env item.psig_loc styext
        in
        let constructors = tyext.tyext_constructors in
        List.iter (fun ext ->
          Signature_names.check_typext names ext.ext_loc ext.ext_id
        ) constructors;
        let tsg = map_ext (fun es ext ->
            Sig_typext(ext.ext_id, ext.ext_type, es, Exported)
          ) constructors
        in
        mksig (Tsig_typext tyext) env loc,
        tsg,
        newenv
    | Psig_exception sext ->
        let (ext, newenv, _shapes) = Typedecl.transl_type_exception env sext in
        let constructor = ext.tyexn_constructor in
        Signature_names.check_typext names constructor.ext_loc
          constructor.ext_id;
        let tsg =
          Sig_typext(constructor.ext_id, constructor.ext_type,
                     Text_exception, Exported)
        in
        mksig (Tsig_exception ext) env loc, [tsg], newenv
    | Psig_module pmd ->
        let scope = Ctype.create_scope () in
        let tmty =
          Builtin_attributes.warning_scope pmd.pmd_attributes
            (fun () -> transl_modtype env pmd.pmd_type)
        in
        let pres =
          match tmty.mty_type with
          | Mty_alias _ -> Mp_absent
          | _ -> Mp_present
        in
        let md = {
          md_type=tmty.mty_type;
          md_attributes=pmd.pmd_attributes;
          md_loc=pmd.pmd_loc;
          md_uid = Uid.mk ~current_unit:(Env.get_unit_name ());
        }
        in
        let id, newenv =
          match pmd.pmd_name.txt with
          | None -> None, env
          | Some name ->
            let id, newenv =
              Env.enter_module_declaration ~scope name pres md env
            in
            Signature_names.check_module names pmd.pmd_name.loc id;
            Some id, newenv
        in
        let sig_item =
          mksig (Tsig_module {md_id=id; md_name=pmd.pmd_name;
                              md_uid=md.md_uid; md_presence=pres;
                              md_type=tmty;
                              md_loc=pmd.pmd_loc;
                              md_attributes=pmd.pmd_attributes})
            env loc
        in
        let tsg =
          match id with
          | None -> []
          | Some id -> [Sig_module(id, pres, md, Trec_not, Exported)]
        in
        sig_item, tsg, newenv
    | Psig_modsubst pms ->
        let scope = Ctype.create_scope () in
        let path, md, _ =
          Env.lookup_module ~loc:pms.pms_manifest.loc ~lock:false
            pms.pms_manifest.txt env
        in
        let aliasable = not (Env.is_functor_arg path env) in
        let md =
          if not aliasable then
            md
          else
            { md_type = Mty_alias path;
              md_attributes = pms.pms_attributes;
              md_loc = pms.pms_loc;
              md_uid = Uid.mk ~current_unit:(Env.get_unit_name ());
            }
        in
        let pres =
          match md.md_type with
          | Mty_alias _ -> Mp_absent
          | _ -> Mp_present
        in
        let id, newenv =
          Env.enter_module_declaration ~scope pms.pms_name.txt pres md env
        in
        let info =
          `Substituted_away (Subst.add_module id path Subst.identity)
        in
        Signature_names.check_module ~info names pms.pms_name.loc id;
        let sig_item =
          mksig (Tsig_modsubst {ms_id=id; ms_name=pms.pms_name;
                                ms_uid=md.md_uid; ms_manifest=path;
                                ms_txt=pms.pms_manifest; ms_loc=pms.pms_loc;
                                ms_attributes=pms.pms_attributes})
            env loc
        in
        sig_item, [], newenv
    | Psig_recmodule sdecls ->
        let (tdecls, newenv) =
          transl_recmodule_modtypes env sdecls in
        let decls =
          List.filter_map (fun (md, uid, _) ->
            match md.md_id with
            | None -> None
            | Some id -> Some (id, md, uid)
          ) tdecls
        in
        List.iter (fun (id, md, _uid) ->
          Signature_names.check_module names md.md_loc id;
        ) decls;
        let sig_items =
          map_rec (fun rs (id, md, uid) ->
            let d = {Types.md_type = md.md_type.mty_type;
                     md_attributes = md.md_attributes;
                     md_loc = md.md_loc;
                     md_uid = uid;
                    } in
            Sig_module(id, Mp_present, d, rs, Exported))
            decls []
        in
        mksig (Tsig_recmodule (List.map (fun (md, _, _) -> md) tdecls)) env loc,
        sig_items,
        newenv
    | Psig_modtype pmtd ->
        let newenv, mtd, decl = transl_modtype_decl env pmtd in
        Signature_names.check_modtype names pmtd.pmtd_loc mtd.mtd_id;
        mksig (Tsig_modtype mtd) env loc,
        [Sig_modtype (mtd.mtd_id, decl, Exported)],
        newenv
    | Psig_modtypesubst pmtd ->
        let newenv, mtd, _decl = transl_modtype_decl env pmtd in
        let info =
          let mty = match mtd.mtd_type with
            | Some tmty -> tmty.mty_type
            | None ->
                (* parsetree invariant, see Ast_invariants *)
                assert false
          in
          let subst = Subst.add_modtype mtd.mtd_id mty Subst.identity in
          match mty with
          | Mty_ident _ -> `Substituted_away subst
          | _ -> `Unpackable_modtype_substituted_away (mtd.mtd_id,subst)
        in
        Signature_names.check_modtype ~info names pmtd.pmtd_loc mtd.mtd_id;
        mksig (Tsig_modtypesubst mtd) env loc,
        [],
        newenv
    | Psig_open sod ->
        let (od, newenv) = type_open_descr env sod in
        mksig (Tsig_open od) env loc, [], newenv
    | Psig_include sincl ->
        transl_include ~functor_:false ~loc env sig_acc sincl
    | Psig_class cl ->
        let (classes, newenv) = Typeclass.class_descriptions env cl in
        List.iter (fun cls ->
          let open Typeclass in
          let loc = cls.cls_id_loc.Location.loc in
          Signature_names.check_type names loc cls.cls_obj_id;
          Signature_names.check_class names loc cls.cls_id;
          Signature_names.check_class_type names loc cls.cls_ty_id;
        ) classes;
        let tsg =
          map_rec (fun rs cls ->
            let open Typeclass in
            [Sig_class(cls.cls_id, cls.cls_decl, rs, Exported);
             Sig_class_type(cls.cls_ty_id, cls.cls_ty_decl, rs, Exported);
             Sig_type(cls.cls_obj_id, cls.cls_obj_abbr, rs, Exported)]
          ) classes [] |> List.flatten
        in
        let typedtree =
          mksig (Tsig_class
                   (List.map (fun decr ->
                      decr.Typeclass.cls_info) classes)) env loc
        in
        typedtree, tsg, newenv
    | Psig_class_type cl ->
        let (classes, newenv) = Typeclass.class_type_declarations env cl in
        List.iter (fun decl ->
          let open Typeclass in
          let loc = decl.clsty_id_loc.Location.loc in
          Signature_names.check_class_type names loc decl.clsty_ty_id;
          Signature_names.check_type names loc decl.clsty_obj_id;
        ) classes;
        let tsg =
          map_rec (fun rs decl ->
            let open Typeclass in
            [Sig_class_type(decl.clsty_ty_id, decl.clsty_ty_decl, rs,
                            Exported);
             Sig_type(decl.clsty_obj_id, decl.clsty_obj_abbr, rs, Exported);
            ]
          ) classes []
          |> List.flatten
        in
        let typedtree =
          mksig
            (Tsig_class_type
               (List.map (fun decl -> decl.Typeclass.clsty_info) classes))
            env loc
        in
        typedtree, tsg, newenv
    | Psig_attribute attr ->
        Builtin_attributes.parse_standard_interface_attributes attr;
        mksig (Tsig_attribute attr) env loc, [], env
    | Psig_extension (ext, _attrs) ->
        raise (Error_forward (Builtin_attributes.error_of_extension ext))
  in
  let rec transl_sig env sig_items sig_type = function
    | [] -> List.rev sig_items, List.rev sig_type, env
    | item :: srem ->
      let new_item , new_types , env = transl_sig_item env sig_type item in
      transl_sig env
        (new_item :: sig_items)
        (List.rev_append new_types sig_type)
        srem
  in
  let previous_saved_types = Cmt_format.get_saved_types () in
  Builtin_attributes.warning_scope []
    (fun () ->
       let (trem, rem, final_env) =
         transl_sig (Env.in_signature true env) [] [] sg
       in
       let rem = Signature_names.simplify final_env names rem in
       let sg =
         { sig_items = trem; sig_type = rem; sig_final_env = final_env }
       in
       Cmt_format.set_saved_types
         ((Cmt_format.Partial_signature sg) :: previous_saved_types);
       sg
    )

and transl_modtype_decl env pmtd =
  Builtin_attributes.warning_scope pmtd.pmtd_attributes
    (fun () -> transl_modtype_decl_aux env pmtd)

and transl_modtype_decl_aux env
    {pmtd_name; pmtd_type; pmtd_attributes; pmtd_loc} =
  let tmty =
    Option.map (transl_modtype (Env.in_signature true env)) pmtd_type
  in
  let decl =
    {
     Types.mtd_type=Option.map (fun t -> t.mty_type) tmty;
     mtd_attributes=pmtd_attributes;
     mtd_loc=pmtd_loc;
     mtd_uid = Uid.mk ~current_unit:(Env.get_unit_name ());
    }
  in
  let scope = Ctype.create_scope () in
  let (id, newenv) = Env.enter_modtype ~scope pmtd_name.txt decl env in
  let mtd =
    {
     mtd_id=id;
     mtd_name=pmtd_name;
     mtd_uid=decl.mtd_uid;
     mtd_type=tmty;
     mtd_attributes=pmtd_attributes;
     mtd_loc=pmtd_loc;
    }
  in
  newenv, mtd, decl

and transl_recmodule_modtypes env sdecls =
  let make_env curr =
    List.fold_left (fun env (id_shape, _, md, _) ->
      Option.fold ~none:env ~some:(fun (id, shape) ->
        Env.add_module_declaration ~check:true ~shape ~arg:true
          id Mp_present md env
      ) id_shape
    ) env curr
  in
  let transition env_c curr =
    List.map2
      (fun pmd (id_shape, id_loc, md, _) ->
        let tmty =
          Builtin_attributes.warning_scope pmd.pmd_attributes
            (fun () -> transl_modtype env_c pmd.pmd_type)
        in
        let md = { md with Types.md_type = tmty.mty_type } in
        (id_shape, id_loc, md, tmty))
      sdecls curr in
  let map_mtys curr =
    List.filter_map
      (fun (id_shape, _, md, _) ->
         Option.map (fun (id, _) -> (id, md)) id_shape)
      curr
  in
  let scope = Ctype.create_scope () in
  let ids =
    List.map (fun x -> Option.map (Ident.create_scoped ~scope) x.pmd_name.txt)
      sdecls
  in
  let approx_env =
    List.fold_left
      (fun env ->
         Option.fold ~none:env ~some:(fun id -> (* cf #5965 *)
           Env.enter_unbound_module (Ident.name id)
             Mod_unbound_illegal_recursion env
         ))
      env ids
  in
  let init =
    List.map2
      (fun id pmd ->
         let md_uid = Uid.mk ~current_unit:(Env.get_unit_name ()) in
         let md =
           { md_type = approx_modtype approx_env pmd.pmd_type;
             md_loc = pmd.pmd_loc;
             md_attributes = pmd.pmd_attributes;
             md_uid }
         in
         let id_shape =
           Option.map (fun id -> id, Shape.var md_uid id) id
         in
         (id_shape, pmd.pmd_name, md, ()))
      ids sdecls
  in
  let env0 = make_env init in
  let dcl1 =
    Warnings.without_warnings
      (fun () -> transition env0 init)
  in
  let env1 = make_env dcl1 in
  check_recmod_typedecls env1 (map_mtys dcl1);
  let dcl2 = transition env1 dcl1 in
(*
  List.iter
    (fun (id, mty) ->
      Format.printf "%a: %a@." Printtyp.ident id Printtyp.modtype mty)
    dcl2;
*)
  let env2 = make_env dcl2 in
  check_recmod_typedecls env2 (map_mtys dcl2);
  let dcl2 =
    List.map2 (fun pmd (id_shape, id_loc, md, mty) ->
      let tmd =
        {md_id=Option.map fst id_shape; md_name=id_loc; md_type=mty;
         md_uid=md.Types.md_uid; md_presence=Mp_present;
         md_loc=pmd.pmd_loc;
         md_attributes=pmd.pmd_attributes}
      in
      tmd, md.Types.md_uid, Option.map snd id_shape
    ) sdecls dcl2
  in
  (dcl2, env2)

(* Try to convert a module expression to a module path. *)

exception Not_a_path

let rec path_of_module mexp =
  match mexp.mod_desc with
  | Tmod_ident (p,_) -> p
  | Tmod_apply(funct, arg, _coercion) when !Clflags.applicative_functors ->
      Papply(path_of_module funct, path_of_module arg)
  | Tmod_constraint (mexp, _, _, _) ->
      path_of_module mexp
  | (Tmod_structure _ | Tmod_functor _ | Tmod_apply_unit _ | Tmod_unpack _ |
    Tmod_apply _) ->
    raise Not_a_path

let path_of_module mexp =
 try Some (path_of_module mexp) with Not_a_path -> None

(* Check that all core type schemes in a structure
   do not contain non-generalized type variable *)

let rec nongen_modtype env f = function
    Mty_ident _ -> None
  | Mty_alias _ -> None
  | Mty_signature sg ->
      let env = Env.add_signature sg env in
      List.find_map (nongen_signature_item env f) sg
  | Mty_functor(arg_opt, body) ->
      let env =
        match arg_opt with
        | Unit
        | Named (None, _) -> env
        | Named (Some id, param) ->
            Env.add_module ~arg:true id Mp_present param env
      in
      nongen_modtype env f body
  | Mty_strengthen (mty,_ ,_) -> nongen_modtype env f mty

and nongen_signature_item env f = function
  | Sig_value(_id, desc, _) ->
      f env desc.val_type
      |> Option.map (fun vars -> (vars, desc))
  | Sig_module(_id, _, md, _, _) -> nongen_modtype env f md.md_type
  | _ -> None

let check_nongen_modtype env loc mty =
  nongen_modtype env Ctype.nongen_vars_in_schema mty
  |> Option.iter (fun (vars, item) ->
      let vars = Btype.TypeSet.elements vars in
      let error =
        Non_generalizable_module { vars; item; mty }
      in
      raise(Error(loc, env, error))
    )

let check_nongen_signature_item env sig_item =
  match sig_item with
    Sig_value(_id, vd, _) ->
      Ctype.nongen_vars_in_schema env vd.val_type
      |> Option.iter (fun vars ->
          let vars = Btype.TypeSet.elements vars in
          let error =
            Non_generalizable { vars; expression = vd.val_type }
          in
          raise (Error (vd.val_loc, env, error))
        )
  | Sig_module (_id, _, md, _, _) ->
      check_nongen_modtype env md.md_loc md.md_type
  | _ -> ()

let check_nongen_signature env sg =
  List.iter (check_nongen_signature_item env) sg

let remove_mode_and_jkind_variables env sg =
  let rm _env ty = Ctype.remove_mode_and_jkind_variables ty; None in
  List.find_map (nongen_signature_item env rm) sg |> ignore

(* Helpers for typing recursive modules *)

let anchor_submodule name anchor =
  match anchor, name with
  | None, _
  | _, None ->
      None
  | Some p, Some name ->
      Some(Pdot(p, name))

let anchor_recmodule = Option.map (fun id -> Pident id)

let enrich_type_decls anchor decls oldenv newenv =
  match anchor with
    None -> newenv
  | Some p ->
      List.fold_left
        (fun e info ->
          let id = info.typ_id in
          let info' =
            Mtype.enrich_typedecl oldenv (Pdot(p, Ident.name id))
              id info.typ_type
          in
            Env.add_type ~check:true id info' e)
        oldenv decls

let enrich_module_type anchor name mty env =
  match anchor, name with
  | None, _
  | _, None ->
      mty
  | Some p, Some name ->
      Mtype.enrich_modtype env (Pdot(p, name)) mty

let check_recmodule_inclusion env bindings =
  (* PR#4450, PR#4470: consider
        module rec X : DECL = MOD  where MOD has inferred type ACTUAL
     The "natural" typing condition
        E, X: ACTUAL |- ACTUAL <: DECL
     leads to circularities through manifest types.
     Instead, we "unroll away" the potential circularities a finite number
     of times.  The (weaker) condition we implement is:
        E, X: DECL,
           X1: ACTUAL,
           X2: ACTUAL{X <- X1}/X1
           ...
           Xn: ACTUAL{X <- X(n-1)}/X(n-1)
        |- ACTUAL{X <- Xn}/Xn <: DECL{X <- Xn}
     so that manifest types rooted at X(n+1) are expanded in terms of X(n),
     avoiding circularities.  The strengthenings ensure that
     Xn.t = X(n-1).t = ... = X2.t = X1.t.
     N can be chosen arbitrarily; larger values of N result in more
     recursive definitions being accepted.  A good choice appears to be
     the number of mutually recursive declarations. *)

  let subst_and_strengthen scope s id mty =
    let mty = Subst.modtype (Rescope scope) s mty in
    match id with
    | None -> mty
    | Some id ->
        Mtype.strengthen ~aliasable:false mty (Subst.module_path s (Pident id))
  in

  let rec check_incl first_time n env s =
    let scope = Ctype.create_scope () in
    if n > 0 then begin
      (* Generate fresh names Y_i for the rec. bound module idents X_i *)
      let bindings1 =
        List.map
          (fun (id, _name, _mty_decl, _modl,
                mty_actual, _attrs, _loc, shape, _uid) ->
             let ids =
               Option.map
                 (fun id -> (id, Ident.create_scoped ~scope (Ident.name id))) id
             in
             (ids, mty_actual, shape))
          bindings in
      (* Enter the Y_i in the environment with their actual types substituted
         by the input substitution s *)
      let env' =
        List.fold_left
          (fun env (ids, mty_actual, shape) ->
             match ids with
             | None -> env
             | Some (id, id') ->
               let mty_actual' =
                 if first_time
                 then mty_actual
                 else subst_and_strengthen scope s (Some id) mty_actual
               in
               Env.add_module ~arg:false ~shape id' Mp_present mty_actual' env)
          env bindings1 in
      (* Build the output substitution Y_i <- X_i *)
      let s' =
        List.fold_left
          (fun s (ids, _mty_actual, _shape) ->
             match ids with
             | None -> s
             | Some (id, id') -> Subst.add_module id (Pident id') s)
          Subst.identity bindings1 in
      (* Recurse with env' and s' *)
      check_incl false (n-1) env' s'
    end else begin
      (* Base case: check inclusion of s(mty_actual) in s(mty_decl)
         and insert coercion if needed *)
      let check_inclusion
            (id, name, mty_decl, modl, mty_actual, attrs, loc, shape, uid) =
        let mty_decl' = Subst.modtype (Rescope scope) s mty_decl.mty_type
        and mty_actual' = subst_and_strengthen scope s id mty_actual in
        let coercion, shape =
          try
            Includemod.modtypes_with_shape ~shape
              ~loc:modl.mod_loc ~mark:Mark_both
              env mty_actual' mty_decl'
          with Includemod.Error msg ->
            raise(Error(modl.mod_loc, env, Not_included msg)) in
        let modl' =
            { mod_desc = Tmod_constraint(modl, mty_decl.mty_type,
                Tmodtype_explicit mty_decl, coercion);
              mod_type = mty_decl.mty_type;
              mod_env = env;
              mod_loc = modl.mod_loc;
              mod_attributes = [];
             } in
        let mb =
          {
            mb_id = id;
            mb_name = name;
            mb_uid = uid;
            mb_presence = Mp_present;
            mb_expr = modl';
            mb_attributes = attrs;
            mb_loc = loc;
          }
        in
        mb, shape, uid
      in
      List.map check_inclusion bindings
    end
  in check_incl true (List.length bindings) env Subst.identity

(* Helper for unpack *)

let rec package_constraints_sig env loc sg constrs =
  List.map
    (function
      | Sig_type (id, ({type_params=[]} as td), rs, priv)
        when List.mem_assoc [Ident.name id] constrs ->
          let ty = List.assoc [Ident.name id] constrs in
          Sig_type (id, {td with type_manifest = Some ty}, rs, priv)
      | Sig_module (id, pres, md, rs, priv) ->
          let rec aux = function
            | (m :: ((_ :: _) as l), t) :: rest when m = Ident.name id ->
                (l, t) :: aux rest
            | _ :: rest -> aux rest
            | [] -> []
          in
          let md =
            {md with
             md_type = package_constraints env loc md.md_type (aux constrs)
            }
          in
          Sig_module (id, pres, md, rs, priv)
      | item -> item
    )
    sg

and package_constraints env loc mty constrs =
  if constrs = [] then mty
  else begin
    match Mtype.scrape env mty with
    | Mty_signature sg ->
        Mty_signature (package_constraints_sig env loc sg constrs)
    | mty ->
      let rec ident = function
          Mty_ident p -> p
        | Mty_strengthen (mty,_,_) -> ident mty
        | Mty_functor _ | Mty_alias _ | Mty_signature _ -> assert false
      in
      raise(Error(loc, env, Cannot_scrape_package_type (ident mty)))
  end

let modtype_of_package env loc p fl =
  (* We call Ctype.correct_levels to ensure that the types being added to the
     module type are at generic_level. *)
  let mty =
    package_constraints env loc (Mty_ident p)
      (List.map (fun (n, t) -> Longident.flatten n, Ctype.correct_levels t) fl)
  in
  Subst.modtype Keep Subst.identity mty

let package_subtype env p1 fl1 p2 fl2 =
  let mkmty p fl =
    let fl =
      List.filter (fun (_n,t) -> Ctype.free_variables t = []) fl in
    modtype_of_package env Location.none p fl
  in
  match mkmty p1 fl1, mkmty p2 fl2 with
  | exception Error(_, _, Cannot_scrape_package_type _) -> false
  | mty1, mty2 ->
    let loc = Location.none in
    match Includemod.modtypes ~loc ~mark:Mark_both env mty1 mty2 with
    | Tcoerce_none -> true
    | _ | exception Includemod.Error _ -> false

let () = Ctype.package_subtype := package_subtype

let wrap_constraint_package env mark arg mty explicit =
  let mark = if mark then Includemod.Mark_both else Includemod.Mark_neither in
  let mty1 = Subst.modtype Keep Subst.identity arg.mod_type in
  let mty2 = Subst.modtype Keep Subst.identity mty in
  let coercion =
    try
      Includemod.modtypes ~loc:arg.mod_loc env ~mark mty1 mty2
    with Includemod.Error msg ->
      raise(Error(arg.mod_loc, env, Not_included msg)) in
  { mod_desc = Tmod_constraint(arg, mty, explicit, coercion);
    mod_type = mty;
    mod_env = env;
    mod_attributes = [];
    mod_loc = arg.mod_loc }

let wrap_constraint_with_shape env mark arg mty
  shape explicit =
  let mark = if mark then Includemod.Mark_both else Includemod.Mark_neither in
  let coercion, shape =
    try
      Includemod.modtypes_with_shape ~shape ~loc:arg.mod_loc env ~mark
        arg.mod_type mty
    with Includemod.Error msg ->
      raise(Error(arg.mod_loc, env, Not_included msg)) in
  { mod_desc = Tmod_constraint(arg, mty, explicit, coercion);
    mod_type = mty;
    mod_env = env;
    mod_attributes = [];
    mod_loc = arg.mod_loc }, shape

(* Type a module value expression *)


(* These describe the X in [F(X)] (which might be missing, for [F ()]) *)
type argument_summary = {
  is_syntactic_unit: bool;
  arg: Typedtree.module_expr;
  path: Path.t option;
  shape: Shape.t
}

type application_summary = {
  loc: Location.t;
  attributes: attributes;
  f_loc: Location.t; (* loc for F *)
  arg: argument_summary option (* None for () *)
}

let simplify_app_summary app_view = match app_view.arg with
  | None ->
    Includemod.Error.Unit, Mty_signature []
  | Some arg ->
    let mty = arg.arg.mod_type in
    match arg.is_syntactic_unit , arg.path with
    | true , _      -> Includemod.Error.Empty_struct, mty
    | false, Some p -> Includemod.Error.Named p, mty
    | false, None   -> Includemod.Error.Anonymous, mty

let maybe_infer_modalities ~loc ~env ~md_mode ~mode =
  if Language_extension.(is_at_least Mode Alpha) then begin
    (* Upon construction, for comonadic (prescriptive) axes, module
    must be weaker than the values therein, for otherwise operations
    would be allowed to performed on the module (and extended to the
    values) that's disallowed for the values.

    For monadic (descriptive) axes, the restriction is not on the
    construction but on the projection, which is modelled by the
    [Diff] modality in [mode.ml]. *)
    begin match Mode.Value.Comonadic.submode
      mode.Mode.comonadic
      md_mode.Mode.comonadic with
      | Ok () -> ()
      | Error (Error (ax, e)) -> raise (Error (loc, env, Submode_failed (Error (Comonadic ax, e))))
    end;
    Mode.Modality.Value.infer ~md_mode ~mode
  end else begin
    begin match Mode.Value.submode mode md_mode with
      | Ok () -> ()
      | Error e -> raise (Error (loc, env, Submode_failed e))
    end;
    Mode.Modality.Value.id
  end

let rec type_module ?(alias=false) sttn funct_body anchor env smod =
  Builtin_attributes.warning_scope smod.pmod_attributes
    (fun () -> type_module_aux ~alias sttn funct_body anchor env smod)

and type_module_aux ~alias sttn funct_body anchor env smod =
  match smod.pmod_desc with
    Pmod_ident lid ->
      let path, mode =
        Env.lookup_module_path ~load:(not alias) ~loc:smod.pmod_loc lid.txt env
      in
      Mode.Value.submode_exn mode Mode.Value.legacy;
      let md = { mod_desc = Tmod_ident (path, lid);
                 mod_type = Mty_alias path;
                 mod_env = env;
                 mod_attributes = smod.pmod_attributes;
                 mod_loc = smod.pmod_loc } in
      let aliasable = not (Env.is_functor_arg path env) in
      let shape =
        Env.shape_of_path ~namespace:Shape.Sig_component_kind.Module env path
      in
      let shape = if alias && aliasable then Shape.alias shape else shape in
      let md =
        if alias && aliasable then
          (Env.add_required_global path env; md)
        else begin
          let mty = Mtype.find_type_of_module
              ~strengthen:sttn ~aliasable env path
          in
          match mty with
          | Mty_alias p1 when not alias ->
              let p1 = Env.normalize_module_path (Some smod.pmod_loc) env p1 in
              let mty = Includemod.expand_module_alias
                  ~strengthen:sttn env p1 in
              { md with
                mod_desc =
                  Tmod_constraint (md, mty, Tmodtype_implicit,
                                   Tcoerce_alias (env, path, Tcoerce_none));
                mod_type = mty }
          | mty ->
              { md with mod_type = mty }
        end
      in
      md, shape
  | Pmod_structure sstr ->
      let (str, sg, names, shape, _finalenv) =
        type_structure funct_body anchor env sstr in
      let md =
        { mod_desc = Tmod_structure str;
          mod_type = Mty_signature sg;
          mod_env = env;
          mod_attributes = smod.pmod_attributes;
          mod_loc = smod.pmod_loc }
      in
      let sg' = Signature_names.simplify _finalenv names sg in
      if List.length sg' = List.length sg then md, shape else
      wrap_constraint_with_shape env false md
        (Mty_signature sg') shape Tmodtype_implicit
  | Pmod_functor(arg_opt, sbody) ->
      let t_arg, ty_arg, newenv, funct_shape_param, funct_body =
        match arg_opt with
        | Unit ->
          Unit, Types.Unit, env, Shape.for_unnamed_functor_param, false
        | Named (param, smty) ->
          let mty = transl_modtype_functor_arg env smty in
          let scope = Ctype.create_scope () in
          let (id, newenv, var) =
            match param.txt with
            | None -> None, env, Shape.for_unnamed_functor_param
            | Some name ->
              let md_uid =  Uid.mk ~current_unit:(Env.get_unit_name ()) in
              let arg_md =
                { md_type = mty.mty_type;
                  md_attributes = [];
                  md_loc = param.loc;
                  md_uid;
                }
              in
              let id = Ident.create_scoped ~scope name in
              let shape = Shape.var md_uid id in
              let newenv = Env.add_module_declaration
                ~shape ~arg:true ~check:true id Mp_present arg_md env
              in
              Some id, newenv, id
          in
          Named (id, param, mty), Types.Named (id, mty.mty_type), newenv,
          var, true
      in
      let newenv = Env.add_escape_lock Module newenv in
      let newenv = Env.add_share_lock Module newenv in
      let body, body_shape = type_module true funct_body None newenv sbody in
      { mod_desc = Tmod_functor(t_arg, body);
        mod_type = Mty_functor(ty_arg, body.mod_type);
        mod_env = env;
        mod_attributes = smod.pmod_attributes;
        mod_loc = smod.pmod_loc },
      Shape.abs funct_shape_param body_shape
  | Pmod_apply _ | Pmod_apply_unit _ ->
      type_application smod.pmod_loc sttn funct_body env smod
  | Pmod_constraint(sarg, smty) ->
      let arg, arg_shape = type_module ~alias true funct_body anchor env sarg in
      let mty = transl_modtype env smty in
      let md, final_shape =
        wrap_constraint_with_shape env true arg mty.mty_type arg_shape
          (Tmodtype_explicit mty)
      in
      { md with
        mod_loc = smod.pmod_loc;
        mod_attributes = smod.pmod_attributes;
      },
      final_shape
  | Pmod_unpack sexp ->
      let exp =
        Ctype.with_local_level_if_principal
          (fun () -> Typecore.type_exp env sexp)
          ~post:Typecore.generalize_structure_exp
      in
      let mty =
        match get_desc (Ctype.expand_head env exp.exp_type) with
          Tpackage (p, fl) ->
            if List.exists (fun (_n, t) -> Ctype.free_variables t <> []) fl then
              raise (Error (smod.pmod_loc, env,
                            Incomplete_packed_module exp.exp_type));
            if !Clflags.principal &&
              not (Typecore.generalizable (Btype.generic_level-1) exp.exp_type)
            then
              Location.prerr_warning smod.pmod_loc
                (Warnings.Not_principal "this module unpacking");
            modtype_of_package env smod.pmod_loc p fl
        | Tvar _ ->
            raise (Typecore.Error
                     (smod.pmod_loc, env, Typecore.Cannot_infer_signature))
        | _ ->
            raise (Error(smod.pmod_loc, env, Not_a_packed_module exp.exp_type))
      in
      if funct_body && Mtype.contains_type env mty then
        raise (Error (smod.pmod_loc, env, Not_allowed_in_functor_body));
      { mod_desc = Tmod_unpack(exp, mty);
        mod_type = mty;
        mod_env = env;
        mod_attributes = smod.pmod_attributes;
        mod_loc = smod.pmod_loc },
      Shape.leaf_for_unpack
  | Pmod_extension ext ->
      raise (Error_forward (Builtin_attributes.error_of_extension ext))

and type_application loc strengthen funct_body env smod =
  let rec extract_application funct_body env sargs smod =
    match smod.pmod_desc with
    | Pmod_apply(f, sarg) ->
        let arg, shape = type_module true funct_body None env sarg in
        let summary = {
          loc = smod.pmod_loc;
          attributes = smod.pmod_attributes;
          f_loc = f.pmod_loc;
          arg = Some {
            is_syntactic_unit = sarg.pmod_desc = Pmod_structure [];
            arg;
            path = path_of_module arg;
            shape;
          }
        } in
        extract_application funct_body env (summary::sargs) f
    | Pmod_apply_unit f ->
        let summary = {
          loc = smod.pmod_loc;
          attributes = smod.pmod_attributes;
          f_loc = f.pmod_loc;
          arg = None
        } in
        extract_application funct_body env (summary::sargs) f
    | _ -> smod, sargs
  in
  let sfunct, args = extract_application funct_body env [] smod in
  let funct, funct_shape =
    let has_path { arg } = match arg with
      | None | Some { path = None } -> false
      | Some { path = Some _ } -> true
    in
    let strengthen = strengthen && List.for_all has_path args in
    type_module strengthen funct_body None env sfunct
  in
  List.fold_left
    (type_one_application ~ctx:(loc, sfunct, funct, args) funct_body env)
    (funct, funct_shape) args

and type_one_application ~ctx:(apply_loc,sfunct,md_f,args)
    funct_body env (funct, funct_shape) app_view =
  match Mtype.scrape_alias env funct.mod_type with
  | Mty_functor (Unit, mty_res) ->
      begin match app_view.arg with
        | None -> ()
        | Some arg ->
          if arg.is_syntactic_unit then
            (* this call to warning_scope allows e.g.
               [ F (struct end [@warning "-73"]) ]
               not to warn; useful when generating code that must
               work over multiple versions of OCaml *)
            Builtin_attributes.warning_scope arg.arg.mod_attributes @@ fun () ->
            Location.prerr_warning arg.arg.mod_loc
              Warnings.Generative_application_expects_unit
          else
            raise (Error (app_view.f_loc, env, Apply_generative));
      end;
      if funct_body && Mtype.contains_type env funct.mod_type then
        raise (Error (apply_loc, env, Not_allowed_in_functor_body));
      { mod_desc = Tmod_apply_unit funct;
        mod_type = mty_res;
        mod_env = env;
        mod_attributes = app_view.attributes;
        mod_loc = funct.mod_loc },
      Shape.app funct_shape ~arg:Shape.dummy_mod
  | Mty_functor (Named (param, mty_param), mty_res) as mty_functor ->
      let apply_error () =
        let args = List.map simplify_app_summary args in
        let mty_f = md_f.mod_type in
        let app_name = match sfunct.pmod_desc with
          | Pmod_ident l -> Includemod.Named_leftmost_functor l.txt
          | _ -> Includemod.Anonymous_functor
        in
        raise(Includemod.Apply_error {loc=apply_loc;env;app_name;mty_f;args})
      in
      begin match app_view with
      | { arg = None; _ } -> apply_error ()
      | { loc = app_loc; attributes = app_attributes;
          arg = Some { shape = arg_shape; path = arg_path; arg } } ->
      let coercion =
        try Includemod.modtypes
              ~loc:arg.mod_loc ~mark:Mark_both env arg.mod_type mty_param
        with Includemod.Error _ -> apply_error ()
      in
      let mty_appl =
        match arg_path with
        | Some path ->
            let scope = Ctype.create_scope () in
            let subst =
              match param with
              | None -> Subst.identity
              | Some p -> Subst.add_module p path Subst.identity
            in
            Subst.modtype (Rescope scope) subst mty_res
        | None ->
            let env, nondep_mty =
              match param with
              | None -> env, mty_res
              | Some param ->
                  let env =
                    Env.add_module ~arg:true param Mp_present arg.mod_type env
                  in
                  check_well_formed_module env app_loc
                    "the signature of this functor application" mty_res;
                  try env, Mtype.nondep_supertype env [param] mty_res
                  with Ctype.Nondep_cannot_erase _ ->
                    let error = Cannot_eliminate_dependency
                                  (Functor_applied, mty_functor) in
                    raise (Error(app_loc, env, error))
            in
            begin match
              Includemod.modtypes
                ~loc:app_loc ~mark:Mark_neither env mty_res nondep_mty
            with
            | Tcoerce_none -> ()
            | _ ->
                fatal_error
                  "unexpected coercion from original module type to \
                   nondep_supertype one"
            | exception Includemod.Error _ ->
                fatal_error
                  "nondep_supertype not included in original module type"
            end;
            nondep_mty
      in
      check_well_formed_module env apply_loc
        "the signature of this functor application" mty_appl;
      { mod_desc = Tmod_apply(funct, arg, coercion);
        mod_type = mty_appl;
        mod_env = env;
        mod_attributes = app_attributes;
        mod_loc = app_loc },
      Shape.app ~arg:arg_shape funct_shape
    end
  | Mty_alias path ->
      raise(Error(app_view.f_loc, env, Cannot_scrape_alias path))
  | Mty_ident _ | Mty_signature _ | Mty_strengthen _ ->
      let args = List.map simplify_app_summary args in
      let mty_f = md_f.mod_type in
      let app_name = match sfunct.pmod_desc with
        | Pmod_ident l -> Includemod.Named_leftmost_functor l.txt
        | _ -> Includemod.Anonymous_functor
      in
      raise(Includemod.Apply_error {loc=apply_loc;env;app_name;mty_f;args})

and type_open_decl ?used_slot ?toplevel funct_body names env sod =
  Builtin_attributes.warning_scope sod.popen_attributes
    (fun () ->
       type_open_decl_aux ?used_slot ?toplevel funct_body names env sod
    )

and type_open_decl_aux ?used_slot ?toplevel funct_body names env od =
  let loc = od.popen_loc in
  match od.popen_expr.pmod_desc with
  | Pmod_ident lid ->
    let path, newenv =
      type_open_ ?used_slot ?toplevel od.popen_override env loc lid
    in
    let md = { mod_desc = Tmod_ident (path, lid);
               mod_type = Mty_alias path;
               mod_env = env;
               mod_attributes = od.popen_expr.pmod_attributes;
               mod_loc = od.popen_expr.pmod_loc }
    in
    let open_descr = {
      open_expr = md;
      open_bound_items = [];
      open_override = od.popen_override;
      open_env = newenv;
      open_loc = loc;
      open_attributes = od.popen_attributes
    } in
    open_descr, [], newenv
  | _ ->
    let md, mod_shape = type_module true funct_body None env od.popen_expr in
    let scope = Ctype.create_scope () in
    let sg, newenv =
      Env.enter_signature ~scope ~mod_shape
        (extract_sig_open env md.mod_loc md.mod_type) env
    in
    let info, visibility =
      match toplevel with
      | Some false | None -> Some `From_open, Hidden
      | Some true -> None, Exported
    in
    Signature_group.iter (Signature_names.check_sig_item ?info names loc) sg;
    let sg =
      List.map (function
        | Sig_value(id, vd, _) -> Sig_value(id, vd, visibility)
        | Sig_type(id, td, rs, _) -> Sig_type(id, td, rs, visibility)
        | Sig_typext(id, ec, et, _) -> Sig_typext(id, ec, et, visibility)
        | Sig_module(id, mp, md, rs, _) ->
            Sig_module(id, mp, md, rs, visibility)
        | Sig_modtype(id, mtd, _) -> Sig_modtype(id, mtd, visibility)
        | Sig_class(id, cd, rs, _) -> Sig_class(id, cd, rs, visibility)
        | Sig_class_type(id, ctd, rs, _) ->
            Sig_class_type(id, ctd, rs, visibility)
      ) sg
    in
    let open_descr = {
      open_expr = md;
      open_bound_items = sg;
      open_override = od.popen_override;
      open_env = newenv;
      open_loc = loc;
      open_attributes = od.popen_attributes
    } in
    open_descr, sg, newenv

and type_structure ?(toplevel = None) funct_body anchor env sstr =
  let names = Signature_names.create () in

  let type_str_include ~functor_ ~loc env shape_map sincl sig_acc =
    let smodl = sincl.pincl_mod in
    let modl, modl_shape =
      Builtin_attributes.warning_scope sincl.pincl_attributes
        (fun () -> type_module true funct_body None env smodl)
    in
    let scope = Ctype.create_scope () in
    let incl_kind, sg =
      if functor_ then
        let sg, incl_kind =
          extract_sig_functor_open funct_body env smodl.pmod_loc
            modl.mod_type sig_acc
        in
        incl_kind, sg
      else
        Tincl_structure, extract_sig_open env smodl.pmod_loc modl.mod_type
    in
    (* Rename all identifiers bound by this signature to avoid clashes *)
    let sg, shape, new_env =
      Env.enter_signature_and_shape ~scope ~parent_shape:shape_map
        modl_shape sg env
    in
    Signature_group.iter (Signature_names.check_sig_item names loc) sg;
    let incl =
      { incl_mod = modl;
        incl_type = sg;
        incl_kind;
        incl_attributes = sincl.pincl_attributes;
        incl_loc = sincl.pincl_loc;
      }
    in
    Tstr_include incl, sg, shape, new_env
  in

  let type_str_include_functor ~loc env shape_map ifincl sig_acc =
    match (ifincl : Jane_syntax.Include_functor.structure_item) with
    | Ifstr_include_functor incl ->
        type_str_include ~functor_:true ~loc env shape_map incl sig_acc
  in

  let type_str_item_jst ~loc env shape_map jitem sig_acc =
    match (jitem : Jane_syntax.Structure_item.t) with
    | Jstr_include_functor ifincl ->
        type_str_include_functor ~loc env shape_map ifincl sig_acc
    | Jstr_layout (Lstr_kind_abbrev _) ->
        Misc.fatal_error "kind_abbrev not supported!"
  in

  let force_toplevel =
    (* A couple special cases are needed for the toplevel:

       - Expressions bound by '_' still escape in the toplevel, because they may
         be printed even though they are not named, and therefore can't be local
       - Those expressions and also all [Pstr_eval]s must have types of layout
         value for the same reason (see the special case in
         [Opttoploop.execute_phrase]).
    *)
    Option.is_some toplevel
  in

  let type_str_item
        env shape_map ({pstr_loc = loc; pstr_desc = desc} as item) sig_acc =
    let md_mode = Mode.Value.legacy in
    match Jane_syntax.Structure_item.of_ast item with
    | Some jitem -> type_str_item_jst ~loc env shape_map jitem sig_acc
    | None ->
    match desc with
    | Pstr_eval (sexpr, attrs) ->
        let expr, sort =
          (* We could consider allowing [any] here when not in the toplevel,
             though for now the sort is used in the void safety check. *)
          Builtin_attributes.warning_scope attrs
            (fun () -> Typecore.type_representable_expression
                         ~why:Structure_item_expression env sexpr)
        in
        if force_toplevel then
          (* See comment on [force_toplevel]. *)
          begin match Jkind.Sort.default_to_value_and_get sort with
          | Value -> ()
          | Void | Float64 | Float32 | Word | Bits32 | Bits64 ->
            raise (Error (sexpr.pexp_loc, env, Toplevel_unnamed_nonvalue sort))
          end;
        Tstr_eval (expr, sort, attrs), [], shape_map, env
    | Pstr_value (rec_flag, sdefs) ->
        let (defs, newenv) =
          Typecore.type_binding env rec_flag ~force_toplevel sdefs in
        let defs = match rec_flag with
          | Recursive -> Typecore.annotate_recursive_bindings env defs
          | Nonrecursive -> defs
        in
        if force_toplevel then
          (* See comment on [force_toplevel] *)
          List.iter (fun vb ->
            match vb.vb_pat.pat_desc with
            | Tpat_any ->
              begin match Jkind.Sort.default_to_value_and_get vb.vb_sort with
              | Value -> ()
              | Void | Float64 | Float32 | Word | Bits32 | Bits64 ->
                raise (Error (vb.vb_loc, env,
                              Toplevel_unnamed_nonvalue vb.vb_sort))
              end
            | _ -> ()
          ) defs;
        (* Note: Env.find_value does not trigger the value_used event. Values
           will be marked as being used during the signature inclusion test. *)
        let items, shape_map =
          List.fold_left
            (fun (acc, shape_map) (id, id_info, zero_alloc) ->
              List.iter
                (fun (loc, _mode, sort) ->
                   (* CR layouts v5: this jkind check has the effect of
                      defaulting the sort of top-level bindings to value, which
                      will change. *)
                   if not Jkind.Sort.(equate sort value)
                   then raise (Error (loc, env,
                                   Toplevel_nonvalue (Ident.name id,sort)))
                )
                id_info;
              let zero_alloc =
                (* We only allow "Check" attributes in signatures.  Here we
                   convert "Assume"s in structures to the equivalent "Check" for
                   the signature. *)
                let open Builtin_attributes in
                match[@warning "+9"] Zero_alloc.get zero_alloc with
                | Default_zero_alloc | Check _ -> zero_alloc
                | Assume { strict; arity; loc;
                           never_returns_normally = _;
                           never_raises = _} ->
                  Zero_alloc.create_const (Check { strict; arity; loc; opt = false })
                | Ignore_assert_all -> Zero_alloc.default
              in
              let (first_loc, _, _) = List.hd id_info in
              Signature_names.check_value names first_loc id;
              let vd, mode =  Env.find_value_no_locks_exn id newenv in
              let vd = Subst.Lazy.force_value_description vd in
              let modalities =
                maybe_infer_modalities ~loc:first_loc ~env ~md_mode ~mode
              in
              let vd =
                { vd with
                  val_zero_alloc = zero_alloc;
                  val_modalities = modalities }
              in
              Sig_value(id, vd, Exported) :: acc,
              Shape.Map.add_value shape_map id vd.val_uid
            )
            ([], shape_map)
            (let_bound_idents_with_modes_sorts_and_checks defs)
        in
        Tstr_value(rec_flag, defs),
        List.rev items,
        shape_map,
        newenv
    | Pstr_primitive sdesc ->
        let (desc, newenv) = Typedecl.transl_value_decl env loc sdesc in
        Signature_names.check_value names desc.val_loc desc.val_id;
        Tstr_primitive desc,
        [Sig_value(desc.val_id, desc.val_val, Exported)],
        Shape.Map.add_value shape_map desc.val_id desc.val_val.val_uid,
        newenv
    | Pstr_type (rec_flag, sdecls) ->
        let (decls, newenv, shapes) =
          Typedecl.transl_type_decl env rec_flag sdecls
        in
        List.iter
          Signature_names.(fun td -> check_type names td.typ_loc td.typ_id)
          decls;
        let items = map_rec_type_with_row_types ~rec_flag
          (fun rs info -> Sig_type(info.typ_id, info.typ_type, rs, Exported))
          decls
        in
        let shape_map = List.fold_left2
          (fun map { typ_id; _} shape ->
            Shape.Map.add_type map typ_id shape)
          shape_map
          decls
          shapes
        in
        Tstr_type (rec_flag, decls),
        items,
        shape_map,
        enrich_type_decls anchor decls env newenv
    | Pstr_typext styext ->
        let (tyext, newenv, shapes) =
          Typedecl.transl_type_extension true env loc styext
        in
        let constructors = tyext.tyext_constructors in
        let shape_map = List.fold_left2 (fun shape_map ext shape ->
            Signature_names.check_typext names ext.ext_loc ext.ext_id;
            Shape.Map.add_extcons shape_map ext.ext_id shape
          ) shape_map constructors shapes
        in
        (Tstr_typext tyext,
         map_ext
           (fun es ext -> Sig_typext(ext.ext_id, ext.ext_type, es, Exported))
           constructors,
        shape_map,
         newenv)
    | Pstr_exception sext ->
        let (ext, newenv, shape) = Typedecl.transl_type_exception env sext in
        let constructor = ext.tyexn_constructor in
        Signature_names.check_typext names constructor.ext_loc
          constructor.ext_id;
        Tstr_exception ext,
        [Sig_typext(constructor.ext_id,
                    constructor.ext_type,
                    Text_exception,
                    Exported)],
        Shape.Map.add_extcons shape_map
          constructor.ext_id
          shape,
        newenv
    | Pstr_module {pmb_name = name; pmb_expr = smodl; pmb_attributes = attrs;
                   pmb_loc;
                  } ->
        let outer_scope = Ctype.get_current_level () in
        let scope = Ctype.create_scope () in
        let modl, md_shape =
          Builtin_attributes.warning_scope attrs
            (fun () ->
               type_module ~alias:true true funct_body
                 (anchor_submodule name.txt anchor) env smodl
            )
        in
        let pres =
          match modl.mod_type with
          | Mty_alias _ -> Mp_absent
          | _ -> Mp_present
        in
        let md_uid = Uid.mk ~current_unit:(Env.get_unit_name ()) in
        let md =
          { md_type = enrich_module_type anchor name.txt modl.mod_type env;
            md_attributes = attrs;
            md_loc = pmb_loc;
            md_uid;
          }
        in
        let md_shape = Shape.set_uid_if_none md_shape md_uid in
        (*prerr_endline (Ident.unique_toplevel_name id);*)
        Mtype.lower_nongen outer_scope md.md_type;
        let id, newenv, sg =
          match name.txt with
          | None -> None, env, []
          | Some name ->
            let id, e = Env.enter_module_declaration
              ~scope ~shape:md_shape name pres md env
            in
            Signature_names.check_module names pmb_loc id;
            Some id, e,
            [Sig_module(id, pres,
                        {md_type = modl.mod_type;
                         md_attributes = attrs;
                         md_loc = pmb_loc;
                         md_uid;
                        }, Trec_not, Exported)]
        in
        let shape_map = match id with
          | Some id -> Shape.Map.add_module shape_map id md_shape
          | None -> shape_map
        in
        Tstr_module {mb_id=id; mb_name=name; mb_uid = md.md_uid;
                     mb_expr=modl; mb_presence=pres; mb_attributes=attrs;
                     mb_loc=pmb_loc; },
        sg,
        shape_map,
        newenv
    | Pstr_recmodule sbind ->
        let sbind =
          List.map
            (function
              | {pmb_name = name;
                 pmb_expr = {pmod_desc=Pmod_constraint(expr, typ)};
                 pmb_attributes = attrs;
                 pmb_loc = loc;
                } ->
                  name, typ, expr, attrs, loc
              | mb ->
                  raise (Error (mb.pmb_expr.pmod_loc, env,
                                Recursive_module_require_explicit_type))
            )
            sbind
        in
        let (decls, newenv) =
          transl_recmodule_modtypes env
            (List.map (fun (name, smty, _smodl, attrs, loc) ->
                 {pmd_name=name; pmd_type=smty;
                  pmd_attributes=attrs; pmd_loc=loc}) sbind
            ) in
        List.iter
          (fun (md, _, _) ->
             Option.iter Signature_names.(check_module names md.md_loc) md.md_id
          ) decls;
        let bindings1 =
          List.map2
            (fun ({md_id=id; md_type=mty}, uid, _prev_shape)
                 (name, _, smodl, attrs, loc) ->
               let modl, shape =
                 Builtin_attributes.warning_scope attrs
                   (fun () ->
                      type_module true funct_body (anchor_recmodule id)
                        newenv smodl
                   )
               in
               let mty' =
                 enrich_module_type anchor name.txt modl.mod_type newenv
               in
               (id, name, mty, modl, mty', attrs, loc, shape, uid))
            decls sbind in
        let newenv = (* allow aliasing recursive modules from outside *)
          List.fold_left
            (fun env (id_opt, _, mty, _, _, attrs, loc, shape, uid) ->
               match id_opt with
               | None -> env
               | Some id ->
                   let mdecl =
                     {
                       md_type = mty.mty_type;
                       md_attributes = attrs;
                       md_loc = loc;
                       md_uid = uid;
                     }
                   in
                   Env.add_module_declaration ~check:true ~shape
                     id Mp_present mdecl env
            )
            env bindings1
        in
        let bindings2 =
          check_recmodule_inclusion newenv bindings1 in
        let mbs =
          List.filter_map (fun (mb, shape, uid) ->
            Option.map (fun id -> id, mb, uid, shape)  mb.mb_id
          ) bindings2
        in
        let shape_map =
          List.fold_left (fun map (id, _mb, _uid, shape) ->
            Shape.Map.add_module map id shape
          ) shape_map mbs
        in
        Tstr_recmodule (List.map (fun (mb, _, _) -> mb) bindings2),
        map_rec (fun rs (id, mb, uid, _shape) ->
            Sig_module(id, Mp_present, {
                md_type=mb.mb_expr.mod_type;
                md_attributes=mb.mb_attributes;
                md_loc=mb.mb_loc;
                md_uid = uid;
              }, rs, Exported))
           mbs [],
        shape_map,
        newenv
    | Pstr_modtype pmtd ->
        (* check that it is non-abstract *)
        let newenv, mtd, decl = transl_modtype_decl env pmtd in
        Signature_names.check_modtype names pmtd.pmtd_loc mtd.mtd_id;
        let id = mtd.mtd_id in
        let map = Shape.Map.add_module_type shape_map id decl.mtd_uid in
        Tstr_modtype mtd, [Sig_modtype (id, decl, Exported)], map, newenv
    | Pstr_open sod ->
        let toplevel = Option.is_some toplevel in
        let (od, sg, newenv) =
          type_open_decl ~toplevel funct_body names env sod
        in
        Tstr_open od, sg, shape_map, newenv
    | Pstr_class cl ->
        let (classes, new_env) = Typeclass.class_declarations env cl in
        let shape_map = List.fold_left (fun acc cls ->
            let open Typeclass in
            let loc = cls.cls_id_loc.Location.loc in
            Signature_names.check_class names loc cls.cls_id;
            Signature_names.check_class_type names loc cls.cls_ty_id;
            Signature_names.check_type names loc cls.cls_obj_id;
            let uid = cls.cls_decl.cty_uid in
            let map f id v acc = f acc id v in
            map Shape.Map.add_class cls.cls_id uid acc
            |> map Shape.Map.add_class_type cls.cls_ty_id uid
            |> map Shape.Map.add_type cls.cls_obj_id (Shape.leaf uid)
          ) shape_map classes
        in
        Tstr_class
          (List.map (fun cls ->
               (cls.Typeclass.cls_info,
                cls.Typeclass.cls_pub_methods)) classes),
        List.flatten
          (map_rec
            (fun rs cls ->
              let open Typeclass in
              [Sig_class(cls.cls_id, cls.cls_decl, rs, Exported);
               Sig_class_type(cls.cls_ty_id, cls.cls_ty_decl, rs, Exported);
               Sig_type(cls.cls_obj_id, cls.cls_obj_abbr, rs, Exported)
              ])
             classes []),
        shape_map,
        new_env
    | Pstr_class_type cl ->
        let (classes, new_env) = Typeclass.class_type_declarations env cl in
        let shape_map = List.fold_left (fun acc decl ->
            let open Typeclass in
            let loc = decl.clsty_id_loc.Location.loc in
            Signature_names.check_class_type names loc decl.clsty_ty_id;
            Signature_names.check_type names loc decl.clsty_obj_id;
            let uid = decl.clsty_ty_decl.clty_uid in
            let map f id v acc = f acc id v in
            map Shape.Map.add_class_type decl.clsty_ty_id uid acc
            |> map Shape.Map.add_type decl.clsty_obj_id (Shape.leaf uid)
          ) shape_map classes
        in
        Tstr_class_type
          (List.map (fun cl ->
               (cl.Typeclass.clsty_ty_id,
                cl.Typeclass.clsty_id_loc,
                cl.Typeclass.clsty_info)) classes),
        List.flatten
          (map_rec
             (fun rs decl ->
                let open Typeclass in
                [Sig_class_type(decl.clsty_ty_id, decl.clsty_ty_decl, rs,
                                Exported);
                 Sig_type(decl.clsty_obj_id, decl.clsty_obj_abbr, rs, Exported);
                ])
             classes []),
        shape_map,
        new_env
    | Pstr_include sincl ->
        type_str_include ~functor_:false ~loc env shape_map sincl sig_acc
    | Pstr_extension (ext, _attrs) ->
        raise (Error_forward (Builtin_attributes.error_of_extension ext))
    | Pstr_attribute x ->
        Builtin_attributes.parse_standard_implementation_attributes x;
        if Option.is_some toplevel
        || not (Warnings.is_active (Misplaced_attribute "")) then
          Builtin_attributes.mark_alert_used x;
        Tstr_attribute x, [], shape_map, env
  in
  let toplevel_sig = Option.value toplevel ~default:[] in
  let rec type_struct env shape_map sstr str_acc sig_acc
            sig_acc_include_functor =
    match sstr with
    | [] ->
      (List.rev str_acc, List.rev sig_acc, shape_map, env)
    | pstr :: srem ->
        let previous_saved_types = Cmt_format.get_saved_types () in
        let desc, sg, shape_map, new_env =
          type_str_item env shape_map pstr sig_acc_include_functor
        in
        let str = { str_desc = desc; str_loc = pstr.pstr_loc; str_env = env } in
        Cmt_format.set_saved_types (Cmt_format.Partial_structure_item str
                                    :: previous_saved_types);
        type_struct new_env shape_map srem (str :: str_acc)
          (List.rev_append sg sig_acc)
          (List.rev_append sg sig_acc_include_functor)
  in
  let previous_saved_types = Cmt_format.get_saved_types () in
  let run () =
    let (items, sg, shape_map, final_env) =
      type_struct env Shape.Map.empty sstr [] [] toplevel_sig
    in
    let str = { str_items = items; str_type = sg; str_final_env = final_env } in
    Cmt_format.set_saved_types
      (Cmt_format.Partial_structure str :: previous_saved_types);
    str, sg, names, Shape.str shape_map, final_env
  in
  if Option.is_some toplevel then run ()
  else Builtin_attributes.warning_scope [] run

(* The toplevel will print some types not present in the signature *)
let remove_mode_and_jkind_variables_for_toplevel str =
  match str.str_items with
  | [{ str_desc =
         ( Tstr_eval (exp, _, _)
         | Tstr_value (Nonrecursive,
                       [{vb_pat = {pat_desc=Tpat_any};
                         vb_expr = exp}])) }] ->
     (* These types are printed by the toplevel,
        even though they do not appear in sg *)
     Ctype.remove_mode_and_jkind_variables exp.exp_type
  | _ -> ()

let type_toplevel_phrase env sig_acc s =
  Env.reset_required_globals ();
  Env.reset_probes ();
  Typecore.reset_allocations ();
  let (str, sg, to_remove_from_sg, shape, env) =
    type_structure ~toplevel:(Some sig_acc) false None env s in
  remove_mode_and_jkind_variables env sg;
  remove_mode_and_jkind_variables_for_toplevel str;
  Typecore.optimise_allocations ();
  (str, sg, to_remove_from_sg, shape, env)

let type_module_alias = type_module ~alias:true true false None
let type_module = type_module true false None
let type_structure = type_structure false None

(* Normalize types in a signature *)

let rec normalize_modtype = function
    Mty_ident _
  | Mty_alias _ -> ()
  | Mty_signature sg -> normalize_signature sg
  | Mty_functor(_param, body) -> normalize_modtype body
  | Mty_strengthen (mty,_,_) -> normalize_modtype mty

and normalize_signature sg = List.iter normalize_signature_item sg

and normalize_signature_item = function
    Sig_value(_id, desc, _) -> Ctype.normalize_type desc.val_type
  | Sig_module(_id, _, md, _, _) -> normalize_modtype md.md_type
  | _ -> ()

(* Extract the module type of a module expression *)

let type_module_type_of env smod =
  let remove_aliases = has_remove_aliases_attribute smod.pmod_attributes in
  let tmty =
    match smod.pmod_desc with
    | Pmod_ident lid -> (* turn off strengthening in this case *)
        let path, md, _ =
          Env.lookup_module ~lock:false ~loc:smod.pmod_loc lid.txt env
        in
          { mod_desc = Tmod_ident (path, lid);
            mod_type = md.md_type;
            mod_env = env;
            mod_attributes = smod.pmod_attributes;
            mod_loc = smod.pmod_loc }
    | _ ->
        let me, _shape = type_module env smod in
        me
  in
  let mty = Mtype.scrape_for_type_of ~remove_aliases env tmty.mod_type in
  (* PR#5036: must not contain non-generalized type variables *)
  check_nongen_modtype env smod.pmod_loc mty;
  (* for [module type of], we zap to identity modality for best legacy
  compatibility *)
  let mty =
    remove_modality_and_zero_alloc_variables_mty env
      ~zap_modality:Mode.Modality.Value.zap_to_id mty
  in
  tmty, mty

(* For Typecore *)

(* Graft a longident onto a path *)
let rec extend_path path =
  fun lid ->
    match lid with
    | Lident name -> Pdot(path, name)
    | Ldot(m, name) -> Pdot(extend_path path m, name)
    | Lapply _ -> assert false

(* Lookup a type's longident within a signature *)
let lookup_type_in_sig sg =
  let types, modules =
    List.fold_left
      (fun acc item ->
         match item with
         | Sig_type(id, _, _, _) ->
             let types, modules = acc in
             let types = String.Map.add (Ident.name id) id types in
             types, modules
         | Sig_module(id, _, _, _, _) ->
             let types, modules = acc in
             let modules = String.Map.add (Ident.name id) id modules in
             types, modules
         | _ -> acc)
      (String.Map.empty, String.Map.empty) sg
  in
  let rec module_path = function
    | Lident name -> Pident (String.Map.find name modules)
    | Ldot(m, name) -> Pdot(module_path m, name)
    | Lapply _ -> assert false
  in
  fun lid ->
    match lid with
    | Lident name -> Pident (String.Map.find name types)
    | Ldot(m, name) -> Pdot(module_path m, name)
    | Lapply _ -> assert false

let type_package env m p fl =
  (* Same as Pexp_letmodule *)
  (* remember original level *)
  let outer_scope = Ctype.get_current_level () in
  let modl, scope =
    Typetexp.TyVarEnv.with_local_scope begin fun () ->
      (* type the module and create a scope in a raised level *)
      Ctype.with_local_level begin fun () ->
        let modl, _mod_shape = type_module env m in
        let scope = Ctype.create_scope () in
        modl, scope
      end
    end
  in
  Mtype.lower_nongen outer_scope modl.mod_type;
  let fl', env =
    match fl with
    | [] -> [], env
    | fl ->
      let type_path, env =
        match modl.mod_desc with
        | Tmod_ident (mp,_)
        | Tmod_constraint
            ({mod_desc=Tmod_ident (mp,_)}, _, Tmodtype_implicit, _) ->
          (* We special case these because interactions between
             strengthening of module types and packages can cause
             spurious escape errors. See examples from PR#6982 in the
             testsuite. This can be removed when such issues are
             fixed. *)
          extend_path mp, env
        | _ ->
          let sg = extract_sig_open env modl.mod_loc modl.mod_type in
          let sg, env = Env.enter_signature ~scope sg env in
          lookup_type_in_sig sg, env
      in
      let fl' =
        List.fold_right
          (fun (lid, _t) fl ->
             match type_path lid with
             | exception Not_found -> fl
             | path -> begin
                 match Env.find_type path env with
                 | exception Not_found -> fl
                 | decl ->
                     if decl.type_arity > 0 then begin
                       fl
                     end else begin
                       let t = Btype.newgenty (Tconstr (path,[],ref Mnil)) in
                       (lid, t) :: fl
                     end
               end)
          fl []
      in
      fl', env
  in
  let mty =
    if fl = [] then (Mty_ident p)
    else modtype_of_package env modl.mod_loc p fl'
  in
  List.iter
    (fun (n, ty) ->
      try Ctype.unify env ty
            (Ctype.newvar (Jkind.Builtin.any ~why:Dummy_jkind))
      with Ctype.Unify _ ->
        raise (Error(modl.mod_loc, env, Scoping_pack (n,ty))))
    fl';
  let modl = wrap_constraint_package env true modl mty Tmodtype_implicit in
  modl, fl'

(* Fill in the forward declarations *)

let type_open_decl ?used_slot env od =
  type_open_decl ?used_slot ?toplevel:None false (Signature_names.create ()) env
    od

let type_open_descr ?used_slot env od =
  type_open_descr ?used_slot ?toplevel:None env od

let () =
  Typecore.type_module := type_module_alias;
  Typetexp.transl_modtype_longident := transl_modtype_longident;
  Typetexp.transl_modtype := transl_modtype;
  Typecore.type_open := type_open_ ?toplevel:None;
  Typetexp.type_open := type_open_ ?toplevel:None;
  Typecore.type_open_decl := type_open_decl;
  Typecore.type_package := type_package;
  Typeclass.type_open_descr := type_open_descr;
  type_module_type_of_fwd := type_module_type_of


(* File-level details *)

let register_params params =
  List.iter
    (fun param_name ->
       let param = Compilation_unit.Name.of_string param_name in
       Env.register_parameter param
    )
    params


(* Typecheck an implementation file *)

let gen_annot target annots =
  let annot = Unit_info.annot target in
  Cmt2annot.gen_annot (Some (Unit_info.Artifact.filename annot))
    ~sourcefile:(Unit_info.Artifact.source_file annot)
    ~use_summaries:false
    annots

let cms_register_toplevel_attributes ~sourcefile ~uid ~f ast =
  (* Cms files do not store the typetree. This can be a problem for Merlin as
    it uses attributes - which is why we manually construct a mapping from uid
    to attributes while typing.
    Generally `Pstr_attribute` and `Psig_attribute` are not needed by Merlin,
    except if it is the first element of the compilation unit structure or
    signature. *)
  let attr =
    match ast with
    | x :: _ -> f x
    | [] -> None
  in
  match attr with
  | None -> ()
  | Some attr ->
    Cms_format.register_toplevel_attributes uid
      ~loc:(Location.in_file sourcefile)
      ~attributes:[ attr ]

let cms_register_toplevel_struct_attributes ~sourcefile ~uid ast =
  cms_register_toplevel_attributes ~sourcefile ~uid ast
      ~f:(function
        | { pstr_desc = Pstr_attribute attr; _ }  -> Some attr
        | _ -> None)

let check_argument_type_if_given env sourcefile actual_sig arg_module_opt =
  match arg_module_opt with
  | None -> None
  | Some arg_module ->
      let arg_import =
        (* This will soon be converting from one type to another *)
        arg_module
      in
      (* CR lmaurer: This "look for known name in path" code is duplicated
         all over the place. *)
      let basename = arg_import |> Compilation_unit.Name.to_string in
      let arg_filename =
        try
          Load_path.find_normalized (basename ^ ".cmi")
        with Not_found ->
          raise(Error(Location.none, Env.empty,
                      Cannot_find_argument_type arg_module)) in
      let arg_cmi = Unit_info.Artifact.from_filename arg_filename in
      let arg_sig =
        Env.read_signature arg_module arg_cmi ~add_binding:false in
      if not (Env.is_parameter_unit arg_import) then
        raise (Error (Location.none, env,
                      Argument_for_non_parameter (arg_module, arg_filename)));
      let coercion =
        Includemod.compunit_as_argument env sourcefile actual_sig
          arg_filename arg_sig
      in
      Some { ai_signature = arg_sig;
             ai_coercion_from_primary = coercion;
           }

let type_implementation target modulename initial_env ast =
  let sourcefile = Unit_info.source_file target in
  let error e =
    raise (Error (Location.in_file sourcefile, initial_env, e))
  in
  let save_cmt_and_cms target annots initial_env cmi shape =
    Cmt_format.save_cmt (Unit_info.cmt target) modulename
      annots initial_env cmi shape;
    Cms_format.save_cms (Unit_info.cms target) modulename
      annots shape;
    gen_annot target annots;
  in
  Cmt_format.clear ();
  Misc.try_finally (fun () ->
      Typecore.reset_delayed_checks ();
      Typecore.reset_allocations ();
      Env.reset_required_globals ();
      Env.reset_probes ();
      if !Clflags.print_types then (* #7656 *)
        ignore @@ Warnings.parse_options false "-32-34-37-38-60";
      if !Clflags.as_parameter then
        error Cannot_compile_implementation_as_parameter;
      register_params !Clflags.parameters;
      let (str, sg, names, shape, finalenv) =
        Profile.record_call "infer" (fun () ->
          type_structure initial_env ast) in
      let uid = Uid.of_compilation_unit_id modulename in
      let shape = Shape.set_uid_if_none shape uid in
      if !Clflags.binary_annotations_cms then
        cms_register_toplevel_struct_attributes ~sourcefile ~uid ast;
      let simple_sg = Signature_names.simplify finalenv names sg in
      if !Clflags.print_types then begin
        remove_mode_and_jkind_variables finalenv sg;
        let simple_sg =
          (* Printing [.mli] from [.ml], we zap to identity modality for legacy
             compatibility. *)
          remove_modality_and_zero_alloc_variables_sg finalenv
            ~zap_modality:Mode.Modality.Value.zap_to_id simple_sg
        in
        Typecore.force_delayed_checks ();
        Typecore.optimise_allocations ();
        let shape = Shape_reduce.local_reduce Env.empty shape in
        Printtyp.wrap_printing_env ~error:false initial_env
          (fun () -> fprintf std_formatter "%a@."
              (Printtyp.printed_signature @@ Unit_info.source_file target)
              simple_sg
          );
        gen_annot target (Cmt_format.Implementation str);
        { structure = str;
          coercion = Tcoerce_none;
          shape;
          signature = simple_sg;
          argument_interface = None;
        } (* result is ignored by Compile.implementation *)
      end else begin
        let arg_type =
          !Clflags.as_argument_for
          |> Option.map Compilation_unit.Name.of_string
        in
        let import = Compilation_unit.name modulename in
        let source_intf = Unit_info.mli_from_source target in
        if !Clflags.cmi_file <> None
        || Sys.file_exists source_intf then begin
          let compiled_intf_file =
            match !Clflags.cmi_file with
            | Some cmi_file -> Unit_info.Artifact.from_filename cmi_file
            | None ->
              let basename = import |> Compilation_unit.Name.to_string in
              let cmi_file =
                try
                  Load_path.find_normalized (basename ^ ".cmi")
                with Not_found ->
                  raise(Error(Location.in_file sourcefile, Env.empty,
                        Interface_not_compiled source_intf))
              in
              Unit_info.Artifact.from_filename cmi_file
          in
          let dclsig =
            Env.read_signature import compiled_intf_file ~add_binding:false
          in
          if Env.is_parameter_unit import then
            error (Cannot_implement_parameter (import, source_intf));
          let arg_type_from_cmi = Env.implemented_parameter import in
          if not (Option.equal Compilation_unit.Name.equal
                    arg_type arg_type_from_cmi) then
            error (Inconsistent_argument_types
                     { new_arg_type = arg_type; old_source_file = source_intf;
                       old_arg_type = arg_type_from_cmi });
          let coercion, shape =
            Profile.record_call "check_sig" (fun () ->
              Includemod.compunit initial_env ~mark:Mark_positive
                sourcefile sg source_intf dclsig shape)
          in
          (* Check the _mli_ against the argument type, since the mli determines
             the visible type of the module and that's what needs to conform to
             the argument type.

             This is somewhat redundant with the checking that was done when
             compiling the .mli. However, this isn't just a boolean check - we
             need to get the coercion out. An alternative would be to store the
             coercion in the .cmi if we can sort out the dependency issues
             ([Tcoerce_primitive] is a pain in particular). *)
          let argument_interface =
            check_argument_type_if_given initial_env source_intf dclsig arg_type
          in
          Typecore.force_delayed_checks ();
          Typecore.optimise_allocations ();
          (* It is important to run these checks after the inclusion test above,
             so that value declarations which are not used internally but
             exported are not reported as being unused. *)
          Profile.record_call "save_cmt" (fun () ->
            let shape = Shape_reduce.local_reduce Env.empty shape in
            let annots = Cmt_format.Implementation str in
<<<<<<< HEAD
            save_cmt_and_cms target annots initial_env None (Some shape));
=======
            Cmt_format.save_cmt (outputprefix ^ ".cmt") modulename
              annots (Some sourcefile) initial_env None (Some shape);
            Cms_format.save_cms (outputprefix ^ ".cms") modulename
              annots (Some sourcefile) initial_env (Some shape);
            gen_annot outputprefix sourcefile annots);
>>>>>>> cc8a4ddc
          { structure = str;
            coercion;
            shape;
            signature = dclsig;
            argument_interface;
          }
        end else begin
          Location.prerr_warning
            (Location.in_file (Unit_info.source_file target))
            Warnings.Missing_mli;
          let coercion, shape =
            Profile.record_call "check_sig" (fun () ->
              Includemod.compunit initial_env ~mark:Mark_positive
                sourcefile sg "(inferred signature)" simple_sg shape)
          in
          check_nongen_signature finalenv simple_sg;
          let simple_sg =
            (* Generating [cmi] without [mli]. This [cmi] will only be on the
               LHS of inclusion check, so we zap to floor (strongest). *)
            remove_modality_and_zero_alloc_variables_sg finalenv
              ~zap_modality:Mode.Modality.Value.zap_to_floor simple_sg
          in
          normalize_signature simple_sg;
          let argument_interface =
            check_argument_type_if_given initial_env sourcefile simple_sg arg_type
          in
          Typecore.force_delayed_checks ();
          Typecore.optimise_allocations ();
          (* See comment above. Here the target signature contains all
             the values being exported. We can still capture unused
             declarations like "let x = true;; let x = 1;;", because in this
             case, the inferred signature contains only the last declaration. *)
          let shape = Shape_reduce.local_reduce Env.empty shape in
          let alerts = Builtin_attributes.alerts_of_str ~mark:true ast in
          if not !Clflags.dont_write_files then begin
            let name = Compilation_unit.name modulename in
            let kind =
              Cmi_format.Normal { cmi_impl = modulename; cmi_arg_for = arg_type }
            in
            let cmi =
              Profile.record_call "save_cmi" (fun () ->
                Env.save_signature ~alerts simple_sg name kind
                  (Unit_info.cmi target))
            in
            Profile.record_call "save_cmt" (fun () ->
              let annots = Cmt_format.Implementation str in
<<<<<<< HEAD
              save_cmt_and_cms target annots initial_env (Some cmi) (Some shape));
=======
              Cmt_format.save_cmt  (outputprefix ^ ".cmt") modulename
                annots (Some sourcefile) initial_env (Some cmi) (Some shape);
              Cms_format.save_cms  (outputprefix ^ ".cms") modulename
                annots (Some sourcefile) initial_env (Some shape);
              gen_annot outputprefix sourcefile annots)
>>>>>>> cc8a4ddc
          end;
          { structure = str;
            coercion;
            shape;
            signature = simple_sg;
            argument_interface
          }
        end
      end
    )
    ~exceptionally:(fun () ->
        Profile.record_call "save_cmt" (fun () ->
          let annots =
            Cmt_format.Partial_implementation
              (Array.of_list (Cmt_format.get_saved_types ()))
          in
<<<<<<< HEAD
          save_cmt_and_cms target annots initial_env None None)
      )

let save_signature target modname tsg initial_env cmi =
  Cmt_format.save_cmt (Unit_info.cmti target) modname
    (Cmt_format.Interface tsg) initial_env (Some cmi) None;
  Cms_format.save_cms  (Unit_info.cmsi target) modname
    (Cmt_format.Interface tsg) None
=======
          Cmt_format.save_cmt  (outputprefix ^ ".cmt") modulename
            annots (Some sourcefile) initial_env None None;
          Cms_format.save_cms  (outputprefix ^ ".cms") modulename
            annots (Some sourcefile) initial_env None;
          gen_annot outputprefix sourcefile annots)
      )

let save_signature modname tsg outputprefix source_file initial_env cmi =
  Cmt_format.save_cmt  (outputprefix ^ ".cmti") modname
    (Cmt_format.Interface tsg) (Some source_file) initial_env (Some cmi) None;
  Cms_format.save_cms  (outputprefix ^ ".cmsi") modname
    (Cmt_format.Interface tsg) (Some source_file) initial_env None
>>>>>>> cc8a4ddc

let cms_register_toplevel_signature_attributes ~sourcefile ~uid ast =
  cms_register_toplevel_attributes ~sourcefile ~uid ast
    ~f:(function
        | { psig_desc = Psig_attribute attr; _ } -> Some attr
        | _ -> None)

let type_interface ~sourcefile modulename env ast =
  let error e =
    raise (Error (Location.none, Env.empty, e))
  in
  if !Clflags.as_parameter && Compilation_unit.is_packed modulename then begin
    error Cannot_pack_parameter
  end;
  if !Clflags.as_parameter && !Clflags.parameters <> [] then begin
    error Compiling_as_parameterised_parameter
  end;
  register_params !Clflags.parameters;
  if !Clflags.binary_annotations_cms then begin
    let uid = Shape.Uid.of_compilation_unit_id modulename in
    cms_register_toplevel_signature_attributes ~uid ~sourcefile ast
  end;
  let sg = transl_signature env ast in
  let arg_type =
    !Clflags.as_argument_for
    |> Option.map Compilation_unit.Name.of_string
  in
  ignore (check_argument_type_if_given env sourcefile sg.sig_type arg_type
          : Typedtree.argument_interface option);
  sg

(* "Packaging" of several compilation units into one unit
   having them as sub-modules.  *)

let package_signatures units =
  let units_with_ids =
    List.map
      (fun (name, sg) ->
        let name = name |> Compilation_unit.Name.to_string in
        let oldid = Ident.create_persistent name in
        let newid = Ident.create_local name in
        (oldid, newid, sg))
      units
  in
  let subst =
    List.fold_left
      (fun acc (oldid, newid, _) ->
        Subst.add_module oldid (Pident newid) acc)
      Subst.identity units_with_ids
  in
  List.map
    (fun (_, newid, sg) ->
      (* This signature won't be used for anything, it'll just be saved in a cmi
         and cmt. *)
      let sg = Subst.signature Make_local subst sg in
      let md =
        { md_type=Mty_signature sg;
          md_attributes=[];
          md_loc=Location.none;
          md_uid = Uid.mk ~current_unit:(Env.get_unit_name ());
        }
      in
      Sig_module(newid, Mp_present, md, Trec_not, Exported))
    units_with_ids

let package_units initial_env objfiles target_cmi modulename =
  (* Read the signatures of the units *)
  let units =
    List.map
      (fun f ->
         let pref = chop_extensions f in
         let unit =
           pref
           |> Filename.basename
           |> String.capitalize_ascii
           |> Compilation_unit.Name.of_string
         in
         let modname = Compilation_unit.create_child modulename unit in
         let artifact = Unit_info.Artifact.from_filename f in
         let sg =
           Env.read_signature unit (Unit_info.companion_cmi artifact)
             ~add_binding:false
         in
         if Unit_info.is_cmi artifact &&
            not(Mtype.no_code_needed_sig (Lazy.force Env.initial) sg)
         then raise(Error(Location.none, Env.empty,
                          Implementation_is_required f));
         Compilation_unit.name modname, sg)
      objfiles in
  (* Compute signature of packaged unit *)
  Ident.reinit();
  let sg = package_signatures units in
  (* Compute the shape of the package *)
  let pack_uid = Uid.of_compilation_unit_id modulename in
  let shape =
    List.fold_left (fun map (name, _sg) ->
      let name = Compilation_unit.Name.to_string name in
      let id = Ident.create_persistent name in
      Shape.Map.add_module map id (Shape.for_persistent_unit name)
    ) Shape.Map.empty units
    |> Shape.str ~uid:pack_uid
  in
  (* See if explicit interface is provided *)
  let mli = Unit_info.mli_from_artifact target_cmi in
  if Sys.file_exists mli then begin
    if not (Sys.file_exists @@ Unit_info.Artifact.filename target_cmi) then
    begin
      raise(Error(Location.in_file mli, Env.empty,
                  Interface_not_compiled mli))
    end;
    let name = Compilation_unit.name modulename in
    let dclsig = Env.read_signature name target_cmi ~add_binding:false in
    let cc, _shape =
      Includemod.compunit initial_env ~mark:Mark_both
        "(obtained by packing)" sg mli dclsig shape
    in
<<<<<<< HEAD
    Cmt_format.save_cmt  (Unit_info.companion_cmt target_cmi) modulename
      (Cmt_format.Packed (sg, objfiles)) initial_env  None (Some shape);
    Cms_format.save_cms  (Unit_info.companion_cms target_cmi) modulename
      (Cmt_format.Packed (sg, objfiles)) (Some shape);
=======
    Cmt_format.save_cmt  (prefix ^ ".cmt") modulename
      (Cmt_format.Packed (sg, objfiles)) None initial_env  None (Some shape);
    Cms_format.save_cms  (prefix ^ ".cms") modulename
      (Cmt_format.Packed (sg, objfiles)) None initial_env (Some shape);
>>>>>>> cc8a4ddc
    cc
  end else begin
    (* Determine imports *)
    let unit_names = List.map fst units in
    let imports =
      List.filter (fun import ->
          let name = Import_info.name import in
          not (List.mem name unit_names))
        (Env.imports()) in
    (* Write packaged signature *)
    if not !Clflags.dont_write_files then begin
      let cmi_arg_for =
        (* Packs aren't supported as arguments *)
        None
      in
      let name = Compilation_unit.name modulename in
      let kind = Cmi_format.Normal { cmi_impl = modulename; cmi_arg_for } in
      let cmi =
        Env.save_signature_with_imports ~alerts:Misc.Stdlib.String.Map.empty
          sg name kind target_cmi (Array.of_list imports)
      in
      let sign = Subst.Lazy.force_signature cmi.Cmi_format.cmi_sign in
<<<<<<< HEAD
      Cmt_format.save_cmt (Unit_info.companion_cmt target_cmi)  modulename
        (Cmt_format.Packed (sign, objfiles)) initial_env (Some cmi) (Some shape);
      Cms_format.save_cms (Unit_info.companion_cms target_cmi)  modulename
        (Cmt_format.Packed (sign, objfiles)) (Some shape);
=======
      Cmt_format.save_cmt (prefix ^ ".cmt")  modulename
        (Cmt_format.Packed (sign, objfiles)) None initial_env
        (Some cmi) (Some shape);
      Cms_format.save_cms (prefix ^ ".cms")  modulename
        (Cmt_format.Packed (sign, objfiles)) None initial_env (Some shape);
>>>>>>> cc8a4ddc
    end;
    Tcoerce_none
  end


(* Error report *)


open Printtyp

let report_error ~loc _env = function
    Cannot_apply mty ->
      Location.errorf ~loc
        "@[This module is not a functor; it has type@ %a@]"
        (Style.as_inline_code modtype) mty
  | Not_included errs ->
      let main = Includemod_errorprinter.err_msgs errs in
      Location.errorf ~loc "@[<v>Signature mismatch:@ %t@]" main
  | Not_included_functor errs ->
      let main = Includemod_errorprinter.err_msgs errs in
      Location.errorf ~loc
        "@[<v>Signature mismatch in included functor's parameter:@ %t@]" main
  | Cannot_eliminate_dependency (dep_type, mty) ->
      let hint =
        match dep_type with
        | Functor_applied -> "Please bind the argument to a module identifier"
        | Functor_included -> "This functor can't be included directly; please \
                               apply it to an explicit argument"
      in
      Location.errorf ~loc
        "@[This functor has type@ %a@ \
           The parameter cannot be eliminated in the result type.@ \
           %s.@]"
        (Style.as_inline_code modtype) mty
        hint
  | Signature_expected ->
      Location.errorf ~loc "This module type is not a signature"
  | Structure_expected mty ->
      Location.errorf ~loc
        "@[This module is not a structure; it has type@ %a"
        (Style.as_inline_code modtype) mty
  | Functor_expected mty ->
      Location.errorf ~loc
        "@[This module is not a functor; it has type@ %a"
        (Style.as_inline_code modtype) mty
  | Signature_parameter_expected mty ->
      Location.errorf ~loc
        "@[The type of this functor is:@ %a. @ Its parameter is not a signature."
        (Style.as_inline_code modtype) mty
  | Signature_result_expected mty ->
      Location.errorf ~loc
        "@[The type of this functor's result is not includable; it is@ %a"
        (Style.as_inline_code modtype) mty
  | Recursive_include_functor ->
      Location.errorf ~loc
        "@[Including a functor is not supported in recursive module signatures @]"
  | With_no_component lid ->
      Location.errorf ~loc
        "@[The signature constrained by %a has no component named %a@]"
        Style.inline_code "with"
        (Style.as_inline_code longident) lid
  | With_mismatch(lid, explanation) ->
      let main = Includemod_errorprinter.err_msgs explanation in
      Location.errorf ~loc
        "@[<v>\
           @[In this %a constraint, the new definition of %a@ \
             does not match its original definition@ \
             in the constrained signature:@]@ \
         %t@]"
        Style.inline_code "with"
        (Style.as_inline_code longident) lid main
  | With_makes_applicative_functor_ill_typed(lid, path, explanation) ->
      let main = Includemod_errorprinter.err_msgs explanation in
      Location.errorf ~loc
        "@[<v>\
           @[This %a constraint on %a makes the applicative functor @ \
             type %a ill-typed in the constrained signature:@]@ \
         %t@]"
        Style.inline_code "with"
        (Style.as_inline_code longident) lid
        Style.inline_code (Path.name path)
        main
  | With_changes_module_alias(lid, id, path) ->
      Location.errorf ~loc
        "@[<v>\
           @[This %a constraint on %a changes %a, which is aliased @ \
             in the constrained signature (as %a)@].@]"
        Style.inline_code "with"
        (Style.as_inline_code longident) lid
        Style.inline_code (Path.name path)
        Style.inline_code (Ident.name id)
  | With_cannot_remove_constrained_type ->
      Location.errorf ~loc
        "@[<v>Destructive substitutions are not supported for constrained @ \
              types (other than when replacing a type constructor with @ \
              a type constructor with the same arguments).@]"
  | With_cannot_remove_packed_modtype (p,mty) ->
      let[@manual.ref "ss:module-type-substitution"] manual_ref =
        [ 12; 7; 3 ]
      in
      let pp_constraint ppf () =
        Format.fprintf ppf "%s := %a"
          (Path.name p) Printtyp.modtype mty
      in
      Location.errorf ~loc
        "This %a constraint@ %a@ makes a packed module ill-formed.@ %a"
        Style.inline_code "with"
        (Style.as_inline_code pp_constraint) ()
        Misc.print_see_manual manual_ref
  | With_package_manifest (lid, ty) ->
      Location.errorf ~loc
        "In the constrained signature, type %a is defined to be %a.@ \
         Package %a constraints may only be used on abstract types."
        (Style.as_inline_code longident) lid
        (Style.as_inline_code Printtyp.type_expr) ty
        Style.inline_code "with"
  | Repeated_name(kind, name) ->
      Location.errorf ~loc
        "@[Multiple definition of the %s name %a.@ \
         Names must be unique in a given structure or signature.@]"
        (Sig_component_kind.to_string kind) Style.inline_code name
  | Non_generalizable { vars; expression } ->
      let[@manual.ref "ss:valuerestriction"] manual_ref = [ 6; 1; 2 ] in
      prepare_for_printing vars;
      add_type_to_preparation expression;
      Location.errorf ~loc
        "@[The type of this expression,@ %a,@ \
         contains the non-generalizable type variable(s): %a.@ %a@]"
        (Style.as_inline_code prepared_type_scheme) expression
        (pp_print_list ~pp_sep:(fun f () -> fprintf f ",@ ")
           (Style.as_inline_code prepared_type_scheme)) vars
        Misc.print_see_manual manual_ref
  | Non_generalizable_module { vars; mty; item } ->
      let[@manual.ref "ss:valuerestriction"] manual_ref = [ 6; 1; 2 ] in
      prepare_for_printing vars;
      add_type_to_preparation item.val_type;
      let sub =
        [ Location.msg ~loc:item.val_loc
            "The type of this value,@ %a,@ \
             contains the non-generalizable type variable(s) %a."
            (Style.as_inline_code prepared_type_scheme)
            item.val_type
            (pp_print_list ~pp_sep:(fun f () -> fprintf f ",@ ")
               @@ Style.as_inline_code prepared_type_scheme) vars
        ]
      in
      Location.errorf ~loc ~sub
        "@[The type of this module,@ %a,@ \
         contains non-generalizable type variable(s).@ %a@]"
        modtype mty
        Misc.print_see_manual manual_ref
  | Implementation_is_required intf_name ->
      Location.errorf ~loc
        "@[The interface %a@ declares values, not just types.@ \
           An implementation must be provided.@]"
        Location.print_filename intf_name
  | Interface_not_compiled intf_name ->
      Location.errorf ~loc
        "@[Could not find the .cmi file for interface@ %a.@]"
        Location.print_filename intf_name
  | Not_allowed_in_functor_body ->
      Location.errorf ~loc
        "@[This expression creates fresh types.@ %s@]"
        "It is not allowed inside applicative functors."
  | Not_includable_in_functor_body ->
      Location.errorf ~loc
        "@[This functor creates fresh types when applied.@ %s@]"
        "Including it is not allowed inside applicative functors."
  | Not_a_packed_module ty ->
      Location.errorf ~loc
        "This expression is not a packed module. It has type@ %a"
        (Style.as_inline_code type_expr) ty
  | Incomplete_packed_module ty ->
      Location.errorf ~loc
        "The type of this packed module contains variables:@ %a"
        (Style.as_inline_code type_expr) ty
  | Scoping_pack (lid, ty) ->
      Location.errorf ~loc
        "The type %a in this module cannot be exported.@ \
         Its type contains local dependencies:@ %a"
        (Style.as_inline_code longident) lid
        (Style.as_inline_code type_expr) ty
  | Recursive_module_require_explicit_type ->
      Location.errorf ~loc "Recursive modules require an explicit module type."
  | Apply_generative ->
      Location.errorf ~loc
        "This is a generative functor. It can only be applied to %a"
        Style.inline_code "()"
  | Cannot_scrape_alias p ->
      Location.errorf ~loc
        "This is an alias for module %a, which is missing"
        (Style.as_inline_code path) p
  | Cannot_scrape_package_type p ->
      Location.errorf ~loc
        "The type of this packed module refers to %a, which is missing"
        (Style.as_inline_code path) p
  | Badly_formed_signature (context, err) ->
      Location.errorf ~loc "@[In %s:@ %a@]" context Typedecl.report_error err
  | Cannot_hide_id Illegal_shadowing
      { shadowed_item_kind; shadowed_item_id; shadowed_item_loc;
        shadower_id; user_id; user_kind; user_loc } ->
      let shadowed =
        Printtyp.namespaced_ident shadowed_item_kind shadowed_item_id
      in
      let shadower =
        Printtyp.namespaced_ident shadowed_item_kind shadower_id
      in
      let shadowed_item_kind= Sig_component_kind.to_string shadowed_item_kind in
      let shadowed_msg =
        Location.msg ~loc:shadowed_item_loc
          "@[%s %a came from this include.@]"
          (String.capitalize_ascii shadowed_item_kind)
          Style.inline_code shadowed
      in
      let user_msg =
        Location.msg ~loc:user_loc
        "@[The %s %a has no valid type@ if %a is shadowed.@]"
        (Sig_component_kind.to_string user_kind)
         Style.inline_code (Ident.name user_id)
         Style.inline_code shadowed
      in
      Location.errorf ~loc ~sub:[shadowed_msg; user_msg]
        "Illegal shadowing of included %s %a@ by %a."
        shadowed_item_kind
        Style.inline_code shadowed
        Style.inline_code shadower
  | Cannot_hide_id Appears_in_signature
      { opened_item_kind; opened_item_id; user_id; user_kind; user_loc } ->
      let opened_item_kind= Sig_component_kind.to_string opened_item_kind in
      let opened_id = Ident.name opened_item_id in
      let user_msg =
        Location.msg ~loc:user_loc
          "@[The %s %a has no valid type@ if %a is hidden.@]"
          (Sig_component_kind.to_string user_kind)
          Style.inline_code (Ident.name user_id)
          Style.inline_code opened_id
      in
      Location.errorf ~loc ~sub:[user_msg]
        "The %s %a introduced by this open appears in the signature."
        opened_item_kind
        Style.inline_code opened_id
  | Invalid_type_subst_rhs ->
      Location.errorf ~loc "Only type synonyms are allowed on the right of %a"
        Style.inline_code  ":="
  | Unpackable_local_modtype_subst p ->
      let[@manual.ref "ss:module-type-substitution"] manual_ref =
        [ 12; 7; 3 ]
      in
      Location.errorf ~loc
        "The module type@ %a@ is not a valid type for a packed module:@ \
         it is defined as a local substitution (temporary name)@ \
         for an anonymous module type.@ %a"
        Style.inline_code (Path.name p)
        Misc.print_see_manual manual_ref
  | Toplevel_nonvalue (id, sort) ->
      Location.errorf ~loc
        "@[Types of top-level module bindings must have layout %a, but@ \
         the type of %a has layout@ %a.@]"
        Style.inline_code "value"
        Style.inline_code id
        (Style.as_inline_code Jkind.Sort.format) sort
  | Toplevel_unnamed_nonvalue sort ->
      Location.errorf ~loc
        "@[Types of unnamed expressions must have layout value when using@ \
           the toplevel, but this expression has layout@ %a.@]"
        (Style.as_inline_code Jkind.Sort.format) sort
 | Strengthening_mismatch(lid, explanation) ->
      let main = Includemod_errorprinter.err_msgs explanation in
      Location.errorf ~loc
        "@[<v>\
           @[In this strengthened module type, the type of %a@ \
             does not match the underlying type@]@ \
           %t@]"
        (Style.as_inline_code longident) lid
        main
  | Cannot_pack_parameter ->
      Location.errorf ~loc
        "Cannot compile a parameter with -for-pack."
  | Compiling_as_parameterised_parameter ->
      Location.errorf ~loc
        "@[Cannot combine -as-parameter with -parameter: parameters cannot@ \
         be parameterised.@]"
  | Cannot_compile_implementation_as_parameter ->
      Location.errorf ~loc
        "Cannot compile an implementation with -as-parameter."
  | Cannot_implement_parameter(modname, _filename) ->
      Location.errorf ~loc
        "@[The interface for %a@ was compiled with -as-parameter.@ \
         It cannot be implemented directly.@]"
        (Style.as_inline_code Compilation_unit.Name.print) modname
  | Argument_for_non_parameter(param, path) ->
      Location.errorf ~loc
        "Interface %a@ found for module@ %a@ is not flagged as a parameter.@ \
         It cannot be the parameter type for this argument module."
        Style.inline_code path
        (Style.as_inline_code Compilation_unit.Name.print) param
  | Inconsistent_argument_types
        { new_arg_type; old_source_file; old_arg_type } ->
      let pp_arg_type ppf arg_type =
        match arg_type with
        | None -> Format.fprintf ppf "without -as-argument-for"
        | Some arg_type ->
            Format.fprintf ppf "with -as-argument-for %a"
              Compilation_unit.Name.print arg_type
      in
      Location.errorf ~loc
        "Inconsistent usage of -as-argument-for. Interface@ %s@ was compiled \
         %a@ but this module is being compiled@ %a."
        old_source_file
        pp_arg_type old_arg_type
        pp_arg_type new_arg_type
  | Cannot_find_argument_type arg_type ->
      Location.errorf ~loc
        "Parameter module %a@ specified by -as-argument-for cannot be found."
        (Style.as_inline_code Compilation_unit.Name.print) arg_type
  | Submode_failed (Error (ax, {left; right})) ->
      Location.errorf ~loc
        "This value is %a, but expected to be %a because it is inside a module."
        (Style.as_inline_code (Mode.Value.Const.print_axis ax)) left
        (Style.as_inline_code (Mode.Value.Const.print_axis ax)) right

let report_error env ~loc err =
  Printtyp.wrap_printing_env_error env
    (fun () -> report_error env ~loc err)

let () =
  Location.register_error_of_exn
    (function
      | Error (loc, env, err) ->
        Some (report_error ~loc env err)
      | Error_forward err ->
        Some err
      | _ ->
        None
    )

let reset ~preserve_persistent_env =
  Env.reset_cache ~preserve_persistent_env;
  Envaux.reset_cache ~preserve_persistent_env;
  Typetexp.TyVarEnv.reset ()<|MERGE_RESOLUTION|>--- conflicted
+++ resolved
@@ -660,13 +660,8 @@
                 (fun _ -> Btype.newgenvar (Jkind.Builtin.any ~why:Dummy_jkind))
                 sdecl.ptype_params;
             type_arity = arity;
-<<<<<<< HEAD
             type_kind = Type_abstract Definition;
-            type_jkind = Jkind.Primitive.value ~why:(Unknown "merge_constraint");
-=======
-            type_kind = Type_abstract Abstract_def;
             type_jkind = Jkind.Builtin.value ~why:(Unknown "merge_constraint");
->>>>>>> cc8a4ddc
             type_jkind_annotation = None;
             type_private = Private;
             type_manifest = None;
@@ -3590,7 +3585,7 @@
     Cmt_format.save_cmt (Unit_info.cmt target) modulename
       annots initial_env cmi shape;
     Cms_format.save_cms (Unit_info.cms target) modulename
-      annots shape;
+      annots initial_env shape;
     gen_annot target annots;
   in
   Cmt_format.clear ();
@@ -3694,15 +3689,7 @@
           Profile.record_call "save_cmt" (fun () ->
             let shape = Shape_reduce.local_reduce Env.empty shape in
             let annots = Cmt_format.Implementation str in
-<<<<<<< HEAD
             save_cmt_and_cms target annots initial_env None (Some shape));
-=======
-            Cmt_format.save_cmt (outputprefix ^ ".cmt") modulename
-              annots (Some sourcefile) initial_env None (Some shape);
-            Cms_format.save_cms (outputprefix ^ ".cms") modulename
-              annots (Some sourcefile) initial_env (Some shape);
-            gen_annot outputprefix sourcefile annots);
->>>>>>> cc8a4ddc
           { structure = str;
             coercion;
             shape;
@@ -3749,15 +3736,7 @@
             in
             Profile.record_call "save_cmt" (fun () ->
               let annots = Cmt_format.Implementation str in
-<<<<<<< HEAD
               save_cmt_and_cms target annots initial_env (Some cmi) (Some shape));
-=======
-              Cmt_format.save_cmt  (outputprefix ^ ".cmt") modulename
-                annots (Some sourcefile) initial_env (Some cmi) (Some shape);
-              Cms_format.save_cms  (outputprefix ^ ".cms") modulename
-                annots (Some sourcefile) initial_env (Some shape);
-              gen_annot outputprefix sourcefile annots)
->>>>>>> cc8a4ddc
           end;
           { structure = str;
             coercion;
@@ -3774,7 +3753,6 @@
             Cmt_format.Partial_implementation
               (Array.of_list (Cmt_format.get_saved_types ()))
           in
-<<<<<<< HEAD
           save_cmt_and_cms target annots initial_env None None)
       )
 
@@ -3782,21 +3760,7 @@
   Cmt_format.save_cmt (Unit_info.cmti target) modname
     (Cmt_format.Interface tsg) initial_env (Some cmi) None;
   Cms_format.save_cms  (Unit_info.cmsi target) modname
-    (Cmt_format.Interface tsg) None
-=======
-          Cmt_format.save_cmt  (outputprefix ^ ".cmt") modulename
-            annots (Some sourcefile) initial_env None None;
-          Cms_format.save_cms  (outputprefix ^ ".cms") modulename
-            annots (Some sourcefile) initial_env None;
-          gen_annot outputprefix sourcefile annots)
-      )
-
-let save_signature modname tsg outputprefix source_file initial_env cmi =
-  Cmt_format.save_cmt  (outputprefix ^ ".cmti") modname
-    (Cmt_format.Interface tsg) (Some source_file) initial_env (Some cmi) None;
-  Cms_format.save_cms  (outputprefix ^ ".cmsi") modname
-    (Cmt_format.Interface tsg) (Some source_file) initial_env None
->>>>>>> cc8a4ddc
+    (Cmt_format.Interface tsg) initial_env None
 
 let cms_register_toplevel_signature_attributes ~sourcefile ~uid ast =
   cms_register_toplevel_attributes ~sourcefile ~uid ast
@@ -3913,17 +3877,10 @@
       Includemod.compunit initial_env ~mark:Mark_both
         "(obtained by packing)" sg mli dclsig shape
     in
-<<<<<<< HEAD
     Cmt_format.save_cmt  (Unit_info.companion_cmt target_cmi) modulename
       (Cmt_format.Packed (sg, objfiles)) initial_env  None (Some shape);
     Cms_format.save_cms  (Unit_info.companion_cms target_cmi) modulename
-      (Cmt_format.Packed (sg, objfiles)) (Some shape);
-=======
-    Cmt_format.save_cmt  (prefix ^ ".cmt") modulename
-      (Cmt_format.Packed (sg, objfiles)) None initial_env  None (Some shape);
-    Cms_format.save_cms  (prefix ^ ".cms") modulename
-      (Cmt_format.Packed (sg, objfiles)) None initial_env (Some shape);
->>>>>>> cc8a4ddc
+      (Cmt_format.Packed (sg, objfiles)) initial_env (Some shape);
     cc
   end else begin
     (* Determine imports *)
@@ -3946,18 +3903,10 @@
           sg name kind target_cmi (Array.of_list imports)
       in
       let sign = Subst.Lazy.force_signature cmi.Cmi_format.cmi_sign in
-<<<<<<< HEAD
       Cmt_format.save_cmt (Unit_info.companion_cmt target_cmi)  modulename
         (Cmt_format.Packed (sign, objfiles)) initial_env (Some cmi) (Some shape);
       Cms_format.save_cms (Unit_info.companion_cms target_cmi)  modulename
-        (Cmt_format.Packed (sign, objfiles)) (Some shape);
-=======
-      Cmt_format.save_cmt (prefix ^ ".cmt")  modulename
-        (Cmt_format.Packed (sign, objfiles)) None initial_env
-        (Some cmi) (Some shape);
-      Cms_format.save_cms (prefix ^ ".cms")  modulename
-        (Cmt_format.Packed (sign, objfiles)) None initial_env (Some shape);
->>>>>>> cc8a4ddc
+        (Cmt_format.Packed (sign, objfiles)) initial_env (Some shape);
     end;
     Tcoerce_none
   end
