(**************************************************************************)
(*                                                                        *)
(*                                 OCaml                                  *)
(*                                                                        *)
(*             Xavier Leroy, projet Cristal, INRIA Rocquencourt           *)
(*                                                                        *)
(*   Copyright 1996 Institut National de Recherche en Informatique et     *)
(*     en Automatique.                                                    *)
(*                                                                        *)
(*   All rights reserved.  This file is distributed under the terms of    *)
(*   the GNU Lesser General Public License version 2.1, with the          *)
(*   special exception on linking described in the file LICENSE.          *)
(*                                                                        *)
(**************************************************************************)

(** {0 Representation of types and declarations} *)

(** [Types] defines the representation of types and declarations (that is, the
    content of module signatures).

    CMI files are made of marshalled types.
*)

(** Asttypes exposes basic definitions shared both by Parsetree and Types. *)
open Asttypes

(** Type expressions for the core language.

    The [type_desc] variant defines all the possible type expressions one can
    find in OCaml. [type_expr] wraps this with some annotations.

    The [level] field tracks the level of polymorphism associated to a type,
    guiding the generalization algorithm.
    Put shortly, when referring to a type in a given environment, both the type
    and the environment have a level. If the type has an higher level, then it
    can be considered fully polymorphic (type variables will be printed as
    ['a]), otherwise it'll be weakly polymorphic, or non generalized (type
    variables printed as ['_a]).
    See [http://okmij.org/ftp/ML/generalization.html] for more information.

    Note about [type_declaration]: one should not make the confusion between
    [type_expr] and [type_declaration].

    [type_declaration] refers specifically to the [type] construct in OCaml
    language, where you create and name a new type or type alias.

    [type_expr] is used when you refer to existing types, e.g. when annotating
    the expected type of a value.

    Also, as the type system of OCaml is generative, a [type_declaration] can
    have the side-effect of introducing a new type constructor, different from
    all other known types.
    Whereas [type_expr] is a pure construct which allows referring to existing
    types.

    Note on mutability: TBD.
 *)
type type_expr =
  { mutable desc: type_desc;
    mutable level: int;
    mutable scope: int;
    id: int }

and type_desc =
  | Tvar of string option
  (** [Tvar (Some "a")] ==> ['a] or ['_a]
      [Tvar None]       ==> [_] *)

  | Tarrow of arg_label * type_expr * type_expr * commutable
  (** [Tarrow (Nolabel,      e1, e2, c)] ==> [e1    -> e2]
      [Tarrow (Labelled "l", e1, e2, c)] ==> [l:e1  -> e2]
      [Tarrow (Optional "l", e1, e2, c)] ==> [?l:e1 -> e2]

      See [commutable] for the last argument. *)

  | Ttuple of type_expr list
  (** [Ttuple [t1;...;tn]] ==> [(t1 * ... * tn)] *)

  | Tconstr of Path.t * type_expr list * abbrev_memo ref
  (** [Tconstr (`A.B.t', [t1;...;tn], _)] ==> [(t1,...,tn) A.B.t]
      The last parameter keep tracks of known expansions, see [abbrev_memo]. *)

  | Tobject of type_expr * (Path.t * type_expr list) option ref
  (** [Tobject (`f1:t1;...;fn: tn', `None')] ==> [< f1: t1; ...; fn: tn >]
      f1, fn are represented as a linked list of types using Tfield and Tnil
      constructors.

      [Tobject (_, `Some (`A.ct', [t1;...;tn]')] ==> [(t1, ..., tn) A.ct].
      where A.ct is the type of some class.

      There are also special cases for so-called "class-types", cf. [Typeclass]
      and [Ctype.set_object_name]:

        [Tobject (Tfield(_,_,...(Tfield(_,_,rv)...),
                         Some(`A.#ct`, [rv;t1;...;tn])]
             ==> [(t1, ..., tn) #A.ct]
        [Tobject (_, Some(`A.#ct`, [Tnil;t1;...;tn])] ==> [(t1, ..., tn) A.ct]

      where [rv] is the hidden row variable.
  *)

  | Tfield of string * field_kind * type_expr * type_expr
  (** [Tfield ("foo", Fpresent, t, ts)] ==> [<...; foo : t; ts>] *)

  | Tnil
  (** [Tnil] ==> [<...; >] *)

  | Tlink of type_expr
  (** Indirection used by unification engine. *)

  | Tsubst of type_expr         (* for copying *)
  (** [Tsubst] is used temporarily to store information in low-level
      functions manipulating representation of types, such as
      instantiation or copy.
      This constructor should not appear outside of these cases. *)

  | Tvariant of row_desc
  (** Representation of polymorphic variants, see [row_desc]. *)

  | Tunivar of string option
  (** Occurrence of a type variable introduced by a
      forall quantifier / [Tpoly]. *)

  | Tpoly of type_expr * type_expr list
  (** [Tpoly (ty,tyl)] ==> ['a1... 'an. ty],
      where 'a1 ... 'an are names given to types in tyl
      and occurrences of those types in ty. *)

  | Tpackage of Path.t * Longident.t list * type_expr list
  (** Type of a first-class module (a.k.a package). *)

(** [  `X | `Y ]       (row_closed = true)
    [< `X | `Y ]       (row_closed = true)
    [> `X | `Y ]       (row_closed = false)
    [< `X | `Y > `X ]  (row_closed = true)

    type t = [> `X ] as 'a      (row_more = Tvar a)
    type t = private [> `X ]    (row_more = Tconstr (t#row, [], ref Mnil))

    And for:

        let f = function `X -> `X -> | `Y -> `X

    the type of "f" will be a [Tarrow] whose lhs will (basically) be:

        Tvariant { row_fields = [("X", _)];
                   row_more   =
                     Tvariant { row_fields = [("Y", _)];
                                row_more   =
                                  Tvariant { row_fields = [];
                                             row_more   = _;
                                             _ };
                                _ };
                   _
                 }

*)
and row_desc =
    { row_fields: (label * row_field) list;
      row_more: type_expr;
      row_bound: unit; (* kept for compatibility *)
      row_closed: bool;
      row_fixed: fixed_explanation option;
      row_name: (Path.t * type_expr list) option }
and fixed_explanation =
  | Univar of type_expr (** The row type was bound to an univar *)
  | Fixed_private (** The row type is private *)
  | Reified of Path.t (** The row was reified *)
  | Rigid (** The row type was made rigid during constraint verification *)
and row_field =
    Rpresent of type_expr option
  | Reither of bool * type_expr list * bool * row_field option ref
        (* 1st true denotes a constant constructor *)
        (* 2nd true denotes a tag in a pattern matching, and
           is erased later *)
  | Rabsent

(** [abbrev_memo] allows one to keep track of different expansions of a type
    alias. This is done for performance purposes.

    For instance, when defining [type 'a pair = 'a * 'a], when one refers to an
    ['a pair], it is just a shortcut for the ['a * 'a] type.
    This expansion will be stored in the [abbrev_memo] of the corresponding
    [Tconstr] node.

    In practice, [abbrev_memo] behaves like list of expansions with a mutable
    tail.

    Note on marshalling: [abbrev_memo] must not appear in saved types.
    [Btype], with [cleanup_abbrev] and [memo], takes care of tracking and
    removing abbreviations.
*)
and abbrev_memo =
  | Mnil (** No known abbreviation *)

  | Mcons of private_flag * Path.t * type_expr * type_expr * abbrev_memo
  (** Found one abbreviation.
      A valid abbreviation should be at least as visible and reachable by the
      same path.
      The first expression is the abbreviation and the second the expansion. *)

  | Mlink of abbrev_memo ref
  (** Abbreviations can be found after this indirection *)

and field_kind =
    Fvar of field_kind option ref
  | Fpresent
  | Fabsent

(** [commutable] is a flag appended to every arrow type.

    When typing an application, if the type of the functional is
    known, its type is instantiated with [Cok] arrows, otherwise as
    [Clink (ref Cunknown)].

    When the type is not known, the application will be used to infer
    the actual type.  This is fragile in presence of labels where
    there is no principal type.

    Two incompatible applications relying on [Cunknown] arrows will
    trigger an error.

    let f g =
      g ~a:() ~b:();
      g ~b:() ~a:();

    Error: This function is applied to arguments
    in an order different from other calls.
    This is only allowed when the real type is known.
*)
and commutable =
    Cok
  | Cunknown
  | Clink of commutable ref

module TypeOps : sig
  type t = type_expr
  val compare : t -> t -> int
  val equal : t -> t -> bool
  val hash : t -> int
end

(* *)

module Uid : sig
  type t

  val reinit : unit -> unit

  val mk : current_unit:string -> t
  val of_compilation_unit_id : Ident.t -> t
  val of_predef_id : Ident.t -> t
  val internal_not_actually_unique : t

  val for_actual_declaration : t -> bool

  include Identifiable.S with type t := t
end

(* Maps of methods and instance variables *)

module Meths : Map.S with type key = string
module Vars  : Map.S with type key = string

(* Value descriptions *)

type value_description =
  { val_type: type_expr;                (* Type of the value *)
    val_kind: value_kind;
    val_loc: Location.t;
    val_attributes: Parsetree.attributes;
    val_uid: Uid.t;
  }

and value_kind =
    Val_reg                             (* Regular value *)
  | Val_prim of Primitive.description   (* Primitive *)
  | Val_ivar of mutable_flag * string   (* Instance variable (mutable ?) *)
  | Val_self of (Ident.t * type_expr) Meths.t ref *
                (Ident.t * mutable_flag * virtual_flag * type_expr) Vars.t ref *
                string * type_expr
                                        (* Self *)
  | Val_anc of (string * Ident.t) list * string
                                        (* Ancestor *)

(* Variance *)

module Variance : sig
  type t
<<<<<<< HEAD
  type f = May_pos | May_neg | May_weak | Inj | Pos | Neg | Inv
  val null : t                          (* no occurrence *)
  val full : t                          (* strictly invariant *)
  val covariant : t                     (* strictly covariant *)
  val contravariant : t                 (* strictly contravariant *)
  val may_inv : t                       (* maybe invariant *)
=======
  type f =
      May_pos                (* allow positive occurrences *)
    | May_neg                (* allow negative occurrences *)
    | May_weak               (* allow occurrences under a negative position *)
    | Inj                    (* type is injective in this parameter *)
    | Pos                    (* there is a positive occurrence *)
    | Neg                    (* there is a negative occurrence *)
    | Inv                    (* both negative and positive occurrences *)
  val null : t               (* no occurrence *)
  val full : t               (* strictly invariant (all flags) *)
  val covariant : t          (* strictly covariant (May_pos, Pos and Inj) *)
  val may_inv : t            (* allow both positive and negative occurrences *)
>>>>>>> c2419855
  val union  : t -> t -> t
  val inter  : t -> t -> t
  val subset : t -> t -> bool
  val eq : t -> t -> bool
  val set : f -> bool -> t -> t
  val mem : f -> t -> bool
  val conjugate : t -> t                (* exchange positive and negative *)
  val get_upper : t -> bool * bool                  (* may_pos, may_neg   *)
  val get_lower : t -> bool * bool * bool * bool    (* pos, neg, inv, inj *)
end

module Separability : sig
  (** see {!Typedecl_separability} for an explanation of separability
      and separability modes.*)

  type t = Ind | Sep | Deepsep
  val eq : t -> t -> bool
  val print : Format.formatter -> t -> unit

  val rank : t -> int
  (** Modes are ordered from the least to the most demanding:
      Ind < Sep < Deepsep.
      'rank' maps them to integers in an order-respecting way:
      m1 < m2  <=>  rank m1 < rank m2 *)

  val compare : t -> t -> int
  (** Compare two mode according to their mode ordering. *)

  val max : t -> t -> t
  (** [max_mode m1 m2] returns the most demanding mode. It is used to
      express the conjunction of two parameter mode constraints. *)

  type signature = t list
  (** The 'separability signature' of a type assigns a mode for
      each of its parameters. [('a, 'b) t] has mode [(m1, m2)] if
      [(t1, t2) t] is separable whenever [t1, t2] have mode [m1, m2]. *)

  val print_signature : Format.formatter -> signature -> unit

  val default_signature : arity:int -> signature
  (** The most pessimistic separability for a completely unknown type. *)
end

(* Type definitions *)

type type_declaration =
  { type_params: type_expr list;
    type_arity: int;
    type_kind: type_kind;
    type_private: private_flag;
    type_manifest: type_expr option;
    type_variance: Variance.t list;
    (* covariant, contravariant, weakly contravariant, injective *)
    type_separability: Separability.t list;
    type_is_newtype: bool;
    type_expansion_scope: int;
    type_loc: Location.t;
    type_attributes: Parsetree.attributes;
    type_immediate: Type_immediacy.t;
    type_unboxed: unboxed_status;
    type_uid: Uid.t;
  }

and type_kind =
    Type_abstract
  | Type_record of label_declaration list  * record_representation
  | Type_variant of constructor_declaration list
  | Type_open

and record_representation =
    Record_regular                      (* All fields are boxed / tagged *)
  | Record_float                        (* All fields are floats *)
  | Record_unboxed of bool    (* Unboxed single-field record, inlined or not *)
  | Record_inlined of int               (* Inlined record *)
  | Record_extension of Path.t          (* Inlined record under extension *)

and label_declaration =
  {
    ld_id: Ident.t;
    ld_mutable: mutable_flag;
    ld_type: type_expr;
    ld_loc: Location.t;
    ld_attributes: Parsetree.attributes;
    ld_uid: Uid.t;
  }

and constructor_declaration =
  {
    cd_id: Ident.t;
    cd_args: constructor_arguments;
    cd_res: type_expr option;
    cd_loc: Location.t;
    cd_attributes: Parsetree.attributes;
    cd_uid: Uid.t;
  }

and constructor_arguments =
  | Cstr_tuple of type_expr list
  | Cstr_record of label_declaration list

and unboxed_status = private
  (* This type must be private in order to ensure perfect sharing of the
     four possible values. Otherwise, ocamlc.byte and ocamlc.opt produce
     different executables. *)
  {
    unboxed: bool;
    default: bool; (* True for unannotated unboxable types. *)
  }

val unboxed_false_default_false : unboxed_status
val unboxed_false_default_true : unboxed_status
val unboxed_true_default_false : unboxed_status
val unboxed_true_default_true : unboxed_status

type extension_constructor =
  {
    ext_type_path: Path.t;
    ext_type_params: type_expr list;
    ext_args: constructor_arguments;
    ext_ret_type: type_expr option;
    ext_private: private_flag;
    ext_loc: Location.t;
    ext_attributes: Parsetree.attributes;
    ext_uid: Uid.t;
  }

and type_transparence =
    Type_public      (* unrestricted expansion *)
  | Type_new         (* "new" type *)
  | Type_private     (* private type *)

(* Type expressions for the class language *)

module Concr : Set.S with type elt = string

type class_type =
    Cty_constr of Path.t * type_expr list * class_type
  | Cty_signature of class_signature
  | Cty_arrow of arg_label * type_expr * class_type

and class_signature =
  { csig_self: type_expr;
    csig_vars:
      (Asttypes.mutable_flag * Asttypes.virtual_flag * type_expr) Vars.t;
    csig_concr: Concr.t;
    csig_inher: (Path.t * type_expr list) list }

type class_declaration =
  { cty_params: type_expr list;
    mutable cty_type: class_type;
    cty_path: Path.t;
    cty_new: type_expr option;
    cty_variance: Variance.t list;
    cty_loc: Location.t;
    cty_attributes: Parsetree.attributes;
    cty_uid: Uid.t;
  }

type class_type_declaration =
  { clty_params: type_expr list;
    clty_type: class_type;
    clty_path: Path.t;
    clty_variance: Variance.t list;
    clty_loc: Location.t;
    clty_attributes: Parsetree.attributes;
    clty_uid: Uid.t;
  }

(* Type expressions for the module language *)

type visibility =
  | Exported
  | Hidden

type module_type =
    Mty_ident of Path.t
  | Mty_signature of signature
  | Mty_functor of functor_parameter * module_type
  | Mty_alias of Path.t

and functor_parameter =
  | Unit
  | Named of Ident.t option * module_type

and module_presence =
  | Mp_present
  | Mp_absent

and signature = signature_item list

and signature_item =
    Sig_value of Ident.t * value_description * visibility
  | Sig_type of Ident.t * type_declaration * rec_status * visibility
  | Sig_typext of Ident.t * extension_constructor * ext_status * visibility
  | Sig_module of
      Ident.t * module_presence * module_declaration * rec_status * visibility
  | Sig_modtype of Ident.t * modtype_declaration * visibility
  | Sig_class of Ident.t * class_declaration * rec_status * visibility
  | Sig_class_type of Ident.t * class_type_declaration * rec_status * visibility

and module_declaration =
  {
    md_type: module_type;
    md_attributes: Parsetree.attributes;
    md_loc: Location.t;
    md_uid: Uid.t;
  }

and modtype_declaration =
  {
    mtd_type: module_type option;  (* None: abstract *)
    mtd_attributes: Parsetree.attributes;
    mtd_loc: Location.t;
    mtd_uid: Uid.t;
  }

and rec_status =
    Trec_not                   (* first in a nonrecursive group *)
  | Trec_first                 (* first in a recursive group *)
  | Trec_next                  (* not first in a recursive/nonrecursive group *)

and ext_status =
    Text_first                     (* first constructor in an extension *)
  | Text_next                      (* not first constructor in an extension *)
  | Text_exception
  | Text_effect

(* Constructor and record label descriptions inserted held in typing
   environments *)

type constructor_description =
  { cstr_name: string;                  (* Constructor name *)
    cstr_res: type_expr;                (* Type of the result *)
    cstr_existentials: type_expr list;  (* list of existentials *)
    cstr_args: type_expr list;          (* Type of the arguments *)
    cstr_arity: int;                    (* Number of arguments *)
    cstr_tag: constructor_tag;          (* Tag for heap blocks *)
    cstr_consts: int;                   (* Number of constant constructors *)
    cstr_nonconsts: int;                (* Number of non-const constructors *)
    cstr_normal: int;                   (* Number of non generalized constrs *)
    cstr_generalized: bool;             (* Constrained return type? *)
    cstr_private: private_flag;         (* Read-only constructor? *)
    cstr_loc: Location.t;
    cstr_attributes: Parsetree.attributes;
    cstr_inlined: type_declaration option;
    cstr_uid: Uid.t;
   }

and constructor_tag =
    Cstr_constant of int                (* Constant constructor (an int) *)
  | Cstr_block of int                   (* Regular constructor (a block) *)
  | Cstr_unboxed                        (* Constructor of an unboxed type *)
  | Cstr_extension of Path.t * bool     (* Extension constructor
                                           true if a constant false if a block*)

(* Constructors are the same *)
val equal_tag :  constructor_tag -> constructor_tag -> bool

(* Constructors may be the same, given potential rebinding *)
val may_equal_constr :
    constructor_description ->  constructor_description -> bool

type label_description =
  { lbl_name: string;                   (* Short name *)
    lbl_res: type_expr;                 (* Type of the result *)
    lbl_arg: type_expr;                 (* Type of the argument *)
    lbl_mut: mutable_flag;              (* Is this a mutable field? *)
    lbl_pos: int;                       (* Position in block *)
    lbl_all: label_description array;   (* All the labels in this type *)
    lbl_repres: record_representation;  (* Representation for this record *)
    lbl_private: private_flag;          (* Read-only field? *)
    lbl_loc: Location.t;
    lbl_attributes: Parsetree.attributes;
    lbl_uid: Uid.t;
  }

(** Extracts the list of "value" identifiers bound by a signature.
    "Value" identifiers are identifiers for signature components that
    correspond to a run-time value: values, extensions, modules, classes.
    Note: manifest primitives do not correspond to a run-time value! *)
val bound_value_identifiers: signature -> Ident.t list

val signature_item_id : signature_item -> Ident.t<|MERGE_RESOLUTION|>--- conflicted
+++ resolved
@@ -287,14 +287,6 @@
 
 module Variance : sig
   type t
-<<<<<<< HEAD
-  type f = May_pos | May_neg | May_weak | Inj | Pos | Neg | Inv
-  val null : t                          (* no occurrence *)
-  val full : t                          (* strictly invariant *)
-  val covariant : t                     (* strictly covariant *)
-  val contravariant : t                 (* strictly contravariant *)
-  val may_inv : t                       (* maybe invariant *)
-=======
   type f =
       May_pos                (* allow positive occurrences *)
     | May_neg                (* allow negative occurrences *)
@@ -306,8 +298,8 @@
   val null : t               (* no occurrence *)
   val full : t               (* strictly invariant (all flags) *)
   val covariant : t          (* strictly covariant (May_pos, Pos and Inj) *)
+  val contravariant : t      (* strictly contravariant *)
   val may_inv : t            (* allow both positive and negative occurrences *)
->>>>>>> c2419855
   val union  : t -> t -> t
   val inter  : t -> t -> t
   val subset : t -> t -> bool
