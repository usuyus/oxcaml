--- conflicted
+++ resolved
@@ -1706,14 +1706,11 @@
   in
     (tyext, newenv)
 
-<<<<<<< HEAD
-(* Translate an exception declaration *)
-=======
 let transl_type_extension extend env loc styext =
   Builtin_attributes.warning_scope styext.ptyext_attributes
     (fun () -> transl_type_extension extend env loc styext)
 
->>>>>>> 0d68080b
+(* Translate an exception declaration *)
 let transl_exception env sext =
   reset_type_variables();
   Ctype.begin_def();
