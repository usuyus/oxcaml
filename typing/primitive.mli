--- conflicted
+++ resolved
@@ -25,16 +25,14 @@
   | Unboxed_integer of boxed_integer
   | Untagged_int
 
-<<<<<<< HEAD
 (* See [middle_end/semantics_of_primitives.mli] *)
 type effects = No_effects | Only_generative_effects | Arbitrary_effects
 type coeffects = No_coeffects | Has_coeffects
-=======
+
 type mode =
   | Prim_local
   | Prim_global
   | Prim_poly
->>>>>>> 94454f5f
 
 type description = private
   { prim_name: string;         (* Name of primitive  or C function *)
