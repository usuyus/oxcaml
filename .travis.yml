#**************************************************************************
#*                                                                        *
#*                                 OCaml                                  *
#*                                                                        *
#*              Anil Madhavapeddy, OCaml Labs                             *
#*                                                                        *
#*   Copyright 2014 Institut National de Recherche en Informatique et     *
#*     en Automatique.                                                    *
#*                                                                        *
#*   All rights reserved.  This file is distributed under the terms of    *
#*   the GNU Lesser General Public License version 2.1, with the          *
#*   special exception on linking described in the file LICENSE.          *
#*                                                                        *
#**************************************************************************

sudo: false
language: c
git:
  submodules: false
script:
  - >
    mkdir ~/inst && ./configure -prefix ~/inst -with-debug-runtime -no-instrumented-runtime &&
    make -j4 world.opt &&
    OCAMLRUNPARAM=v=0,V=1 make -C testsuite all-enabled

# For speed, only run a few compiler/OS combinations
matrix:
  include:
<<<<<<< HEAD
  - compiler: gcc
    os: linux
    env:
    - USE_RUNTIME: d
=======
  - env: CI_KIND=build XARCH=i386
    addons:
      apt:
        packages:
        - gcc:i386
        - cpp:i386
        - binutils:i386
        - binutils-dev:i386
        - libx11-dev:i386
        - libc6-dev:i386
  - env: CI_KIND=build XARCH=x64
  - env: CI_KIND=build XARCH=x64 CONFIG_ARG=--enable-flambda OCAMLRUNPARAM=b,v=0
  - env: CI_KIND=changes
  - env: CI_KIND=manual
  - env: CI_KIND=check-typo
  - env: CI_KIND=tests
  allow_failures:
  - env: CI_KIND=tests
addons:
  apt:
    packages:
    - binutils-dev
>>>>>>> cc3f70b7

  - compiler: clang
    os: osx<|MERGE_RESOLUTION|>--- conflicted
+++ resolved
@@ -19,42 +19,16 @@
   submodules: false
 script:
   - >
-    mkdir ~/inst && ./configure -prefix ~/inst -with-debug-runtime -no-instrumented-runtime &&
+    mkdir ~/inst && ./configure --prefix ~/inst --with-debug-runtime --disable-instrumented-runtime &&
     make -j4 world.opt &&
     OCAMLRUNPARAM=v=0,V=1 make -C testsuite all-enabled
 
 # For speed, only run a few compiler/OS combinations
 matrix:
   include:
-<<<<<<< HEAD
   - compiler: gcc
     os: linux
     env:
     - USE_RUNTIME: d
-=======
-  - env: CI_KIND=build XARCH=i386
-    addons:
-      apt:
-        packages:
-        - gcc:i386
-        - cpp:i386
-        - binutils:i386
-        - binutils-dev:i386
-        - libx11-dev:i386
-        - libc6-dev:i386
-  - env: CI_KIND=build XARCH=x64
-  - env: CI_KIND=build XARCH=x64 CONFIG_ARG=--enable-flambda OCAMLRUNPARAM=b,v=0
-  - env: CI_KIND=changes
-  - env: CI_KIND=manual
-  - env: CI_KIND=check-typo
-  - env: CI_KIND=tests
-  allow_failures:
-  - env: CI_KIND=tests
-addons:
-  apt:
-    packages:
-    - binutils-dev
->>>>>>> cc3f70b7
-
   - compiler: clang
     os: osx