--- conflicted
+++ resolved
@@ -136,13 +136,7 @@
     to [new_val].
 
     Other comments for {!Hashtbl.iter} apply as well.
-<<<<<<< HEAD
-
-    @since 4.03
-  *)
-=======
     @since 4.03.0 *)
->>>>>>> 2449d2fc
 
 val fold : ('a -> 'b -> 'c -> 'c) -> ('a, 'b) t -> 'c -> 'c
 (** [Hashtbl.fold f tbl init] computes
@@ -250,17 +244,10 @@
 module type HashedType =
   sig
     type t
-<<<<<<< HEAD
     (** The type of the hashtable keys. *)
 
     val equal : t -> t -> bool
     (** The equality predicate used to compare keys. *)
-=======
-      (** The type of the hashtable keys. *)
-
-    val equal : t -> t -> bool
-      (** The equality predicate used to compare keys. *)
->>>>>>> 2449d2fc
 
     val hash : t -> int
       (** A hashing function on keys. It must be such that if two keys are
@@ -315,17 +302,10 @@
 module type SeededHashedType =
   sig
     type t
-<<<<<<< HEAD
     (** The type of the hashtable keys. *)
 
     val equal: t -> t -> bool
     (** The equality predicate used to compare keys. *)
-=======
-      (** The type of the hashtable keys. *)
-
-    val equal: t -> t -> bool
-      (** The equality predicate used to compare keys. *)
->>>>>>> 2449d2fc
 
     val hash: int -> t -> int
       (** A seeded hashing function on keys.  The first argument is
