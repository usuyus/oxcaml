--- conflicted
+++ resolved
@@ -72,21 +72,7 @@
           flush stderr)
 
 let exit () =
-<<<<<<< HEAD
-  ignore (Sys.opaque_identity (check_memprof_cb ()));
-  exit_stub ()
-
-let exit () =
-  ignore (Sys.opaque_identity (check_memprof_cb ()));
-  exit_stub ()
-
-(* Thread.kill is currently not implemented due to problems with
-   cleanup handlers on several platforms *)
-
-let kill th = invalid_arg "Thread.kill: not implemented"
-=======
   raise Exit
->>>>>>> a7840563
 
 (* Preemption *)
 
