--- conflicted
+++ resolved
@@ -902,11 +902,7 @@
 
 class a = let x() = new a in let y = x() in object end;;
 [%%expect{|
-<<<<<<< HEAD
-Line _, characters 10-54:
-=======
 Line 1, characters 10-54:
->>>>>>> 1435a6a6
   class a = let x() = new a in let y = x() in object end;;
             ^^^^^^^^^^^^^^^^^^^^^^^^^^^^^^^^^^^^^^^^^^^^
 Error: This kind of recursive class expression is not allowed
@@ -915,11 +911,7 @@
 class a = object end
 and b = let x() = new a in let y = x() in object end;;
 [%%expect{|
-<<<<<<< HEAD
-Line _, characters 8-52:
-=======
 Line 2, characters 8-52:
->>>>>>> 1435a6a6
   and b = let x() = new a in let y = x() in object end;;
           ^^^^^^^^^^^^^^^^^^^^^^^^^^^^^^^^^^^^^^^^^^^^
 Error: This kind of recursive class expression is not allowed
