--- conflicted
+++ resolved
@@ -1,12 +1,7 @@
 Error: Failure("Plugin error")
-<<<<<<< HEAD
 Raised at Stdlib.failwith in file "stdlib.ml", line 32, characters 17-33
-Called from Test10_plugin.g in file "test10_plugin.ml", line 2, characters 15-38
-=======
-Raised at Stdlib.failwith in file "stdlib.ml", line 29, characters 17-33
 Called from Test10_plugin.g in file "test10_plugin.ml" (inlined), line 2, characters 15-38
 Called from Test10_plugin.f in file "test10_plugin.ml", line 6, characters 2-6
->>>>>>> 94454f5f
 Called from Test10_plugin in file "test10_plugin.ml", line 10, characters 2-6
 Called from Dynlink.Native.run.(fun) in file "otherlibs/dynlink/dynlink.ml", line 250, characters 12-29
 Called from Dynlink.Native.run.(fun) in file "otherlibs/dynlink/dynlink.ml", line 250, characters 12-29
