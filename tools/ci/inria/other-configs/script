--- conflicted
+++ resolved
@@ -36,10 +36,6 @@
         -conf --disable-unix-lib \
         -conf --disable-bigarray-lib \
         -conf --disable-ocamldoc \
-<<<<<<< HEAD
-        -conf --disable-native-compiler \
-=======
->>>>>>> 679b5001
         -conf --disable-dependency-generation \
         -no-native
 ${main} -conf --disable-naked-pointers
