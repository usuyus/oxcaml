(**************************************************************************)
<<<<<<< HEAD
(*                                                                     *)
(*                                OCaml                                *)
(*                                                                     *)
(*                  Benedikt Meurer, University of Siegen              *)
(*                                                                     *)
(*   Copyright 1998 Institut National de Recherche en Informatique et     *)
(*     en Automatique.                                                    *)
(*   Copyright 2012 Benedikt Meurer.                                      *)
(*                                                                     *)
=======
(*                                                                        *)
(*                                 OCaml                                  *)
(*                                                                        *)
(*                 Benedikt Meurer, University of Siegen                  *)
(*                                                                        *)
(*   Copyright 1998 Institut National de Recherche en Informatique et     *)
(*     en Automatique.                                                    *)
(*   Copyright 2012 Benedikt Meurer.                                      *)
(*                                                                        *)
>>>>>>> 0c0884bd
(*   All rights reserved.  This file is distributed under the terms of    *)
(*   the GNU Lesser General Public License version 2.1, with the          *)
(*   special exception on linking described in the file LICENSE.          *)
(*                                                                        *)
(**************************************************************************)

(* Instruction selection for the ARM processor *)

open Arch
open Proc
open Cmm
open Mach

let is_offset chunk n =
  match chunk with
  (* VFPv{2,3} load/store have -1020 to 1020 *)
    Single | Double | Double_u
    when !fpu >= VFPv2 ->
      n >= -1020 && n <= 1020
  (* ARM load/store byte/word have -4095 to 4095 *)
  | Byte_unsigned | Byte_signed
  | Thirtytwo_unsigned | Thirtytwo_signed
  | Word_int | Word_val | Single
    when not !thumb ->
      n >= -4095 && n <= 4095
  (* Thumb-2 load/store have -255 to 4095 *)
  | _ when !arch > ARMv6 && !thumb ->
      n >= -255 && n <= 4095
  (* Everything else has -255 to 255 *)
  | _ ->
      n >= -255 && n <= 255

let select_shiftop = function
    Clsl -> Ishiftlogicalleft
  | Clsr -> Ishiftlogicalright
  | Casr -> Ishiftarithmeticright
  | __-> assert false

(* Special constraints on operand and result registers *)

exception Use_default

let r1 = phys_reg 1
let r6 = phys_reg 6
let r7 = phys_reg 7
<<<<<<< HEAD
let r12 = phys_reg 8
=======
>>>>>>> 0c0884bd

let pseudoregs_for_operation op arg res =
  match op with
  (* For mul rd,rm,rs and mla rd,rm,rs,ra (pre-ARMv6) the registers rm
     and rd must be different. We deal with this by pretending that rm
     is also a result of the mul / mla operation. *)
    Iintop Imul | Ispecific Imuladd when !arch < ARMv6 ->
      (arg, [| res.(0); arg.(0) |])
  (* For smull rdlo,rdhi,rn,rm (pre-ARMv6) the registers rdlo, rdhi and rn
     must be different.  Also, rdlo (whose contents we discard) is always
     forced to be r12 in proc.ml, which means that neither rdhi and rn can
     be r12.  To keep things simple, we force both of those two to specific
     hard regs: rdhi in r6 and rn in r7. *)
  | Iintop Imulh when !arch < ARMv6 ->
      ([| r7; arg.(1) |], [| r6 |])
  (* Soft-float Iabsf and Inegf: arg.(0) and res.(0) must be the same *)
  | Iabsf | Inegf when !fpu = Soft ->
      ([|res.(0); arg.(1)|], res)
  (* VFPv{2,3} Imuladdf...Inegmulsubf: arg.(0) and res.(0) must be the same *)
  | Ispecific(Imuladdf | Inegmuladdf | Imulsubf | Inegmulsubf) ->
      let arg' = Array.copy arg in
      arg'.(0) <- res.(0);
      (arg', res)
  (* We use __aeabi_idivmod for Cmodi only, and hence we care only
     for the remainder in r1, so fix up the destination register. *)
  | Iextcall { func = "__aeabi_idivmod"; alloc = false; } ->
      (arg, [|r1|])
  (* Other instructions are regular *)
  | _ -> raise Use_default

(* Instruction selection *)
class selector = object(self)

inherit Selectgen.selector_generic as super

method! regs_for tyv =
  Reg.createv (if !fpu = Soft then begin
                 (* Expand floats into pairs of integer registers *)
                 (* CR mshinwell: we need to check this in conjunction with
                    the unboxed external functionality *)
                 let rec expand = function
                   [] -> []
                 | Float :: tyl -> Int :: Int :: expand tyl
                 | ty :: tyl -> ty :: expand tyl in
                 Array.of_list (expand (Array.to_list tyv))
               end else begin
                 tyv
               end)

method is_immediate n =
  is_immediate (Int32.of_int n)

method! is_simple_expr = function
  (* inlined floating-point ops are simple if their arguments are *)
  | Cop(Cextcall("sqrt", _, _, _, _), args) when !fpu >= VFPv2 ->
      List.for_all self#is_simple_expr args
  (* inlined byte-swap ops are simple if their arguments are *)
  | Cop(Cextcall("caml_bswap16_direct", _, _, _, _), args)
    when !arch >= ARMv6T2 ->
      List.for_all self#is_simple_expr args
  | Cop(Cextcall("caml_int32_direct_bswap", _,_,_,_), args)
    when !arch >= ARMv6 ->
      List.for_all self#is_simple_expr args
  | e -> super#is_simple_expr e

method select_addressing chunk = function
  | Cop((Cadda | Caddv), [arg; Cconst_int n])
    when is_offset chunk n ->
      (Iindexed n, arg)
  | Cop((Cadda | Caddv as op), [arg1; Cop(Caddi, [arg2; Cconst_int n])])
    when is_offset chunk n ->
      (Iindexed n, Cop(op, [arg1; arg2]))
  | arg ->
      (Iindexed 0, arg)

method select_shift_arith op arithop arithrevop args =
  match args with
    [arg1; Cop(Clsl | Clsr | Casr as op, [arg2; Cconst_int n])]
    when n > 0 && n < 32 ->
      (Ispecific(Ishiftarith(arithop, select_shiftop op, n)), [arg1; arg2])
  | [Cop(Clsl | Clsr | Casr as op, [arg1; Cconst_int n]); arg2]
    when n > 0 && n < 32 ->
      (Ispecific(Ishiftarith(arithrevop, select_shiftop op, n)), [arg2; arg1])
  | args ->
      begin match super#select_operation op args with
      (* Recognize multiply high and add *)
        (Iintop Iadd, [Cop(Cmulhi, args); arg3])
      | (Iintop Iadd, [arg3; Cop(Cmulhi, args)]) as op_args
        when !arch >= ARMv6 ->
          begin match self#select_operation Cmulhi args with
            (Iintop Imulh, [arg1; arg2]) ->
              (Ispecific Imulhadd, [arg1; arg2; arg3])
          | _ -> op_args
          end
      (* Recognize multiply and add *)
      | (Iintop Iadd, [Cop(Cmuli, args); arg3])
      | (Iintop Iadd, [arg3; Cop(Cmuli, args)]) as op_args ->
          begin match self#select_operation Cmuli args with
            (Iintop Imul, [arg1; arg2]) ->
              (Ispecific Imuladd, [arg1; arg2; arg3])
          | _ -> op_args
          end
      (* Recognize multiply and subtract *)
      | (Iintop Isub, [arg3; Cop(Cmuli, args)]) as op_args
        when !arch > ARMv6 ->
          begin match self#select_operation Cmuli args with
            (Iintop Imul, [arg1; arg2]) ->
              (Ispecific Imulsub, [arg1; arg2; arg3])
          | _ -> op_args
          end
      | op_args -> op_args
      end

method private iextcall (func, alloc) =
  Iextcall { func; alloc; label_after = Cmm.new_label (); }

method! select_operation op args =
  match (op, args) with
  (* Recognize special shift arithmetic *)
    ((Caddv | Cadda | Caddi), [arg; Cconst_int n])
    when n < 0 && self#is_immediate (-n) ->
      (Iintop_imm(Isub, -n), [arg])
  | ((Caddv | Cadda | Caddi as op), args) ->
      self#select_shift_arith op Ishiftadd Ishiftadd args
  | (Csubi, [arg; Cconst_int n])
    when n < 0 && self#is_immediate (-n) ->
      (Iintop_imm(Iadd, -n), [arg])
  | (Csubi, [Cconst_int n; arg])
    when self#is_immediate n ->
      (Ispecific(Irevsubimm n), [arg])
  | (Csubi as op, args) ->
      self#select_shift_arith op Ishiftsub Ishiftsubrev args
  | (Cand as op, args) ->
      self#select_shift_arith op Ishiftand Ishiftand args
  | (Cor as op, args) ->
      self#select_shift_arith op Ishiftor Ishiftor args
  | (Cxor as op, args) ->
      self#select_shift_arith op Ishiftxor Ishiftxor args
  | (Ccheckbound _, [Cop(Clsl | Clsr | Casr as op, [arg1; Cconst_int n]); arg2])
    when n > 0 && n < 32 ->
      (Ispecific(Ishiftcheckbound(select_shiftop op, n)), [arg1; arg2])
  (* ARM does not support immediate operands for multiplication *)
  | (Cmuli, args) ->
      (Iintop Imul, args)
  | (Cmulhi, args) ->
      (Iintop Imulh, args)
  (* Turn integer division/modulus into runtime ABI calls *)
  | (Cdivi, args) ->
      (self#iextcall("__aeabi_idiv", false), args)
  | (Cmodi, args) ->
      (* See above for fix up of return register *)
      (self#iextcall("__aeabi_idivmod", false), args)
  (* Recognize 16-bit bswap instruction (ARMv6T2 because we need movt) *)
  | (Cextcall("caml_bswap16_direct", _, _, _, _), args) when !arch >= ARMv6T2 ->
      (Ispecific(Ibswap 16), args)
  (* Recognize 32-bit bswap instructions (ARMv6 and above) *)
  | (Cextcall("caml_int32_direct_bswap", _, _, _, _), args)
    when !arch >= ARMv6 ->
      (Ispecific(Ibswap 32), args)
  (* Turn floating-point operations into runtime ABI calls for softfp *)
  | (op, args) when !fpu = Soft -> self#select_operation_softfp op args
  (* Select operations for VFPv{2,3} *)
  | (op, args) -> self#select_operation_vfpv3 op args

method private select_operation_softfp op args =
  match (op, args) with
  (* Turn floating-point operations into runtime ABI calls *)
  | (Caddf, args) -> (self#iextcall("__aeabi_dadd", false), args)
  | (Csubf, args) -> (self#iextcall("__aeabi_dsub", false), args)
  | (Cmulf, args) -> (self#iextcall("__aeabi_dmul", false), args)
  | (Cdivf, args) -> (self#iextcall("__aeabi_ddiv", false), args)
  | (Cfloatofint, args) -> (self#iextcall("__aeabi_i2d", false), args)
  | (Cintoffloat, args) -> (self#iextcall("__aeabi_d2iz", false), args)
  | (Ccmpf comp, args) ->
      let func = (match comp with
                    Cne    (* there's no __aeabi_dcmpne *)
                  | Ceq -> "__aeabi_dcmpeq"
                  | Clt -> "__aeabi_dcmplt"
                  | Cle -> "__aeabi_dcmple"
                  | Cgt -> "__aeabi_dcmpgt"
                  | Cge -> "__aeabi_dcmpge") in
      let comp = (match comp with
                    Cne -> Ceq (* eq 0 => false *)
                  | _   -> Cne (* ne 0 => true *)) in
      (Iintop_imm(Icomp(Iunsigned comp), 0),
       [Cop(Cextcall(func, typ_int, false, Debuginfo.none, None), args)])
  (* Add coercions around loads and stores of 32-bit floats *)
  | (Cload Single, args) ->
      (self#iextcall("__aeabi_f2d", false), [Cop(Cload Word_int, args)])
  | (Cstore (Single, init), [arg1; arg2]) ->
      let arg2' =
        Cop(Cextcall("__aeabi_d2f", typ_int, false, Debuginfo.none, None),
            [arg2]) in
      self#select_operation (Cstore (Word_int, init)) [arg1; arg2']
  (* Other operations are regular *)
  | (op, args) -> super#select_operation op args

method private select_operation_vfpv3 op args =
  match (op, args) with
  (* Recognize floating-point negate and multiply *)
    (Cnegf, [Cop(Cmulf, args)]) ->
      (Ispecific Inegmulf, args)
  (* Recognize floating-point multiply and add *)
  | (Caddf, [arg; Cop(Cmulf, args)])
  | (Caddf, [Cop(Cmulf, args); arg]) ->
      (Ispecific Imuladdf, arg :: args)
  (* Recognize floating-point negate, multiply and subtract *)
  | (Csubf, [Cop(Cnegf, [arg]); Cop(Cmulf, args)])
  | (Csubf, [Cop(Cnegf, [Cop(Cmulf, args)]); arg]) ->
      (Ispecific Inegmulsubf, arg :: args)
  (* Recognize floating-point negate, multiply and add *)
  | (Csubf, [arg; Cop(Cmulf, args)]) ->
      (Ispecific Inegmuladdf, arg :: args)
  (* Recognize multiply and subtract *)
  | (Csubf, [Cop(Cmulf, args); arg]) ->
      (Ispecific Imulsubf, arg :: args)
  (* Recognize floating-point square root *)
  | (Cextcall("sqrt", _, false, _, _), args) ->
      (Ispecific Isqrtf, args)
  (* Other operations are regular *)
  | (op, args) -> super#select_operation op args

method! select_condition = function
  (* Turn floating-point comparisons into runtime ABI calls *)
    Cop(Ccmpf _ as op, args) when !fpu = Soft ->
      begin match self#select_operation_softfp op args with
        (Iintop_imm(Icomp(Iunsigned Ceq), 0), [arg]) -> (Ifalsetest, arg)
      | (Iintop_imm(Icomp(Iunsigned Cne), 0), [arg]) -> (Itruetest, arg)
      | _ -> assert false
      end
  | expr ->
      super#select_condition expr

(* Deal with some register constraints *)

method! insert_op_debug op dbg rs rd =
  try
    let (rsrc, rdst) = pseudoregs_for_operation op rs rd in
    self#insert_moves rs rsrc;
    self#insert_debug (Iop op) dbg rsrc rdst;
    self#insert_moves rdst rd;
    rd
  with Use_default ->
    super#insert_op_debug op dbg rs rd

end

let fundecl f = (new selector)#emit_fundecl f<|MERGE_RESOLUTION|>--- conflicted
+++ resolved
@@ -1,25 +1,13 @@
 (**************************************************************************)
-<<<<<<< HEAD
-(*                                                                     *)
-(*                                OCaml                                *)
-(*                                                                     *)
-(*                  Benedikt Meurer, University of Siegen              *)
-(*                                                                     *)
+(*                                                                        *)
+(*                                 OCaml                                  *)
+(*                                                                        *)
+(*                 Benedikt Meurer, University of Siegen                  *)
+(*                                                                        *)
 (*   Copyright 1998 Institut National de Recherche en Informatique et     *)
 (*     en Automatique.                                                    *)
 (*   Copyright 2012 Benedikt Meurer.                                      *)
-(*                                                                     *)
-=======
-(*                                                                        *)
-(*                                 OCaml                                  *)
-(*                                                                        *)
-(*                 Benedikt Meurer, University of Siegen                  *)
-(*                                                                        *)
-(*   Copyright 1998 Institut National de Recherche en Informatique et     *)
-(*     en Automatique.                                                    *)
-(*   Copyright 2012 Benedikt Meurer.                                      *)
-(*                                                                        *)
->>>>>>> 0c0884bd
+(*                                                                        *)
 (*   All rights reserved.  This file is distributed under the terms of    *)
 (*   the GNU Lesser General Public License version 2.1, with the          *)
 (*   special exception on linking described in the file LICENSE.          *)
@@ -65,10 +53,7 @@
 let r1 = phys_reg 1
 let r6 = phys_reg 6
 let r7 = phys_reg 7
-<<<<<<< HEAD
 let r12 = phys_reg 8
-=======
->>>>>>> 0c0884bd
 
 let pseudoregs_for_operation op arg res =
   match op with
