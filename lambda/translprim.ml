--- conflicted
+++ resolved
@@ -109,272 +109,6 @@
 let prim_sys_argv =
   Primitive.simple ~name:"caml_sys_argv" ~arity:1 ~alloc:true
 
-<<<<<<< HEAD
-let primitives_table =
-  create_hashtable 57 [
-    "%identity", Primitive (Pidentity, 1);
-    "%bytes_to_string", Primitive (Pbytes_to_string, 1);
-    "%bytes_of_string", Primitive (Pbytes_of_string, 1);
-    "%ignore", Primitive (Pignore, 1);
-    "%revapply", Primitive (Prevapply, 2);
-    "%apply", Primitive (Pdirapply, 2);
-    "%loc_LOC", Loc Loc_LOC;
-    "%loc_FILE", Loc Loc_FILE;
-    "%loc_LINE", Loc Loc_LINE;
-    "%loc_POS", Loc Loc_POS;
-    "%loc_MODULE", Loc Loc_MODULE;
-    "%loc_FUNCTION", Loc Loc_FUNCTION;
-    "%field0", Primitive ((Pfield (0, Reads_vary)), 1);
-    "%field1", Primitive ((Pfield (1, Reads_vary)), 1);
-    "%field0_immut", Primitive ((Pfield (0, Reads_agree)), 1);
-    "%field1_immut", Primitive ((Pfield (1, Reads_agree)), 1);
-    "%setfield0", Primitive ((Psetfield(0, Pointer, Assignment)), 2);
-    "%makeblock", Primitive ((Pmakeblock(0, Immutable, None)), 1);
-    "%makemutable", Primitive ((Pmakeblock(0, Mutable, None)), 1);
-    "%raise", Raise Raise_regular;
-    "%reraise", Raise Raise_reraise;
-    "%raise_notrace", Raise Raise_notrace;
-    "%raise_with_backtrace", Raise_with_backtrace;
-    "%sequand", Primitive (Psequand, 2);
-    "%sequor", Primitive (Psequor, 2);
-    "%boolnot", Primitive (Pnot, 1);
-    "%big_endian", Primitive ((Pctconst Big_endian), 1);
-    "%backend_type", Primitive ((Pctconst Backend_type), 1);
-    "%word_size", Primitive ((Pctconst Word_size), 1);
-    "%int_size", Primitive ((Pctconst Int_size), 1);
-    "%max_wosize", Primitive ((Pctconst Max_wosize), 1);
-    "%ostype_unix", Primitive ((Pctconst Ostype_unix), 1);
-    "%ostype_win32", Primitive ((Pctconst Ostype_win32), 1);
-    "%ostype_cygwin", Primitive ((Pctconst Ostype_cygwin), 1);
-    "%negint", Primitive (Pnegint, 1);
-    "%succint", Primitive ((Poffsetint 1), 1);
-    "%predint", Primitive ((Poffsetint(-1)), 1);
-    "%addint", Primitive (Paddint, 2);
-    "%subint", Primitive (Psubint, 2);
-    "%mulint", Primitive (Pmulint, 2);
-    "%divint", Primitive ((Pdivint Safe), 2);
-    "%modint", Primitive ((Pmodint Safe), 2);
-    "%andint", Primitive (Pandint, 2);
-    "%orint", Primitive (Porint, 2);
-    "%xorint", Primitive (Pxorint, 2);
-    "%lslint", Primitive (Plslint, 2);
-    "%lsrint", Primitive (Plsrint, 2);
-    "%asrint", Primitive (Pasrint, 2);
-    "%eq", Primitive ((Pintcomp Ceq), 2);
-    "%noteq", Primitive ((Pintcomp Cne), 2);
-    "%ltint", Primitive ((Pintcomp Clt), 2);
-    "%leint", Primitive ((Pintcomp Cle), 2);
-    "%gtint", Primitive ((Pintcomp Cgt), 2);
-    "%geint", Primitive ((Pintcomp Cge), 2);
-    "%incr", Primitive ((Poffsetref(1)), 1);
-    "%decr", Primitive ((Poffsetref(-1)), 1);
-    "%intoffloat", Primitive (Pintoffloat, 1);
-    "%floatofint", Primitive (Pfloatofint, 1);
-    "%negfloat", Primitive (Pnegfloat, 1);
-    "%absfloat", Primitive (Pabsfloat, 1);
-    "%addfloat", Primitive (Paddfloat, 2);
-    "%subfloat", Primitive (Psubfloat, 2);
-    "%mulfloat", Primitive (Pmulfloat, 2);
-    "%divfloat", Primitive (Pdivfloat, 2);
-    "%eqfloat", Primitive ((Pfloatcomp CFeq), 2);
-    "%noteqfloat", Primitive ((Pfloatcomp CFneq), 2);
-    "%ltfloat", Primitive ((Pfloatcomp CFlt), 2);
-    "%lefloat", Primitive ((Pfloatcomp CFle), 2);
-    "%gtfloat", Primitive ((Pfloatcomp CFgt), 2);
-    "%gefloat", Primitive ((Pfloatcomp CFge), 2);
-    "%string_length", Primitive (Pstringlength, 1);
-    "%string_safe_get", Primitive (Pstringrefs, 2);
-    "%string_safe_set", Primitive (Pbytessets, 3);
-    "%string_unsafe_get", Primitive (Pstringrefu, 2);
-    "%string_unsafe_set", Primitive (Pbytessetu, 3);
-    "%bytes_length", Primitive (Pbyteslength, 1);
-    "%bytes_safe_get", Primitive (Pbytesrefs, 2);
-    "%bytes_safe_set", Primitive (Pbytessets, 3);
-    "%bytes_unsafe_get", Primitive (Pbytesrefu, 2);
-    "%bytes_unsafe_set", Primitive (Pbytessetu, 3);
-    "%array_length", Primitive ((Parraylength gen_array_kind), 1);
-    "%array_safe_get", Primitive ((Parrayrefs gen_array_kind), 2);
-    "%array_safe_set", Primitive ((Parraysets gen_array_kind), 3);
-    "%array_unsafe_get", Primitive ((Parrayrefu gen_array_kind), 2);
-    "%array_unsafe_set", Primitive ((Parraysetu gen_array_kind), 3);
-    "%obj_size", Primitive ((Parraylength gen_array_kind), 1);
-    "%obj_field", Primitive ((Parrayrefu gen_array_kind), 2);
-    "%obj_set_field", Primitive ((Parraysetu gen_array_kind), 3);
-    "%floatarray_length", Primitive ((Parraylength Pfloatarray), 1);
-    "%floatarray_safe_get", Primitive ((Parrayrefs Pfloatarray), 2);
-    "%floatarray_safe_set", Primitive ((Parraysets Pfloatarray), 3);
-    "%floatarray_unsafe_get", Primitive ((Parrayrefu Pfloatarray), 2);
-    "%floatarray_unsafe_set", Primitive ((Parraysetu Pfloatarray), 3);
-    "%obj_is_int", Primitive (Pisint, 1);
-    "%lazy_force", Lazy_force;
-    "%nativeint_of_int", Primitive ((Pbintofint Pnativeint), 1);
-    "%nativeint_to_int", Primitive ((Pintofbint Pnativeint), 1);
-    "%nativeint_neg", Primitive ((Pnegbint Pnativeint), 1);
-    "%nativeint_add", Primitive ((Paddbint Pnativeint), 2);
-    "%nativeint_sub", Primitive ((Psubbint Pnativeint), 2);
-    "%nativeint_mul", Primitive ((Pmulbint Pnativeint), 2);
-    "%nativeint_div",
-    Primitive ((Pdivbint { size = Pnativeint; is_safe = Safe }), 2);
-    "%nativeint_mod",
-    Primitive ((Pmodbint { size = Pnativeint; is_safe = Safe }), 2);
-    "%nativeint_and", Primitive ((Pandbint Pnativeint), 2);
-    "%nativeint_or", Primitive ( (Porbint Pnativeint), 2);
-    "%nativeint_xor", Primitive ((Pxorbint Pnativeint), 2);
-    "%nativeint_lsl", Primitive ((Plslbint Pnativeint), 2);
-    "%nativeint_lsr", Primitive ((Plsrbint Pnativeint), 2);
-    "%nativeint_asr", Primitive ((Pasrbint Pnativeint), 2);
-    "%int32_of_int", Primitive ((Pbintofint Pint32), 1);
-    "%int32_to_int", Primitive ((Pintofbint Pint32), 1);
-    "%int32_neg", Primitive ((Pnegbint Pint32), 1);
-    "%int32_add", Primitive ((Paddbint Pint32), 2);
-    "%int32_sub", Primitive ((Psubbint Pint32), 2);
-    "%int32_mul", Primitive ((Pmulbint Pint32), 2);
-    "%int32_div", Primitive ((Pdivbint { size = Pint32; is_safe = Safe }), 2);
-    "%int32_mod", Primitive ((Pmodbint { size = Pint32; is_safe = Safe }), 2);
-    "%int32_and", Primitive ((Pandbint Pint32), 2);
-    "%int32_or", Primitive ( (Porbint Pint32), 2);
-    "%int32_xor", Primitive ((Pxorbint Pint32), 2);
-    "%int32_lsl", Primitive ((Plslbint Pint32), 2);
-    "%int32_lsr", Primitive ((Plsrbint Pint32), 2);
-    "%int32_asr", Primitive ((Pasrbint Pint32), 2);
-    "%int64_of_int", Primitive ((Pbintofint Pint64), 1);
-    "%int64_to_int", Primitive ((Pintofbint Pint64), 1);
-    "%int64_neg", Primitive ((Pnegbint Pint64), 1);
-    "%int64_add", Primitive ((Paddbint Pint64), 2);
-    "%int64_sub", Primitive ((Psubbint Pint64), 2);
-    "%int64_mul", Primitive ((Pmulbint Pint64), 2);
-    "%int64_div", Primitive ((Pdivbint { size = Pint64; is_safe = Safe }), 2);
-    "%int64_mod", Primitive ((Pmodbint { size = Pint64; is_safe = Safe }), 2);
-    "%int64_and", Primitive ((Pandbint Pint64), 2);
-    "%int64_or", Primitive ( (Porbint Pint64), 2);
-    "%int64_xor", Primitive ((Pxorbint Pint64), 2);
-    "%int64_lsl", Primitive ((Plslbint Pint64), 2);
-    "%int64_lsr", Primitive ((Plsrbint Pint64), 2);
-    "%int64_asr", Primitive ((Pasrbint Pint64), 2);
-    "%nativeint_of_int32", Primitive ((Pcvtbint(Pint32, Pnativeint)), 1);
-    "%nativeint_to_int32", Primitive ((Pcvtbint(Pnativeint, Pint32)), 1);
-    "%int64_of_int32", Primitive ((Pcvtbint(Pint32, Pint64)), 1);
-    "%int64_to_int32", Primitive ((Pcvtbint(Pint64, Pint32)), 1);
-    "%int64_of_nativeint", Primitive ((Pcvtbint(Pnativeint, Pint64)), 1);
-    "%int64_to_nativeint", Primitive ((Pcvtbint(Pint64, Pnativeint)), 1);
-    "%caml_ba_ref_1",
-    Primitive
-      ((Pbigarrayref(false, 1, Pbigarray_unknown, Pbigarray_unknown_layout)),
-       2);
-    "%caml_ba_ref_2",
-    Primitive
-      ((Pbigarrayref(false, 2, Pbigarray_unknown, Pbigarray_unknown_layout)),
-       3);
-    "%caml_ba_ref_3",
-    Primitive
-      ((Pbigarrayref(false, 3, Pbigarray_unknown, Pbigarray_unknown_layout)),
-       4);
-    "%caml_ba_set_1",
-    Primitive
-      ((Pbigarrayset(false, 1, Pbigarray_unknown, Pbigarray_unknown_layout)),
-       3);
-    "%caml_ba_set_2",
-    Primitive
-      ((Pbigarrayset(false, 2, Pbigarray_unknown, Pbigarray_unknown_layout)),
-       4);
-    "%caml_ba_set_3",
-    Primitive
-      ((Pbigarrayset(false, 3, Pbigarray_unknown, Pbigarray_unknown_layout)),
-       5);
-    "%caml_ba_unsafe_ref_1",
-    Primitive
-      ((Pbigarrayref(true, 1, Pbigarray_unknown, Pbigarray_unknown_layout)),
-       2);
-    "%caml_ba_unsafe_ref_2",
-    Primitive
-      ((Pbigarrayref(true, 2, Pbigarray_unknown, Pbigarray_unknown_layout)),
-       3);
-    "%caml_ba_unsafe_ref_3",
-    Primitive
-      ((Pbigarrayref(true, 3, Pbigarray_unknown, Pbigarray_unknown_layout)),
-       4);
-    "%caml_ba_unsafe_set_1",
-    Primitive
-      ((Pbigarrayset(true, 1, Pbigarray_unknown, Pbigarray_unknown_layout)),
-       3);
-    "%caml_ba_unsafe_set_2",
-    Primitive
-      ((Pbigarrayset(true, 2, Pbigarray_unknown, Pbigarray_unknown_layout)),
-       4);
-    "%caml_ba_unsafe_set_3",
-    Primitive
-      ((Pbigarrayset(true, 3, Pbigarray_unknown, Pbigarray_unknown_layout)),
-       5);
-    "%caml_ba_dim_1", Primitive ((Pbigarraydim(1)), 1);
-    "%caml_ba_dim_2", Primitive ((Pbigarraydim(2)), 1);
-    "%caml_ba_dim_3", Primitive ((Pbigarraydim(3)), 1);
-    "%caml_string_get16", Primitive ((Pstring_load_16(false)), 2);
-    "%caml_string_get16u", Primitive ((Pstring_load_16(true)), 2);
-    "%caml_string_get32", Primitive ((Pstring_load_32(false)), 2);
-    "%caml_string_get32u", Primitive ((Pstring_load_32(true)), 2);
-    "%caml_string_get64", Primitive ((Pstring_load_64(false)), 2);
-    "%caml_string_get64u", Primitive ((Pstring_load_64(true)), 2);
-    "%caml_string_set16", Primitive ((Pbytes_set_16(false)), 3);
-    "%caml_string_set16u", Primitive ((Pbytes_set_16(true)), 3);
-    "%caml_string_set32", Primitive ((Pbytes_set_32(false)), 3);
-    "%caml_string_set32u", Primitive ((Pbytes_set_32(true)), 3);
-    "%caml_string_set64", Primitive ((Pbytes_set_64(false)), 3);
-    "%caml_string_set64u", Primitive ((Pbytes_set_64(true)), 3);
-    "%caml_bytes_get16", Primitive ((Pbytes_load_16(false)), 2);
-    "%caml_bytes_get16u", Primitive ((Pbytes_load_16(true)), 2);
-    "%caml_bytes_get32", Primitive ((Pbytes_load_32(false)), 2);
-    "%caml_bytes_get32u", Primitive ((Pbytes_load_32(true)), 2);
-    "%caml_bytes_get64", Primitive ((Pbytes_load_64(false)), 2);
-    "%caml_bytes_get64u", Primitive ((Pbytes_load_64(true)), 2);
-    "%caml_bytes_set16", Primitive ((Pbytes_set_16(false)), 3);
-    "%caml_bytes_set16u", Primitive ((Pbytes_set_16(true)), 3);
-    "%caml_bytes_set32", Primitive ((Pbytes_set_32(false)), 3);
-    "%caml_bytes_set32u", Primitive ((Pbytes_set_32(true)), 3);
-    "%caml_bytes_set64", Primitive ((Pbytes_set_64(false)), 3);
-    "%caml_bytes_set64u", Primitive ((Pbytes_set_64(true)), 3);
-    "%caml_bigstring_get16", Primitive ((Pbigstring_load_16(false)), 2);
-    "%caml_bigstring_get16u", Primitive ((Pbigstring_load_16(true)), 2);
-    "%caml_bigstring_get32", Primitive ((Pbigstring_load_32(false)), 2);
-    "%caml_bigstring_get32u", Primitive ((Pbigstring_load_32(true)), 2);
-    "%caml_bigstring_get64", Primitive ((Pbigstring_load_64(false)), 2);
-    "%caml_bigstring_get64u", Primitive ((Pbigstring_load_64(true)), 2);
-    "%caml_bigstring_set16", Primitive ((Pbigstring_set_16(false)), 3);
-    "%caml_bigstring_set16u", Primitive ((Pbigstring_set_16(true)), 3);
-    "%caml_bigstring_set32", Primitive ((Pbigstring_set_32(false)), 3);
-    "%caml_bigstring_set32u", Primitive ((Pbigstring_set_32(true)), 3);
-    "%caml_bigstring_set64", Primitive ((Pbigstring_set_64(false)), 3);
-    "%caml_bigstring_set64u", Primitive ((Pbigstring_set_64(true)), 3);
-    "%bswap16", Primitive (Pbswap16, 1);
-    "%bswap_int32", Primitive ((Pbbswap(Pint32)), 1);
-    "%bswap_int64", Primitive ((Pbbswap(Pint64)), 1);
-    "%bswap_native", Primitive ((Pbbswap(Pnativeint)), 1);
-    "%int_as_pointer", Primitive (Pint_as_pointer, 1);
-    "%opaque", Primitive (Popaque, 1);
-    "%sys_argv", Sys_argv;
-    "%send", Send;
-    "%sendself", Send_self;
-    "%sendcache", Send_cache;
-    "%equal", Comparison(Equal, Compare_generic);
-    "%notequal", Comparison(Not_equal, Compare_generic);
-    "%lessequal", Comparison(Less_equal, Compare_generic);
-    "%lessthan", Comparison(Less_than, Compare_generic);
-    "%greaterequal", Comparison(Greater_equal, Compare_generic);
-    "%greaterthan", Comparison(Greater_than, Compare_generic);
-    "%compare", Comparison(Compare, Compare_generic);
-  ]
-
-
-let lookup_primitive loc p =
-  match Hashtbl.find primitives_table p.prim_name with
-  | prim -> prim
-  | exception Not_found ->
-      if String.length p.prim_name > 0 && p.prim_name.[0] = '%' then
-        raise(Error(loc, Unknown_builtin_primitive p.prim_name));
-      External p
-
-let lookup_primitive_and_mark_used loc p env path =
-  match lookup_primitive loc p with
-=======
 let to_alloc_mode ~poly = function
   | Prim_global, _ -> Alloc_heap
   | Prim_local, _ -> Alloc_local
@@ -396,8 +130,10 @@
     | "%loc_POS" -> Loc Loc_POS
     | "%loc_MODULE" -> Loc Loc_MODULE
     | "%loc_FUNCTION" -> Loc Loc_FUNCTION
-    | "%field0" -> Primitive ((Pfield 0), 1)
-    | "%field1" -> Primitive ((Pfield 1), 1)
+    | "%field0" -> Primitive (Pfield (0, Reads_vary), 1)
+    | "%field1" -> Primitive (Pfield (1, Reads_vary), 1)
+    | "%field0_immut" -> Primitive ((Pfield (0, Reads_agree)), 1)
+    | "%field1_immut" -> Primitive ((Pfield (1, Reads_agree)), 1)
     | "%setfield0" ->
        let mode =
          match arg_modes with
@@ -631,7 +367,7 @@
     | "%bswap_native" -> Primitive ((Pbbswap(Pnativeint, mode)), 1)
     | "%int_as_pointer" -> Primitive (Pint_as_pointer, 1)
     | "%opaque" -> Primitive (Popaque, 1)
-    | "%sys_argv" -> External prim_sys_argv
+    | "%sys_argv" -> Sys_argv
     | "%send" -> Send pos
     | "%sendself" -> Send_self pos
     | "%sendcache" -> Send_cache pos
@@ -650,7 +386,6 @@
 
 let lookup_primitive_and_mark_used loc mode pos p env path =
   match lookup_primitive loc mode pos p with
->>>>>>> 94454f5f
   | External _ as e -> add_used_primitive loc env path; e
   | x -> x
 
@@ -975,13 +710,8 @@
   | Primitive (prim, arity), args when arity = List.length args ->
       Lprim(prim, args, loc)
   | (Raise _ | Raise_with_backtrace
-<<<<<<< HEAD
-    | Lazy_force | Loc _ | Primitive _ | Sys_argv | Comparison _
-    | Send | Send_self | Send_cache), _ ->
-=======
-    | Lazy_force _ | Loc _ | Primitive _ | Comparison _
+    | Lazy_force _ | Loc _ | Primitive _ | Sys_argv | Comparison _
     | Send _ | Send_self _ | Send_cache _), _ ->
->>>>>>> 94454f5f
       raise(Error(to_location loc, Wrong_arity_builtin_primitive prim_name))
 
 let check_primitive_arity loc p =
@@ -1087,13 +817,8 @@
   | Pfloatcomp _ | Pstringlength | Pstringrefu | Pbyteslength | Pbytesrefu
   | Pbytessetu | Pmakearray ((Pintarray | Paddrarray | Pfloatarray), _, _)
   | Parraylength _ | Parrayrefu _ | Parraysetu _ | Pisint | Pisout
-<<<<<<< HEAD
   | Pprobe_is_enabled _
   | Pintofbint _ | Pctconst _ | Pbswap16 | Pint_as_pointer | Popaque -> false
-=======
-  | Pintofbint _ | Pctconst _ | Pbswap16 | Pint_as_pointer | Popaque ->
-     false
->>>>>>> 94454f5f
 
 (* Determine if a primitive should be surrounded by an "after" debug event *)
 let primitive_needs_event_after = function
