--- conflicted
+++ resolved
@@ -49,231 +49,6 @@
 extern uintnat caml_percent_max;          /*        see compact.c */
 extern uintnat caml_allocation_policy;    /*        see freelist.c */
 
-<<<<<<< HEAD
-=======
-#define Next(hp) ((hp) + Whsize_hp (hp))
-
-#ifdef DEBUG
-
-/* Check that [v]'s header looks good.  [v] must be a block in the heap. */
-static void check_head (value v)
-{
-  CAMLassert (Is_block (v));
-  CAMLassert (Is_in_heap (v));
-
-  CAMLassert (Wosize_val (v) != 0);
-  CAMLassert (Color_hd (Hd_val (v)) != Caml_blue);
-  CAMLassert (Is_in_heap (v));
-  if (Tag_val (v) == Infix_tag){
-    int offset = Wsize_bsize (Infix_offset_val (v));
-    value trueval = Val_op (&Field (v, -offset));
-    CAMLassert (Tag_val (trueval) == Closure_tag);
-    CAMLassert (Wosize_val (trueval) > offset);
-    CAMLassert (Is_in_heap (&Field (trueval, Wosize_val (trueval) - 1)));
-  }else{
-    CAMLassert (Is_in_heap (&Field (v, Wosize_val (v) - 1)));
-  }
-  if (Tag_val (v) ==  Double_tag){
-    CAMLassert (Wosize_val (v) == Double_wosize);
-  }else if (Tag_val (v) == Double_array_tag){
-    CAMLassert (Wosize_val (v) % Double_wosize == 0);
-  }
-}
-
-static void check_block (header_t *hp)
-{
-  mlsize_t i;
-  value v = Val_hp (hp);
-  value f;
-
-  check_head (v);
-  switch (Tag_hp (hp)){
-  case Abstract_tag: break;
-  case String_tag:
-    break;
-  case Double_tag:
-    CAMLassert (Wosize_val (v) == Double_wosize);
-    break;
-  case Double_array_tag:
-    CAMLassert (Wosize_val (v) % Double_wosize == 0);
-    break;
-  case Custom_tag:
-    CAMLassert (!Is_in_heap (Custom_ops_val (v)));
-    break;
-
-  case Infix_tag:
-    CAMLassert (0);
-    break;
-
-  default:
-    CAMLassert (Tag_hp (hp) < No_scan_tag);
-    for (i = 0; i < Wosize_hp (hp); i++){
-      f = Field (v, i);
-      if (Is_block (f) && Is_in_heap (f)){
-        check_head (f);
-        CAMLassert (Color_val (f) != Caml_blue);
-      }
-    }
-  }
-}
-
-#endif /* DEBUG */
-
-/* Check the heap structure (if compiled in debug mode) and
-   gather statistics; return the stats if [returnstats] is true,
-   otherwise return [Val_unit].
-*/
-static value heap_stats (int returnstats)
-{
-  CAMLparam0 ();
-  intnat live_words = 0, live_blocks = 0,
-         free_words = 0, free_blocks = 0, largest_free = 0,
-         fragments = 0, heap_chunks = 0;
-  char *chunk = caml_heap_start, *chunk_end;
-  header_t *cur_hp;
-#ifdef DEBUG
-  header_t *prev_hp;
-#endif
-  header_t cur_hd;
-
-#ifdef DEBUG
-  caml_gc_message (-1, "### OCaml runtime: heap check ###\n");
-#endif
-
-  while (chunk != NULL){
-    ++ heap_chunks;
-    chunk_end = chunk + Chunk_size (chunk);
-#ifdef DEBUG
-    prev_hp = NULL;
-#endif
-    cur_hp = (header_t *) chunk;
-    while (cur_hp < (header_t *) chunk_end){
-      cur_hd = Hd_hp (cur_hp);
-      CAMLassert (Next (cur_hp) <= (header_t *) chunk_end);
-      switch (Color_hd (cur_hd)){
-      case Caml_white:
-        if (Wosize_hd (cur_hd) == 0){
-          ++ fragments;
-          CAMLassert (prev_hp == NULL
-                      || Color_hp (prev_hp) != Caml_blue
-                      || cur_hp == (header_t *) caml_gc_sweep_hp);
-        }else{
-          if (caml_gc_phase == Phase_sweep
-              && cur_hp >= (header_t *) caml_gc_sweep_hp){
-            ++ free_blocks;
-            free_words += Whsize_hd (cur_hd);
-            if (Whsize_hd (cur_hd) > largest_free){
-              largest_free = Whsize_hd (cur_hd);
-            }
-          }else{
-            ++ live_blocks;
-            live_words += Whsize_hd (cur_hd);
-#ifdef DEBUG
-            check_block (cur_hp);
-#endif
-          }
-        }
-        break;
-      case Caml_gray: case Caml_black:
-        CAMLassert (Wosize_hd (cur_hd) > 0);
-        ++ live_blocks;
-        live_words += Whsize_hd (cur_hd);
-#ifdef DEBUG
-        check_block (cur_hp);
-#endif
-        break;
-      case Caml_blue:
-        CAMLassert (Wosize_hd (cur_hd) > 0);
-        ++ free_blocks;
-        free_words += Whsize_hd (cur_hd);
-        if (Whsize_hd (cur_hd) > largest_free){
-          largest_free = Whsize_hd (cur_hd);
-        }
-        /* not true any more with big heap chunks
-        CAMLassert (prev_hp == NULL
-                    || (Color_hp (prev_hp) != Caml_blue
-                        && Wosize_hp (prev_hp) > 0)
-                    || cur_hp == caml_gc_sweep_hp);
-        CAMLassert (Next (cur_hp) == chunk_end
-                    || (Color_hp (Next (cur_hp)) != Caml_blue 
-                       && Wosize_hp (Next (cur_hp)) > 0)
-                    || (Whsize_hd (cur_hd) + Wosize_hp (Next (cur_hp))
-                       > Max_wosize)
-                    || Next (cur_hp) == caml_gc_sweep_hp);
-        */
-        break;
-      }
-#ifdef DEBUG
-      prev_hp = cur_hp;
-#endif
-      cur_hp = Next (cur_hp);
-    }
-    CAMLassert (cur_hp == (header_t *) chunk_end);
-    chunk = Chunk_next (chunk);
-  }
-
-#ifdef DEBUG
-  caml_final_invariant_check();
-#endif
-
-  CAMLassert (heap_chunks == caml_stat_heap_chunks);
-  CAMLassert (live_words + free_words + fragments == caml_stat_heap_wsz);
-
-  if (returnstats){
-    CAMLlocal1 (res);
-
-    /* get a copy of these before allocating anything... */
-    double minwords = caml_stat_minor_words
-                      + (double) (caml_young_alloc_end - caml_young_ptr);
-    double prowords = caml_stat_promoted_words;
-    double majwords = caml_stat_major_words + (double) caml_allocated_words;
-    intnat mincoll = caml_stat_minor_collections;
-    intnat majcoll = caml_stat_major_collections;
-    intnat heap_words = caml_stat_heap_wsz;
-    intnat cpct = caml_stat_compactions;
-    intnat top_heap_words = caml_stat_top_heap_wsz;
-
-    res = caml_alloc_tuple (16);
-    Store_field (res, 0, caml_copy_double (minwords));
-    Store_field (res, 1, caml_copy_double (prowords));
-    Store_field (res, 2, caml_copy_double (majwords));
-    Store_field (res, 3, Val_long (mincoll));
-    Store_field (res, 4, Val_long (majcoll));
-    Store_field (res, 5, Val_long (heap_words));
-    Store_field (res, 6, Val_long (heap_chunks));
-    Store_field (res, 7, Val_long (live_words));
-    Store_field (res, 8, Val_long (live_blocks));
-    Store_field (res, 9, Val_long (free_words));
-    Store_field (res, 10, Val_long (free_blocks));
-    Store_field (res, 11, Val_long (largest_free));
-    Store_field (res, 12, Val_long (fragments));
-    Store_field (res, 13, Val_long (cpct));
-    Store_field (res, 14, Val_long (top_heap_words));
-    Store_field (res, 15, Val_long (caml_stack_usage()));
-    CAMLreturn (res);
-  }else{
-    CAMLreturn (Val_unit);
-  }
-}
-
-#ifdef DEBUG
-void caml_heap_check (void)
-{
-  heap_stats (0);
-}
-#endif
-
-CAMLprim value caml_gc_stat(value v)
-{
-  value result;
-  CAML_INSTR_SETUP (tmr, "");
-  CAMLassert (v == Val_unit);
-  result = heap_stats (1);
-  CAML_INSTR_TIME (tmr, "explicit/gc_stat");
-  return result;
-}
-
->>>>>>> 0d68080b
 CAMLprim value caml_gc_quick_stat(value v)
 {
   CAMLparam0 ();
@@ -449,19 +224,11 @@
 
     /* Minor heap size comes last because it will trigger a minor collection
        (thus invalidating [v]) and it can raise [Out_of_memory]. */
-<<<<<<< HEAD
   newminsize = caml_norm_minor_heap_size (Long_field (v, 0));
   if (newminsize != Caml_state->minor_heap_size){
     caml_gc_message (0x20, "New minor heap size: %luk bytes\n",
                      newminsize/1024);
     caml_set_minor_heap_size (newminsize);
-=======
-  newminwsz = norm_minsize (Long_val (Field (v, 0)));
-  if (newminwsz != caml_minor_heap_wsz){
-    caml_gc_message (0x20, "New minor heap size: %"
-                     ARCH_SIZET_PRINTF_FORMAT "uk words\n", newminwsz / 1024);
-    caml_set_minor_heap_size (Bsize_wsize (newminwsz));
->>>>>>> 0d68080b
   }
   CAML_INSTR_TIME (tmr, "explicit/gc_set");
   return Val_unit;
@@ -471,45 +238,16 @@
 CAMLprim value caml_gc_minor(value v)
 {
   CAML_INSTR_SETUP (tmr, "");
-<<<<<<< HEAD
-  Assert (v == Val_unit);
+  CAMLassert (v == Val_unit);
   caml_minor_collection ();
-=======
-  CAMLassert (v == Val_unit);
-  caml_request_minor_gc ();
-  caml_gc_dispatch ();
->>>>>>> 0d68080b
   CAML_INSTR_TIME (tmr, "explicit/gc_minor");
   return Val_unit;
 }
 
-<<<<<<< HEAD
 CAMLprim value caml_gc_major(value v)
 {                                                    Assert (v == Val_unit);
   caml_gc_log ("Major GC cycle requested");
   caml_ev_pause(EV_PAUSE_GC);
-=======
-static void test_and_compact (void)
-{
-  float fp;
-
-  fp = 100.0 * caml_fl_cur_wsz / (caml_stat_heap_wsz - caml_fl_cur_wsz);
-  if (fp > 999999.0) fp = 999999.0;
-  caml_gc_message (0x200, "Estimated overhead (lower bound) = %"
-                          ARCH_INTNAT_PRINTF_FORMAT "u%%\n",
-                   (uintnat) fp);
-  if (fp >= caml_percent_max){
-    caml_gc_message (0x200, "Automatic compaction triggered.\n");
-    caml_compact_heap ();
-  }
-}
-
-CAMLprim value caml_gc_major(value v)
-{
-  CAML_INSTR_SETUP (tmr, "");
-  CAMLassert (v == Val_unit);
-  caml_gc_message (0x1, "Major GC cycle requested\n");
->>>>>>> 0d68080b
   caml_empty_minor_heap ();
   caml_finish_major_cycle();
   /* !! caml_final_do_calls (); */
@@ -519,7 +257,6 @@
 
 CAMLprim value caml_gc_full_major(value v)
 {
-<<<<<<< HEAD
   int i;
   caml_gc_log ("Full Major GC requested");
   caml_ev_pause(EV_PAUSE_GC);
@@ -530,60 +267,24 @@
     caml_finish_major_cycle();
   }
   caml_ev_resume();
-=======
-  CAML_INSTR_SETUP (tmr, "");
-  CAMLassert (v == Val_unit);
-  caml_gc_message (0x1, "Full major GC cycle requested\n");
-  caml_empty_minor_heap ();
-  caml_finish_major_cycle ();
-  caml_final_do_calls ();
-  caml_empty_minor_heap ();
-  caml_finish_major_cycle ();
-  test_and_compact ();
-  caml_final_do_calls ();
-  CAML_INSTR_TIME (tmr, "explicit/gc_full_major");
->>>>>>> 0d68080b
   return Val_unit;
 }
 
 CAMLprim value caml_gc_major_slice (value v)
 {
-<<<<<<< HEAD
   intnat res;
-  Assert (Is_long (v));
+  CAMLassert (Is_long (v));
   caml_ev_pause(EV_PAUSE_GC);
   caml_empty_minor_heap ();
   res = caml_major_collection_slice(Long_val(v), 0);
   caml_ev_resume();
   caml_handle_gc_interrupt();
   return Val_long (res);
-=======
-  CAML_INSTR_SETUP (tmr, "");
-  CAMLassert (Is_long (v));
-  caml_major_collection_slice (Long_val (v));
-  CAML_INSTR_TIME (tmr, "explicit/gc_major_slice");
-  return Val_long (0);
->>>>>>> 0d68080b
 }
 
 CAMLprim value caml_gc_compaction(value v)
 {
-<<<<<<< HEAD
   return caml_gc_major(v);
-=======
-  CAML_INSTR_SETUP (tmr, "");
-  CAMLassert (v == Val_unit);
-  caml_gc_message (0x10, "Heap compaction requested\n");
-  caml_empty_minor_heap ();
-  caml_finish_major_cycle ();
-  caml_final_do_calls ();
-  caml_empty_minor_heap ();
-  caml_finish_major_cycle ();
-  caml_compact_heap ();
-  caml_final_do_calls ();
-  CAML_INSTR_TIME (tmr, "explicit/gc_compact");
-  return Val_unit;
->>>>>>> 0d68080b
 }
 
 
@@ -611,13 +312,13 @@
 /*  uintnat major_heap_size =
       Bsize_wsize (caml_normalize_heap_increment (caml_params->heap_size_init)); */
 
-  caml_max_stack_size = caml_params->max_stack_init;
-  caml_fiber_wsz = caml_params->fiber_wsz_init;
-  caml_percent_free = norm_pfree (caml_params->percent_free_init);
+  caml_max_stack_size = caml_params->init_max_stack_wsz;
+  caml_fiber_wsz = caml_params->init_fiber_wsz;
+  caml_percent_free = norm_pfree (caml_params->init_percent_free);
   caml_gc_log ("Initial stack limit: %luk bytes",
                caml_max_stack_size / 1024 * sizeof (value));
 
-  caml_init_domains(caml_params->minor_heap_init);
+  caml_init_domains(caml_params->init_minor_heap_wsz);
   #ifdef NATIVE_CODE
   caml_init_frame_descriptors();
   #endif
@@ -626,18 +327,9 @@
   caml_percent_free = norm_pfree (percent_fr);
   caml_percent_max = norm_pmax (percent_m);
   caml_init_major_heap (major_heap_size);
-<<<<<<< HEAD
   caml_gc_message (0x20, "Initial minor heap size: %luk bytes\n",
                    Caml_state->minor_heap_size / 1024);
   caml_gc_message (0x20, "Initial major heap size: %luk bytes\n",
-=======
-  caml_major_window = norm_window (window);
-  caml_gc_message (0x20, "Initial minor heap size: %"
-                   ARCH_SIZET_PRINTF_FORMAT "uk words\n",
-                   caml_minor_heap_wsz / 1024);
-  caml_gc_message (0x20, "Initial major heap size: %"
-                   ARCH_INTNAT_PRINTF_FORMAT "uk bytes\n",
->>>>>>> 0d68080b
                    major_heap_size / 1024);
   caml_gc_message (0x20, "Initial space overhead: %"
                    ARCH_INTNAT_PRINTF_FORMAT "u%%\n", caml_percent_free);
@@ -652,16 +344,9 @@
                      ARCH_INTNAT_PRINTF_FORMAT "u%%\n",
                      caml_major_heap_increment);
   }
-<<<<<<< HEAD
   caml_gc_message (0x20, "Initial allocation policy: %d\n",
                    caml_allocation_policy);
 */
-=======
-  caml_gc_message (0x20, "Initial allocation policy: %"
-                   ARCH_INTNAT_PRINTF_FORMAT "u\n", caml_allocation_policy);
-  caml_gc_message (0x20, "Initial smoothing window: %d\n",
-                   caml_major_window);
->>>>>>> 0d68080b
 }
 
 /* FIXME After the startup_aux.c unification, move these functions there. */
@@ -686,35 +371,8 @@
 #define F_S ARCH_SIZET_PRINTF_FORMAT
 
   CAMLassert (unit == Val_unit);
-<<<<<<< HEAD
   /* TODO KC */
   return caml_alloc_sprintf ("caml_runtime_parameters not implemented: %d", 0);
-=======
-  return caml_alloc_sprintf
-    ("a=%d,b=%d,H=%"F_Z"u,i=%"F_Z"u,l=%"F_Z"u,o=%"F_Z"u,O=%"F_Z"u,p=%d,s=%"F_S"u,t=%"F_Z"u,v=%"F_Z"u,w=%d,W=%"F_Z"u",
-     /* a */ (int) caml_allocation_policy,
-     /* b */ caml_backtrace_active,
-     /* h */ /* missing */ /* FIXME add when changed to min_heap_size */
-     /* H */ caml_use_huge_pages,
-     /* i */ caml_major_heap_increment,
-#ifdef NATIVE_CODE
-     /* l */ (uintnat) 0,
-#else
-     /* l */ caml_max_stack_size,
-#endif
-     /* o */ caml_percent_free,
-     /* O */ caml_percent_max,
-     /* p */ caml_parser_trace,
-     /* R */ /* missing */
-     /* s */ caml_minor_heap_wsz,
-     /* t */ caml_trace_level,
-     /* v */ caml_verb_gc,
-     /* w */ caml_major_window,
-     /* W */ caml_runtime_warnings
-     );
-#undef F_Z
-#undef F_S
->>>>>>> 0d68080b
 }
 
 /* Control runtime warnings */
