--- conflicted
+++ resolved
@@ -1,33 +1,14 @@
 #include <string.h>
-<<<<<<< HEAD
 #include <stdlib.h>
 #include <stdio.h>
-#include "misc.h"
-#include "fail.h"
-#include "memory.h"
-#include "shared_heap.h"
-#include "domain.h"
-#include "addrmap.h"
-#include "roots.h"
-#include "alloc.h"
-=======
-#include "caml/address_class.h"
+#include "caml/misc.h"
 #include "caml/fail.h"
-#include "caml/freelist.h"
-#include "caml/gc.h"
-#include "caml/gc_ctrl.h"
-#include "caml/major_gc.h"
 #include "caml/memory.h"
-#include "caml/major_gc.h"
-#include "caml/minor_gc.h"
-#include "caml/misc.h"
-#include "caml/mlvalues.h"
-#include "caml/signals.h"
-
-extern uintnat caml_percent_free;                   /* major_gc.c */
-
-/* Page table management */
->>>>>>> a60a6b49
+#include "caml/shared_heap.h"
+#include "caml/domain.h"
+#include "caml/addrmap.h"
+#include "caml/roots.h"
+#include "caml/alloc.h"
 
 static void shared_heap_write_barrier(value obj, int field, value val)
 {
