--- conflicted
+++ resolved
@@ -151,18 +151,11 @@
   return p;
 }
 
-<<<<<<< HEAD
-char * caml_search_in_path(struct ext_table * path, const char * name)
-{
-  const char * p;
-  char * dir, * fullname;
-=======
 wchar_t * caml_search_in_path(struct ext_table * path, const wchar_t * name)
 {
   wchar_t * dir, * fullname;
   char * u8;
   const wchar_t * p;
->>>>>>> 0d68080b
   int i;
   struct _stati64 st;
 
@@ -188,11 +181,7 @@
   return caml_stat_wcsdup(name);
 }
 
-<<<<<<< HEAD
-CAMLexport char * caml_search_exe_in_path(const char * name)
-=======
 CAMLexport wchar_t * caml_search_exe_in_path(const wchar_t * name)
->>>>>>> 0d68080b
 {
   wchar_t * fullname, * filepart;
   char * u8;
@@ -223,11 +212,7 @@
   }
 }
 
-<<<<<<< HEAD
-char * caml_search_dll_in_path(struct ext_table * path, const char * name)
-=======
 wchar_t * caml_search_dll_in_path(struct ext_table * path, const wchar_t * name)
->>>>>>> 0d68080b
 {
   wchar_t * dllname;
   wchar_t * res;
@@ -245,13 +230,8 @@
   void *handle;
   int flags = (global ? FLEXDLL_RTLD_GLOBAL : 0);
   if (!for_execution) flags |= FLEXDLL_RTLD_NOEXEC;
-<<<<<<< HEAD
-  handle = flexdll_dlopen(libname, flags);
+  handle = flexdll_wdlopen(libname, flags);
   if ((handle != NULL) && ((caml_params->verb_gc & 0x100) != 0)) {
-=======
-  handle = flexdll_wdlopen(libname, flags);
-  if ((handle != NULL) && ((caml_verb_gc & 0x100) != 0)) {
->>>>>>> 0d68080b
     flexdll_dump_exports(handle);
     fflush(stdout);
   }
@@ -476,11 +456,7 @@
   HANDLE h;
   /* Get an hexa-code raw handle through the environment */
   h = (HANDLE) (uintptr_t)
-<<<<<<< HEAD
-    strtol(caml_secure_getenv("CAMLSIGPIPE"), &endptr, 16);
-=======
     wcstol(caml_secure_getenv(_T("CAMLSIGPIPE")), &endptr, 16);
->>>>>>> 0d68080b
   while (1) {
     DWORD numread;
     BOOL ret;
@@ -752,12 +728,6 @@
 }
 #endif
 
-<<<<<<< HEAD
-char *caml_secure_getenv (char const *var)
-{
-  /* Win32 doesn't have a notion of setuid bit, so getenv is safe. */
-  return CAML_SYS_GETENV (var);
-=======
 wchar_t *caml_secure_getenv (wchar_t const *var)
 {
   /* Win32 doesn't have a notion of setuid bit, so getenv is safe. */
@@ -943,5 +913,4 @@
 {
   if (startup_codepage != 0)
     SetConsoleOutputCP(startup_codepage);
->>>>>>> 0d68080b
 }