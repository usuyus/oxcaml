--- conflicted
+++ resolved
@@ -13,20 +13,12 @@
 
 /* Read and output terminal commands */
 
-<<<<<<< HEAD
-#include "config.h"
-#include "alloc.h"
-#include "fail.h"
-#include "io.h"
-#include "mlvalues.h"
-#include "memory.h"
-=======
 #include "caml/config.h"
 #include "caml/alloc.h"
 #include "caml/fail.h"
 #include "caml/io.h"
 #include "caml/mlvalues.h"
->>>>>>> a60a6b49
+#include "caml/memory.h"
 
 #define Uninitialised (Val_int(0))
 #define Bad_term (Val_int(1))
