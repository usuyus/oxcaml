--- conflicted
+++ resolved
@@ -123,13 +123,10 @@
   /* Notify debugger after fragment gets added and reified. */
   caml_debugger(CODE_LOADED, Val_long(fragnum));
 #endif
+  (void)fragnum; /* clobber warning */
 
   clos = caml_alloc_small (2, Closure_tag);
-<<<<<<< HEAD
-  Code_val(clos) =  (code_t) prog;
-=======
   Code_val(clos) = (code_t) prog;
->>>>>>> 603506aa
   Closinfo_val(clos) = Make_closinfo(0, 2);
   bytecode = caml_alloc_small (2, Abstract_tag);
   Bytecode_val(bytecode)->prog = prog;
