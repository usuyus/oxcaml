/**************************************************************************/
/*                                                                        */
/*                                 OCaml                                  */
/*                                                                        */
/*             Xavier Leroy, projet Cristal, INRIA Rocquencourt           */
/*                                                                        */
/*   Copyright 1996 Institut National de Recherche en Informatique et     */
/*     en Automatique.                                                    */
/*                                                                        */
/*   All rights reserved.  This file is distributed under the terms of    */
/*   the GNU Lesser General Public License version 2.1, with the          */
/*   special exception on linking described in the file LICENSE.          */
/*                                                                        */
/**************************************************************************/

/* Buffered input/output */

#ifndef CAML_IO_H
#define CAML_IO_H

#ifdef CAML_INTERNALS

#include "camlatomic.h"
#include "misc.h"
#include "mlvalues.h"
#include "platform.h"

#ifndef IO_BUFFER_SIZE
#define IO_BUFFER_SIZE 65536
#endif

#if defined(_WIN32)
typedef __int64 file_offset;
#else
#include <sys/types.h>
typedef off_t file_offset;
#endif

struct channel {
  int fd;                       /* Unix file descriptor */
  file_offset offset;           /* Absolute position of fd in the file */
  char * end;                   /* Physical end of the buffer */
  char * curr;                  /* Current position in the buffer */
  char * max;                   /* Logical end of the buffer (for input) */
  caml_plat_mutex mutex;        /* Mutex protecting buffer */
  struct channel * next, * prev;/* Double chaining of channels (flush_all) */
  uintnat refcount;             /* Number of custom blocks owning the channel */
  int flags;                    /* Bitfield */
  char * buff;                  /* The buffer */
  char * name;                  /* Optional name (to report fd leaks) */
};

enum {
  CHANNEL_FLAG_FROM_SOCKET = 1,  /* For Windows */
  CHANNEL_FLAG_MANAGED_BY_GC = 4,  /* Free and close using GC finalization */
  CHANNEL_TEXT_MODE = 8,           /* "Text mode" for Windows and Cygwin */
  CHANNEL_FLAG_UNBUFFERED = 16     /* Unbuffered (for output channels only) */
};

/* For an output channel:
     [offset] is the absolute position of the beginning of the buffer [buff].
   For an input channel:
     [offset] is the absolute position of the logical end of the buffer, [max].
*/

/* Creating and closing channels from C */

CAMLextern struct channel * caml_open_descriptor_in (int);
CAMLextern struct channel * caml_open_descriptor_out (int);
CAMLextern void caml_close_channel (struct channel *);
CAMLextern file_offset caml_channel_size (struct channel *);
CAMLextern void caml_seek_in (struct channel *, file_offset);
CAMLextern void caml_seek_out (struct channel *, file_offset);
CAMLextern file_offset caml_pos_in (struct channel *);
CAMLextern file_offset caml_pos_out (struct channel *);

/* I/O on channels from C. The channel must be locked (see below) before
   calling any of the functions and macros below */

CAMLextern value caml_alloc_channel(struct channel *chan);
CAMLextern int caml_channel_binary_mode (struct channel *);

CAMLextern int caml_flush_partial (struct channel *);
CAMLextern void caml_flush (struct channel *);
CAMLextern void caml_flush_if_unbuffered (struct channel *);
CAMLextern void caml_putch(struct channel *, int);
CAMLextern void caml_putword (struct channel *, uint32_t);
CAMLextern int caml_putblock (struct channel *, char *, intnat);
CAMLextern void caml_really_putblock (struct channel *, char *, intnat);

CAMLextern unsigned char caml_refill (struct channel *);
CAMLextern unsigned char caml_getch(struct channel *);
CAMLextern uint32_t caml_getword (struct channel *);
CAMLextern int caml_getblock (struct channel *, char *, intnat);
CAMLextern intnat caml_really_getblock (struct channel *, char *, intnat);

/* Extract a struct channel * from the heap object representing it */

#define Channel(v) (*((struct channel **) (Data_custom_val(v))))

/* The locking machinery */

CAMLextern void caml_channel_lock(struct channel *);
CAMLextern void caml_channel_unlock(struct channel *);

<<<<<<< HEAD
CAMLextern struct channel * caml_all_opened_channels;
CAMLextern caml_plat_mutex caml_all_opened_channels_mutex;
=======
/* Lock and Unlock are compatibility aliases for OCaml<5.2.
   Remove whenever 5.2 is old enough. (See #12792.) */
#define Lock(channel) caml_channel_lock(channel)
#define Unlock(channel) caml_channel_unlock(channel)

CAMLextern void caml_channel_cleanup_on_raise(void);
>>>>>>> 74a76cc2

CAMLextern struct channel * caml_all_opened_channels;

/* Conversion between file_offset and int64_t */

#define Val_file_offset(fofs) caml_copy_int64(fofs)
#define File_offset_val(v) ((file_offset) Int64_val(v))

/* Primitives required by the Unix library */
CAMLextern value caml_ml_open_descriptor_in(value fd);
CAMLextern value caml_ml_open_descriptor_out(value fd);
CAMLextern value caml_ml_open_descriptor_in_with_flags(int fd, int flags);
CAMLextern value caml_ml_open_descriptor_out_with_flags(int fd, int flags);

#endif /* CAML_INTERNALS */

#endif /* CAML_IO_H */<|MERGE_RESOLUTION|>--- conflicted
+++ resolved
@@ -103,19 +103,15 @@
 CAMLextern void caml_channel_lock(struct channel *);
 CAMLextern void caml_channel_unlock(struct channel *);
 
-<<<<<<< HEAD
-CAMLextern struct channel * caml_all_opened_channels;
-CAMLextern caml_plat_mutex caml_all_opened_channels_mutex;
-=======
 /* Lock and Unlock are compatibility aliases for OCaml<5.2.
    Remove whenever 5.2 is old enough. (See #12792.) */
 #define Lock(channel) caml_channel_lock(channel)
 #define Unlock(channel) caml_channel_unlock(channel)
 
 CAMLextern void caml_channel_cleanup_on_raise(void);
->>>>>>> 74a76cc2
 
 CAMLextern struct channel * caml_all_opened_channels;
+CAMLextern caml_plat_mutex caml_all_opened_channels_mutex;
 
 /* Conversion between file_offset and int64_t */
 
